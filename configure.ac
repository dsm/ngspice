--- conflicted
+++ resolved
@@ -861,11 +861,7 @@
 fi
 if test "x$enable_pss" = xyes; then
     AC_DEFINE([WITH_PSS], [], [Define if you want PSS analysis])
-<<<<<<< HEAD
-    AC_MSG_RESULT(WARNING: PSS analysis enabled)
-=======
     AC_MSG_RESULT([WARNING: PSS analysis enabled])
->>>>>>> 8ec23a72
 fi
 if test "x$enable_blktmsdebug" = xyes; then
     AC_DEFINE([D_DBG_BLOCKTIMES], [], [Define if we want debug distortion analysis (BLOCKTIMES)])
@@ -1085,7 +1081,6 @@
     AC_MSG_RESULT([OpenMP feature enabled])
 fi
 
-<<<<<<< HEAD
 # --enable-klu: Use KLU linear systems solver
 AC_ARG_ENABLE(klu,
     AS_HELP_STRING([--enable-klu],[Use KLU linear systems solver]))
@@ -1134,8 +1129,6 @@
     AC_MSG_ERROR(ERROR: SuperLU and UMFPACK can't be enabled together at the moment)
 fi
 
-=======
->>>>>>> 8ec23a72
 # Output Files
 # ------------
 
