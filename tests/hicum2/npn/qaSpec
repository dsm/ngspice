//
// Example test specification for HICUM L2V2p32
//

//
// Simulator specific information
// These arguments are added to the model card
// specification to invoke the desired model in
// different simulators (which can have different
// names or levels for the same model) and to switch
// between nType and pType polarities.
// It is assumed that there are no polarity specific
// parameters.
//

`ifdef spice
// hicum not supported
`endif
`ifdef ngspice
nTypeSelectionArguments     npn level=8 version=2.34
//pTypeSelectionArguments     pnp level=8 version=2.34
`endif
`ifdef ads
nTypeSelectionArguments     npn HICUM2_34
`endif

//
// General test-independent information
//

keyLetter                   q
pins                        coll base emit subs therm
//verilogaFile                vacode/hicumL2V2p34.va
float                       therm
checkPolarity               n

test fgum_dc_npn_1D
temperature 27 
biases V(emit)=0 V(subs)=0
biasSweep V(base)=0.300000,1.050000,0.020000
biasList V(coll)=0.500000,1.000000,1.500000
outputs I(coll) I(base)
modelParameters parameters/npn_1D

<<<<<<< HEAD
=======
test fgum_dc_npn_internal
temperature 27 
biases V(emit)=0 V(subs)=0
biasSweep V(base)=0.300000,1.050000,0.020000
biasList V(coll)=0.500000,1.000000,1.500000
outputs I(coll) I(base)
modelParameters parameters/npn_internal

test fgum_dc_npn_full
temperature 27 
biases V(emit)=0 V(subs)=0
biasSweep V(base)=0.300000,1.050000,0.020000
biasList V(coll)=0.500000,1.000000,1.500000
outputs I(coll) I(base)
modelParameters parameters/npn_full

test fgum_dc_npn_full_sh
temperature 27 
biases V(emit)=0 V(subs)=0
biasSweep V(base)=0.300000,1.050000,0.020000
biasList V(coll)=0.500000,1.000000,1.500000
outputs I(coll) I(base)
modelParameters parameters/npn_full_sh

test fgum_dc_npn_full_subtran
temperature 27 
biases V(emit)=0 V(subs)=0
biasSweep V(base)=0.300000,1.050000,0.020000
biasList V(coll)=0.500000,1.000000,1.500000
outputs I(coll) I(base)
modelParameters parameters/npn_full_subtran

test fgum_dc_npn_full_subcoupl
temperature 27 
biases V(emit)=0 V(subs)=0
biasSweep V(base)=0.300000,1.050000,0.020000
biasList V(coll)=0.500000,1.000000,1.500000
outputs I(coll) I(base)
modelParameters parameters/npn_full_subcoupl

test fgum_dc_npn_full_subcoupl_peri_bias
temperature 27 
biases V(emit)=0 V(subs)=0
biasSweep V(base)=0.300000,1.050000,0.020000
biasList V(coll)=0.500000,1.000000,1.500000
outputs I(coll) I(base)
modelParameters parameters/npn_full_subcoupl_peri_bias

test fgum_dc_npn_full_subcoupl_peri_con
temperature 27 
biases V(emit)=0 V(subs)=0
biasSweep V(base)=0.300000,1.050000,0.020000
biasList V(coll)=0.500000,1.000000,1.500000
outputs I(coll) I(base)
modelParameters parameters/npn_full_subcoupl_peri_con

test fgum_dc_npn_vert_nqs
temperature 27 
biases V(emit)=0 V(subs)=0
biasSweep V(base)=0.300000,1.050000,0.020000
biasList V(coll)=0.500000,1.000000,1.500000
outputs I(coll) I(base)
modelParameters parameters/npn_vert_nqs

test fgum_dc_npn_lat_nqs
temperature 27 
biases V(emit)=0 V(subs)=0
biasSweep V(base)=0.300000,1.050000,0.020000
biasList V(coll)=0.500000,1.000000,1.500000
outputs I(coll) I(base)
modelParameters parameters/npn_lat_nqs

test fgum_dc_npn_cornoise
temperature 27 
biases V(emit)=0 V(subs)=0
biasSweep V(base)=0.300000,1.050000,0.020000
biasList V(coll)=0.500000,1.000000,1.500000
outputs I(coll) I(base)
modelParameters parameters/npn_cornoise

test fgum_ac_npn_1D_dc
temperature 27 
biases V(emit)=0 V(subs)=0
biasSweep V(base)=0.750000,1.050000,0.010000
biasList V(coll)=0.500000,1.000000,1.500000
outputs I(coll) I(base)
modelParameters parameters/npn_1D

test fgum_ac_npn_1D_ac
temperature 27 
biases V(emit)=0 V(subs)=0
biasSweep V(base)=0.750000,1.050000,0.010000
biasList V(coll)=0.500000,1.000000,1.500000
freq dec 10 1e+010 2e+010
outputs G(base,base) G(base,coll) G(coll,base) G(coll,coll) C(base,base) C(base,coll) C(coll,base) C(coll,coll)
modelParameters parameters/npn_1D

test fgum_ac_npn_internal_dc
temperature 27 
biases V(emit)=0 V(subs)=0
biasSweep V(base)=0.750000,1.050000,0.010000
biasList V(coll)=0.500000,1.000000,1.500000
outputs I(coll) I(base)
modelParameters parameters/npn_internal

test fgum_ac_npn_internal_ac
temperature 27 
biases V(emit)=0 V(subs)=0
biasSweep V(base)=0.750000,1.050000,0.010000
biasList V(coll)=0.500000,1.000000,1.500000
freq dec 10 1e+010 2e+010
outputs G(base,base) G(base,coll) G(coll,base) G(coll,coll) C(base,base) C(base,coll) C(coll,base) C(coll,coll)
modelParameters parameters/npn_internal

test fgum_ac_npn_full_dc
temperature 27 
biases V(emit)=0 V(subs)=0
biasSweep V(base)=0.750000,1.050000,0.010000
biasList V(coll)=0.500000,1.000000,1.500000
outputs I(coll) I(base)
modelParameters parameters/npn_full

test fgum_ac_npn_full_ac
temperature 27 
biases V(emit)=0 V(subs)=0
biasSweep V(base)=0.750000,1.050000,0.010000
biasList V(coll)=0.500000,1.000000,1.500000
freq dec 10 1e+010 2e+010
outputs G(base,base) G(base,coll) G(coll,base) G(coll,coll) C(base,base) C(base,coll) C(coll,base) C(coll,coll)
modelParameters parameters/npn_full

test fgum_ac_npn_full_sh_dc
temperature 27 
biases V(emit)=0 V(subs)=0
biasSweep V(base)=0.750000,1.050000,0.010000
biasList V(coll)=0.500000,1.000000,1.500000
outputs I(coll) I(base)
modelParameters parameters/npn_full_sh

test fgum_ac_npn_full_sh_ac
temperature 27 
biases V(emit)=0 V(subs)=0
biasSweep V(base)=0.750000,1.050000,0.010000
biasList V(coll)=0.500000,1.000000,1.500000
freq dec 10 1e+010 2e+010
outputs G(base,base) G(base,coll) G(coll,base) G(coll,coll) C(base,base) C(base,coll) C(coll,base) C(coll,coll)
modelParameters parameters/npn_full_sh

test fgum_ac_npn_full_subtran_dc
temperature 27 
biases V(emit)=0 V(subs)=0
biasSweep V(base)=0.750000,1.050000,0.010000
biasList V(coll)=0.500000,1.000000,1.500000
outputs I(coll) I(base)
modelParameters parameters/npn_full_subtran

test fgum_ac_npn_full_subtran_ac
temperature 27 
biases V(emit)=0 V(subs)=0
biasSweep V(base)=0.750000,1.050000,0.010000
biasList V(coll)=0.500000,1.000000,1.500000
freq dec 10 1e+010 2e+010
outputs G(base,base) G(base,coll) G(coll,base) G(coll,coll) C(base,base) C(base,coll) C(coll,base) C(coll,coll)
modelParameters parameters/npn_full_subtran

test fgum_ac_npn_full_subcoupl_dc
temperature 27 
biases V(emit)=0 V(subs)=0
biasSweep V(base)=0.750000,1.050000,0.010000
biasList V(coll)=0.500000,1.000000,1.500000
outputs I(coll) I(base)
modelParameters parameters/npn_full_subcoupl

test fgum_ac_npn_full_subcoupl_ac
temperature 27 
biases V(emit)=0 V(subs)=0
biasSweep V(base)=0.750000,1.050000,0.010000
biasList V(coll)=0.500000,1.000000,1.500000
freq dec 10 1e+010 2e+010
outputs G(base,base) G(base,coll) G(coll,base) G(coll,coll) C(base,base) C(base,coll) C(coll,base) C(coll,coll)
modelParameters parameters/npn_full_subcoupl

test fgum_ac_npn_full_subcoupl_peri_bias_dc
temperature 27 
biases V(emit)=0 V(subs)=0
biasSweep V(base)=0.750000,1.050000,0.010000
biasList V(coll)=0.500000,1.000000,1.500000
outputs I(coll) I(base)
modelParameters parameters/npn_full_subcoupl_peri_bias

test fgum_ac_npn_full_subcoupl_peri_bias_ac
temperature 27 
biases V(emit)=0 V(subs)=0
biasSweep V(base)=0.750000,1.050000,0.010000
biasList V(coll)=0.500000,1.000000,1.500000
freq dec 10 1e+010 2e+010
outputs G(base,base) G(base,coll) G(coll,base) G(coll,coll) C(base,base) C(base,coll) C(coll,base) C(coll,coll)
modelParameters parameters/npn_full_subcoupl_peri_bias

test fgum_ac_npn_full_subcoupl_peri_con_dc
temperature 27 
biases V(emit)=0 V(subs)=0
biasSweep V(base)=0.750000,1.050000,0.010000
biasList V(coll)=0.500000,1.000000,1.500000
outputs I(coll) I(base)
modelParameters parameters/npn_full_subcoupl_peri_con

test fgum_ac_npn_full_subcoupl_peri_con_ac
temperature 27 
biases V(emit)=0 V(subs)=0
biasSweep V(base)=0.750000,1.050000,0.010000
biasList V(coll)=0.500000,1.000000,1.500000
freq dec 10 1e+010 2e+010
outputs G(base,base) G(base,coll) G(coll,base) G(coll,coll) C(base,base) C(base,coll) C(coll,base) C(coll,coll)
modelParameters parameters/npn_full_subcoupl_peri_con

test fgum_ac_npn_full_subcoupl_peri_bias_dc
temperature 27 
biases V(emit)=0 V(subs)=0
biasSweep V(base)=0.750000,1.050000,0.010000
biasList V(coll)=0.500000,1.000000,1.500000
outputs I(coll) I(base)
modelParameters parameters/npn_full_subcoupl_peri_bias

test fgum_ac_npn_full_subcoupl_peri_bias_ac
temperature 27 
biases V(emit)=0 V(subs)=0
biasSweep V(base)=0.750000,1.050000,0.010000
biasList V(coll)=0.500000,1.000000,1.500000
freq dec 10 1e+010 2e+010
outputs G(base,base) G(base,coll) G(coll,base) G(coll,coll) C(base,base) C(base,coll) C(coll,base) C(coll,coll)
modelParameters parameters/npn_full_subcoupl_peri_bias

test fgum_ac_npn_full_subcoupl_peri_con_dc
temperature 27 
biases V(emit)=0 V(subs)=0
biasSweep V(base)=0.750000,1.050000,0.010000
biasList V(coll)=0.500000,1.000000,1.500000
outputs I(coll) I(base)
modelParameters parameters/npn_full_subcoupl_peri_con

test fgum_ac_npn_full_subcoupl_peri_cond_ac
temperature 27 
biases V(emit)=0 V(subs)=0
biasSweep V(base)=0.750000,1.050000,0.010000
biasList V(coll)=0.500000,1.000000,1.500000
freq dec 10 1e+010 2e+010
outputs G(base,base) G(base,coll) G(coll,base) G(coll,coll) C(base,base) C(base,coll) C(coll,base) C(coll,coll)
modelParameters parameters/npn_full_subcoupl_peri_con

test fgum_ac_npn_vert_nqs_dc
temperature 27 
biases V(emit)=0 V(subs)=0
biasSweep V(base)=0.750000,1.050000,0.010000
biasList V(coll)=0.500000,1.000000,1.500000
outputs I(coll) I(base)
modelParameters parameters/npn_vert_nqs

test fgum_ac_npn_vert_nqs_ac
temperature 27 
biases V(emit)=0 V(subs)=0
biasSweep V(base)=0.750000,1.050000,0.010000
biasList V(coll)=0.500000,1.000000,1.500000
freq dec 10 1e+010 2e+010
outputs G(base,base) G(base,coll) G(coll,base) G(coll,coll) C(base,base) C(base,coll) C(coll,base) C(coll,coll)
modelParameters parameters/npn_vert_nqs

test fgum_ac_npn_lat_nqs_dc
temperature 27 
biases V(emit)=0 V(subs)=0
biasSweep V(base)=0.750000,1.050000,0.010000
biasList V(coll)=0.500000,1.000000,1.500000
outputs I(coll) I(base)
modelParameters parameters/npn_lat_nqs

test fgum_ac_npn_lat_nqs_ac
temperature 27 
biases V(emit)=0 V(subs)=0
biasSweep V(base)=0.750000,1.050000,0.010000
biasList V(coll)=0.500000,1.000000,1.500000
freq dec 10 1e+010 2e+010
outputs G(base,base) G(base,coll) G(coll,base) G(coll,coll) C(base,base) C(base,coll) C(coll,base) C(coll,coll)
modelParameters parameters/npn_lat_nqs

test fgum_ac_npn_cornoise_dc
temperature 27 
biases V(emit)=0 V(subs)=0
biasSweep V(base)=0.750000,1.050000,0.010000
biasList V(coll)=0.500000,1.000000,1.500000
outputs I(coll) I(base)
modelParameters parameters/npn_cornoise

test fgum_ac_npn_cornoise_ac
temperature 27 
biases V(emit)=0 V(subs)=0
biasSweep V(base)=0.750000,1.050000,0.010000
biasList V(coll)=0.500000,1.000000,1.500000
freq dec 10 1e+010 2e+010
outputs G(base,base) G(base,coll) G(coll,base) G(coll,coll) C(base,base) C(base,coll) C(coll,base) C(coll,coll)
modelParameters parameters/npn_cornoise

test fout_npn_1D
temperature 27 
biases V(emit)=0 V(subs)=0
biasSweep V(coll)=0.000000,2.000000,0.050000
biasList V(base)=0.600000,0.650000,0.700000,0.750000,0.800000,0.850000,0.900000
outputs I(coll) I(base)
modelParameters parameters/npn_1D

test fout_npn_internal
temperature 27 
biases V(emit)=0 V(subs)=0
biasSweep V(coll)=0.000000,2.000000,0.050000
biasList V(base)=0.600000,0.650000,0.700000,0.750000,0.800000,0.850000,0.900000
outputs I(coll) I(base)
modelParameters parameters/npn_internal

test fout_npn_full
temperature 27 
biases V(emit)=0 V(subs)=0
biasSweep V(coll)=0.000000,2.000000,0.050000
biasList V(base)=0.600000,0.650000,0.700000,0.750000,0.800000,0.850000,0.900000
outputs I(coll) I(base)
modelParameters parameters/npn_full

test fout_npn_full_sh
temperature 27 
biases V(emit)=0 V(subs)=0
biasSweep V(coll)=0.000000,2.000000,0.050000
biasList V(base)=0.600000,0.650000,0.700000,0.750000,0.800000,0.850000,0.900000
outputs I(coll) I(base)
modelParameters parameters/npn_full_sh

test fout_npn_full_subtran
temperature 27 
biases V(emit)=0 V(subs)=0
biasSweep V(coll)=0.000000,2.000000,0.050000
biasList V(base)=0.600000,0.650000,0.700000,0.750000,0.800000,0.850000,0.900000
outputs I(coll) I(base)
modelParameters parameters/npn_full_subtran

test fout_npn_full_subcoupl
temperature 27 
biases V(emit)=0 V(subs)=0
biasSweep V(coll)=0.000000,2.000000,0.050000
biasList V(base)=0.600000,0.650000,0.700000,0.750000,0.800000,0.850000,0.900000
outputs I(coll) I(base)
modelParameters parameters/npn_full_subcoupl

test fout_npn_full_subcoupl_peri_bias
temperature 27 
biases V(emit)=0 V(subs)=0
biasSweep V(coll)=0.000000,2.000000,0.050000
biasList V(base)=0.600000,0.650000,0.700000,0.750000,0.800000,0.850000,0.900000
outputs I(coll) I(base)
modelParameters parameters/npn_full_subcoupl_peri_bias

test fout_npn_full_subcoupl_peri_con
temperature 27 
biases V(emit)=0 V(subs)=0
biasSweep V(coll)=0.000000,2.000000,0.050000
biasList V(base)=0.600000,0.650000,0.700000,0.750000,0.800000,0.850000,0.900000
outputs I(coll) I(base)
modelParameters parameters/npn_full_subcoupl_peri_con

test fout_npn_vert_nqs
temperature 27 
biases V(emit)=0 V(subs)=0
biasSweep V(coll)=0.000000,2.000000,0.050000
biasList V(base)=0.600000,0.650000,0.700000,0.750000,0.800000,0.850000,0.900000
outputs I(coll) I(base)
modelParameters parameters/npn_vert_nqs

test fout_npn_lat_nqs
temperature 27 
biases V(emit)=0 V(subs)=0
biasSweep V(coll)=0.000000,2.000000,0.050000
biasList V(base)=0.600000,0.650000,0.700000,0.750000,0.800000,0.850000,0.900000
outputs I(coll) I(base)
modelParameters parameters/npn_lat_nqs

test fout_npn_cornoise
temperature 27 
biases V(emit)=0 V(subs)=0
biasSweep V(coll)=0.000000,2.000000,0.050000
biasList V(base)=0.600000,0.650000,0.700000,0.750000,0.800000,0.850000,0.900000
outputs I(coll) I(base)
modelParameters parameters/npn_cornoise

test CBE_npn_1D_dc
temperature 27 
biases V(emit)=0 V(subs)=0 V(coll)=0.000000
biasSweep V(base)=-1.000000,0.700000,0.050000
outputs I(coll) I(base)
modelParameters parameters/npn_1D

test CBE_npn_1D_ac
temperature 27 
biases V(emit)=0 V(subs)=0 V(coll)=0.000000
biasSweep V(base)=-1.000000,0.700000,0.050000
freq dec 10 1e+009 1e+010
outputs G(base,base) G(base,coll) G(coll,base) G(coll,coll) C(base,base) C(base,coll) C(coll,base) C(coll,coll)
modelParameters parameters/npn_1D

test CBE_npn_internal_dc
temperature 27 
biases V(emit)=0 V(subs)=0 V(coll)=0.000000
biasSweep V(base)=-1.000000,0.700000,0.050000
outputs I(coll) I(base)
modelParameters parameters/npn_internal

test CBE_npn_internal_ac
temperature 27 
biases V(emit)=0 V(subs)=0 V(coll)=0.000000
biasSweep V(base)=-1.000000,0.700000,0.050000
freq dec 10 1e+009 1e+010
outputs G(base,base) G(base,coll) G(coll,base) G(coll,coll) C(base,base) C(base,coll) C(coll,base) C(coll,coll)
modelParameters parameters/npn_internal

test CBE_npn_full_dc
temperature 27 
biases V(emit)=0 V(subs)=0 V(coll)=0.000000
biasSweep V(base)=-1.000000,0.700000,0.050000
outputs I(coll) I(base)
modelParameters parameters/npn_full

test CBE_npn_full_ac
temperature 27 
biases V(emit)=0 V(subs)=0 V(coll)=0.000000
biasSweep V(base)=-1.000000,0.700000,0.050000
freq dec 10 1e+009 1e+010
outputs G(base,base) G(base,coll) G(coll,base) G(coll,coll) C(base,base) C(base,coll) C(coll,base) C(coll,coll)
modelParameters parameters/npn_full

test CBE_npn_full_sh_dc
temperature 27 
biases V(emit)=0 V(subs)=0 V(coll)=0.000000
biasSweep V(base)=-1.000000,0.700000,0.050000
outputs I(coll) I(base)
modelParameters parameters/npn_full_sh

test CBE_npn_full_sh_ac
temperature 27 
biases V(emit)=0 V(subs)=0 V(coll)=0.000000
biasSweep V(base)=-1.000000,0.700000,0.050000
freq dec 10 1e+009 1e+010
outputs G(base,base) G(base,coll) G(coll,base) G(coll,coll) C(base,base) C(base,coll) C(coll,base) C(coll,coll)
modelParameters parameters/npn_full_sh

test CBE_npn_full_subtran_dc
temperature 27 
biases V(emit)=0 V(subs)=0 V(coll)=0.000000
biasSweep V(base)=-1.000000,0.700000,0.050000
outputs I(coll) I(base)
modelParameters parameters/npn_full_subtran

test CBE_npn_full_subtran_ac
temperature 27 
biases V(emit)=0 V(subs)=0 V(coll)=0.000000
biasSweep V(base)=-1.000000,0.700000,0.050000
freq dec 10 1e+009 1e+010
outputs G(base,base) G(base,coll) G(coll,base) G(coll,coll) C(base,base) C(base,coll) C(coll,base) C(coll,coll)
modelParameters parameters/npn_full_subtran

//test CBE_npn_full_subcoupl_dc
//temperature 27 
//biases V(emit)=0 V(subs)=0 V(coll)=0.000000
//biasSweep V(base)=-1.000000,0.700000,0.050000
//outputs I(coll) I(base)
//modelParameters parameters/npn_full_subcoupl
//
//test CBE_npn_full_subcoupl_ac
//temperature 27 
//biases V(emit)=0 V(subs)=0 V(coll)=0.000000
//biasSweep V(base)=-1.000000,0.700000,0.050000
//freq dec 10 1e+009 1e+010
//outputs G(base,base) G(base,coll) G(coll,base) G(coll,coll) C(base,base) C(base,coll) C(coll,base) C(coll,coll)
//modelParameters parameters/npn_full_subcoupl
//
//test CBE_npn_full_subcoupl_peri_bias_dc
//temperature 27 
//biases V(emit)=0 V(subs)=0 V(coll)=0.000000
//biasSweep V(base)=-1.000000,0.700000,0.050000
//outputs I(coll) I(base)
//modelParameters parameters/npn_full_subcoupl_peri_bias
//
//test CBE_npn_full_subcoupl_peri_bias_ac
//temperature 27 
//biases V(emit)=0 V(subs)=0 V(coll)=0.000000
//biasSweep V(base)=-1.000000,0.700000,0.050000
//freq dec 10 1e+009 1e+010
//outputs G(base,base) G(base,coll) G(coll,base) G(coll,coll) C(base,base) C(base,coll) C(coll,base) C(coll,coll)
//modelParameters parameters/npn_full_subcoupl_peri_bias
//
//test CBE_npn_full_subcoupl_peri_con_dc
//temperature 27 
//biases V(emit)=0 V(subs)=0 V(coll)=0.000000
//biasSweep V(base)=-1.000000,0.700000,0.050000
//outputs I(coll) I(base)
//modelParameters parameters/npn_full_subcoupl_peri_con
//
//test CBE_npn_full_subcoupl_peri_con_ac
//temperature 27 
//biases V(emit)=0 V(subs)=0 V(coll)=0.000000
//biasSweep V(base)=-1.000000,0.700000,0.050000
//freq dec 10 1e+009 1e+010
//outputs G(base,base) G(base,coll) G(coll,base) G(coll,coll) C(base,base) C(base,coll) C(coll,base) C(coll,coll)
//modelParameters parameters/npn_full_subcoupl_peri_con
//
//test CBE_npn_vert_nqs_dc
//temperature 27 
//biases V(emit)=0 V(subs)=0 V(coll)=0.000000
//biasSweep V(base)=-1.000000,0.700000,0.050000
//outputs I(coll) I(base)
//modelParameters parameters/npn_vert_nqs
//
//test CBE_npn_vert_nqs_ac
//temperature 27 
//biases V(emit)=0 V(subs)=0 V(coll)=0.000000
//biasSweep V(base)=-1.000000,0.700000,0.050000
//freq dec 10 1e+009 1e+010
//outputs G(base,base) G(base,coll) G(coll,base) G(coll,coll) C(base,base) C(base,coll) C(coll,base) C(coll,coll)
//modelParameters parameters/npn_vert_nqs
//
//test CBE_npn_lat_nqs_dc
//temperature 27 
//biases V(emit)=0 V(subs)=0 V(coll)=0.000000
//biasSweep V(base)=-1.000000,0.700000,0.050000
//outputs I(coll) I(base)
//modelParameters parameters/npn_lat_nqs
//
//test CBE_npn_lat_nqs_ac
//temperature 27 
//biases V(emit)=0 V(subs)=0 V(coll)=0.000000
//biasSweep V(base)=-1.000000,0.700000,0.050000
//freq dec 10 1e+009 1e+010
//outputs G(base,base) G(base,coll) G(coll,base) G(coll,coll) C(base,base) C(base,coll) C(coll,base) C(coll,coll)
//modelParameters parameters/npn_lat_nqs
//
//test CBE_npn_cornoise_dc
//temperature 27 
//biases V(emit)=0 V(subs)=0 V(coll)=0.000000
//biasSweep V(base)=-1.000000,0.700000,0.050000
//outputs I(coll) I(base)
//modelParameters parameters/npn_cornoise
//
//test CBE_npn_cornoise_ac
//temperature 27 
//biases V(emit)=0 V(subs)=0 V(coll)=0.000000
//biasSweep V(base)=-1.000000,0.700000,0.050000
//freq dec 10 1e+009 1e+010
//outputs G(base,base) G(base,coll) G(coll,base) G(coll,coll) C(base,base) C(base,coll) C(coll,base) C(coll,coll)
//modelParameters parameters/npn_cornoise
//
//test CBC_CCS_npn_1D_dc
//temperature 27 
//biases V(emit)=0 V(subs)=0 V(base)=0.000000
//biasSweep V(coll)=1.000000,-0.700000,-0.050000
//outputs I(coll) I(base)
//modelParameters parameters/npn_1D
//
//test CBC_CCS_npn_1D_ac
//temperature 27 
//biases V(emit)=0 V(subs)=0 V(base)=0.000000
//biasSweep V(coll)=1.000000,-0.700000,-0.050000
//freq dec 10 1e+009 1e+010
//outputs G(base,base) G(base,coll) G(coll,base) G(coll,coll) C(base,base) C(base,coll) C(coll,base) C(coll,coll)
//modelParameters parameters/npn_1D
//
//test CBC_CCS_npn_internal_dc
//temperature 27 
//biases V(emit)=0 V(subs)=0 V(base)=0.000000
//biasSweep V(coll)=1.000000,-0.700000,-0.050000
//outputs I(coll) I(base)
//modelParameters parameters/npn_internal
//
//test CBC_CCS_npn_internal_ac
//temperature 27 
//biases V(emit)=0 V(subs)=0 V(base)=0.000000
//biasSweep V(coll)=1.000000,-0.700000,-0.050000
//freq dec 10 1e+009 1e+010
//outputs G(base,base) G(base,coll) G(coll,base) G(coll,coll) C(base,base) C(base,coll) C(coll,base) C(coll,coll)
//modelParameters parameters/npn_internal
//
//test CBC_CCS_npn_full_dc
//temperature 27 
//biases V(emit)=0 V(subs)=0 V(base)=0.000000
//biasSweep V(coll)=1.000000,-0.700000,-0.050000
//outputs I(coll) I(base)
//modelParameters parameters/npn_full
//
//test CBC_CCS_npn_full_ac
//temperature 27 
//biases V(emit)=0 V(subs)=0 V(base)=0.000000
//biasSweep V(coll)=1.000000,-0.700000,-0.050000
//freq dec 10 1e+009 1e+010
//outputs G(base,base) G(base,coll) G(coll,base) G(coll,coll) C(base,base) C(base,coll) C(coll,base) C(coll,coll)
//modelParameters parameters/npn_full
//
//test CBC_CCS_npn_full_sh_dc
//temperature 27 
//biases V(emit)=0 V(subs)=0 V(base)=0.000000
//biasSweep V(coll)=1.000000,-0.700000,-0.050000
//outputs I(coll) I(base)
//modelParameters parameters/npn_full_sh
//
//test CBC_CCS_npn_full_sh_ac
//temperature 27 
//biases V(emit)=0 V(subs)=0 V(base)=0.000000
//biasSweep V(coll)=1.000000,-0.700000,-0.050000
//freq dec 10 1e+009 1e+010
//outputs G(base,base) G(base,coll) G(coll,base) G(coll,coll) C(base,base) C(base,coll) C(coll,base) C(coll,coll)
//modelParameters parameters/npn_full_sh
//
//test CBC_CCS_npn_full_subtran_dc
//temperature 27 
//biases V(emit)=0 V(subs)=0 V(base)=0.000000
//biasSweep V(coll)=1.000000,-0.700000,-0.050000
//outputs I(coll) I(base)
//modelParameters parameters/npn_full_subtran
//
//test CBC_CCS_npn_full_subtran_ac
//temperature 27 
//biases V(emit)=0 V(subs)=0 V(base)=0.000000
//biasSweep V(coll)=1.000000,-0.700000,-0.050000
//freq dec 10 1e+009 1e+010
//outputs G(base,base) G(base,coll) G(coll,base) G(coll,coll) C(base,base) C(base,coll) C(coll,base) C(coll,coll)
//modelParameters parameters/npn_full_subtran
//
//test CBC_CCS_npn_full_subcoupl_dc
//temperature 27 
//biases V(emit)=0 V(subs)=0 V(base)=0.000000
//biasSweep V(coll)=1.000000,-0.700000,-0.050000
//outputs I(coll) I(base)
//modelParameters parameters/npn_full_subcoupl
//
//test CBC_CCS_npn_full_subcoupl_ac
//temperature 27 
//biases V(emit)=0 V(subs)=0 V(base)=0.000000
//biasSweep V(coll)=1.000000,-0.700000,-0.050000
//freq dec 10 1e+009 1e+010
//outputs G(base,base) G(base,coll) G(coll,base) G(coll,coll) C(base,base) C(base,coll) C(coll,base) C(coll,coll)
//modelParameters parameters/npn_full_subcoupl
//
//test CBC_CCS_npn_full_subcoupl_peri_bias_dc
//temperature 27 
//biases V(emit)=0 V(subs)=0 V(base)=0.000000
//biasSweep V(coll)=1.000000,-0.700000,-0.050000
//outputs I(coll) I(base)
//modelParameters parameters/npn_full_subcoupl_peri_bias
//
//test CBC_CCS_npn_full_subcoupl_peri_bias_ac
//temperature 27 
//biases V(emit)=0 V(subs)=0 V(base)=0.000000
//biasSweep V(coll)=1.000000,-0.700000,-0.050000
//freq dec 10 1e+009 1e+010
//outputs G(base,base) G(base,coll) G(coll,base) G(coll,coll) C(base,base) C(base,coll) C(coll,base) C(coll,coll)
//modelParameters parameters/npn_full_subcoupl_peri_bias
//
//test CBC_CCS_npn_full_subcoupl_peri_con_dc
//temperature 27 
//biases V(emit)=0 V(subs)=0 V(base)=0.000000
//biasSweep V(coll)=1.000000,-0.700000,-0.050000
//outputs I(coll) I(base)
//modelParameters parameters/npn_full_subcoupl_peri_con
//
//test CBC_CCS_npn_full_subcoupl_peri_con_ac
//temperature 27 
//biases V(emit)=0 V(subs)=0 V(base)=0.000000
//biasSweep V(coll)=1.000000,-0.700000,-0.050000
//freq dec 10 1e+009 1e+010
//outputs G(base,base) G(base,coll) G(coll,base) G(coll,coll) C(base,base) C(base,coll) C(coll,base) C(coll,coll)
//modelParameters parameters/npn_full_subcoupl_peri_con
//
//test CBC_CCS_npn_vert_nqs_dc
//temperature 27 
//biases V(emit)=0 V(subs)=0 V(base)=0.000000
//biasSweep V(coll)=1.000000,-0.700000,-0.050000
//outputs I(coll) I(base)
//modelParameters parameters/npn_vert_nqs
//
//test CBC_CCS_npn_vert_nqs_ac
//temperature 27 
//biases V(emit)=0 V(subs)=0 V(base)=0.000000
//biasSweep V(coll)=1.000000,-0.700000,-0.050000
//freq dec 10 1e+009 1e+010
//outputs G(base,base) G(base,coll) G(coll,base) G(coll,coll) C(base,base) C(base,coll) C(coll,base) C(coll,coll)
//modelParameters parameters/npn_vert_nqs
//
//test CBC_CCS_npn_lat_nqs_dc
//temperature 27 
//biases V(emit)=0 V(subs)=0 V(base)=0.000000
//biasSweep V(coll)=1.000000,-0.700000,-0.050000
//outputs I(coll) I(base)
//modelParameters parameters/npn_lat_nqs
//
//test CBC_CCS_npn_lat_nqs_ac
//temperature 27 
//biases V(emit)=0 V(subs)=0 V(base)=0.000000
//biasSweep V(coll)=1.000000,-0.700000,-0.050000
//freq dec 10 1e+009 1e+010
//outputs G(base,base) G(base,coll) G(coll,base) G(coll,coll) C(base,base) C(base,coll) C(coll,base) C(coll,coll)
//modelParameters parameters/npn_lat_nqs
//
//test CBC_CCS_npn_cornoise_dc
//temperature 27 
//biases V(emit)=0 V(subs)=0 V(base)=0.000000
//biasSweep V(coll)=1.000000,-0.700000,-0.050000
//outputs I(coll) I(base)
//modelParameters parameters/npn_cornoise
//
//test CBC_CCS_npn_cornoise_ac
//temperature 27 
//biases V(emit)=0 V(subs)=0 V(base)=0.000000
//biasSweep V(coll)=1.000000,-0.700000,-0.050000
//freq dec 10 1e+009 1e+010
//outputs G(base,base) G(base,coll) G(coll,base) G(coll,coll) C(base,base) C(base,coll) C(coll,base) C(coll,coll)
//modelParameters parameters/npn_cornoise
//
//test vce_0_npn_1D
//temperature 27 
//biases V(emit)=0 V(subs)=0 V(coll)=0.000000
//biasSweep V(base)=-1.000000,1.000000,0.050000
//outputs I(coll) I(base)
//modelParameters parameters/npn_1D
//
//test vce_0_npn_internal
//temperature 27 
//biases V(emit)=0 V(subs)=0 V(coll)=0.000000
//biasSweep V(base)=-1.000000,1.000000,0.050000
//outputs I(coll) I(base)
//modelParameters parameters/npn_internal
//
//test vce_0_npn_full
//temperature 27 
//biases V(emit)=0 V(subs)=0 V(coll)=0.000000
//biasSweep V(base)=-1.000000,1.000000,0.050000
//outputs I(coll) I(base)
//modelParameters parameters/npn_full
//
//test vce_0_npn_full_sh
//temperature 27 
//biases V(emit)=0 V(subs)=0 V(coll)=0.000000
//biasSweep V(base)=-1.000000,1.000000,0.050000
//outputs I(coll) I(base)
//modelParameters parameters/npn_full_sh
//
//test vce_0_npn_full_subtran
//temperature 27 
//biases V(emit)=0 V(subs)=0 V(coll)=0.000000
//biasSweep V(base)=-1.000000,1.000000,0.050000
//outputs I(coll) I(base)
//modelParameters parameters/npn_full_subtran
//
//test vce_0_npn_full_subcoupl
//temperature 27 
//biases V(emit)=0 V(subs)=0 V(coll)=0.000000
//biasSweep V(base)=-1.000000,1.000000,0.050000
//outputs I(coll) I(base)
//modelParameters parameters/npn_full_subcoupl
//
//test vce_0_npn_full_subcoupl_peri_bias
//temperature 27 
//biases V(emit)=0 V(subs)=0 V(coll)=0.000000
//biasSweep V(base)=-1.000000,1.000000,0.050000
//outputs I(coll) I(base)
//modelParameters parameters/npn_full_subcoupl_peri_bias
//
//test vce_0_npn_full_subcoupl_peri_con
//temperature 27 
//biases V(emit)=0 V(subs)=0 V(coll)=0.000000
//biasSweep V(base)=-1.000000,1.000000,0.050000
//outputs I(coll) I(base)
//modelParameters parameters/npn_full_subcoupl_peri_con
//
//test vce_0_npn_vert_nqs
//temperature 27 
//biases V(emit)=0 V(subs)=0 V(coll)=0.000000
//biasSweep V(base)=-1.000000,1.000000,0.050000
//outputs I(coll) I(base)
//modelParameters parameters/npn_vert_nqs
//
//test vce_0_npn_lat_nqs
//temperature 27 
//biases V(emit)=0 V(subs)=0 V(coll)=0.000000
//biasSweep V(base)=-1.000000,1.000000,0.050000
//outputs I(coll) I(base)
//modelParameters parameters/npn_lat_nqs
//
//test vce_0_npn_cornoise
//temperature 27 
//biases V(emit)=0 V(subs)=0 V(coll)=0.000000
//biasSweep V(base)=-1.000000,1.000000,0.050000
//outputs I(coll) I(base)
//modelParameters parameters/npn_cornoise
//
test vbe_0_npn_1D
temperature 27 
biases V(emit)=0 V(subs)=0 V(base)=0.000000
biasSweep V(coll)=-1.000000,1.000000,0.050000
outputs I(coll) I(base)
modelParameters parameters/npn_1D

//differ
test vbe_0_npn_internal
temperature 27 
biases V(emit)=0 V(subs)=0 V(base)=0.000000
biasSweep V(coll)=-1.000000,1.000000,0.050000
outputs I(coll) I(base)
modelParameters parameters/npn_internal

test vbe_0_npn_full
temperature 27 
biases V(emit)=0 V(subs)=0 V(base)=0.000000
biasSweep V(coll)=-1.000000,1.000000,0.050000
outputs I(coll) I(base)
modelParameters parameters/npn_full

test vbe_0_npn_full_sh
temperature 27 
biases V(emit)=0 V(subs)=0 V(base)=0.000000
biasSweep V(coll)=-1.000000,1.000000,0.050000
outputs I(coll) I(base)
modelParameters parameters/npn_full_sh

test vbe_0_npn_full_subtran
temperature 27 
biases V(emit)=0 V(subs)=0 V(base)=0.000000
biasSweep V(coll)=-1.000000,1.000000,0.050000
outputs I(coll) I(base)
modelParameters parameters/npn_full_subtran

test vbe_0_npn_full_subcoupl
temperature 27 
biases V(emit)=0 V(subs)=0 V(base)=0.000000
biasSweep V(coll)=-1.000000,1.000000,0.050000
outputs I(coll) I(base)
modelParameters parameters/npn_full_subcoupl

test vbe_0_npn_full_subcoupl_peri_bias
temperature 27 
biases V(emit)=0 V(subs)=0 V(base)=0.000000
biasSweep V(coll)=-1.000000,1.000000,0.050000
outputs I(coll) I(base)
modelParameters parameters/npn_full_subcoupl_peri_bias

test vbe_0_npn_full_subcoupl_peri_con
temperature 27 
biases V(emit)=0 V(subs)=0 V(base)=0.000000
biasSweep V(coll)=-1.000000,1.000000,0.050000
outputs I(coll) I(base)
modelParameters parameters/npn_full_subcoupl_peri_con

test vbe_0_npn_vert_nqs
temperature 27 
biases V(emit)=0 V(subs)=0 V(base)=0.000000
biasSweep V(coll)=-1.000000,1.000000,0.050000
outputs I(coll) I(base)
modelParameters parameters/npn_vert_nqs

test vbe_0_npn_lat_nqs
temperature 27 
biases V(emit)=0 V(subs)=0 V(base)=0.000000
biasSweep V(coll)=-1.000000,1.000000,0.050000
outputs I(coll) I(base)
modelParameters parameters/npn_lat_nqs

test vbe_0_npn_cornoise
temperature 27 
biases V(emit)=0 V(subs)=0 V(base)=0.000000
biasSweep V(coll)=-1.000000,1.000000,0.050000
outputs I(coll) I(base)
modelParameters parameters/npn_cornoise

test ypara_npn_1D_dc
temperature 27 
biases V(emit)=0 V(subs)=0 V(coll)=1.000000
biasSweep V(base)=0.800000,0.950000,0.050000
outputs I(coll) I(base)
modelParameters parameters/npn_1D

test ypara_npn_1D_ac
temperature 27 
biases V(emit)=0 V(subs)=0 V(coll)=1.000000
biasSweep V(base)=0.800000,0.950000,0.050000
freq dec 5 1e+008 1e+011
outputs G(base,base) G(base,coll) G(coll,base) G(coll,coll) C(base,base) C(base,coll) C(coll,base) C(coll,coll)
modelParameters parameters/npn_1D

test ypara_npn_internal_dc
temperature 27 
biases V(emit)=0 V(subs)=0 V(coll)=1.000000
biasSweep V(base)=0.800000,0.950000,0.050000
outputs I(coll) I(base)
modelParameters parameters/npn_internal

test ypara_npn_internal_ac
temperature 27 
biases V(emit)=0 V(subs)=0 V(coll)=1.000000
biasSweep V(base)=0.800000,0.950000,0.050000
freq dec 5 1e+008 1e+011
outputs G(base,base) G(base,coll) G(coll,base) G(coll,coll) C(base,base) C(base,coll) C(coll,base) C(coll,coll)
modelParameters parameters/npn_internal

test ypara_npn_full_dc
temperature 27 
biases V(emit)=0 V(subs)=0 V(coll)=1.000000
biasSweep V(base)=0.800000,0.950000,0.050000
outputs I(coll) I(base)
modelParameters parameters/npn_full

test ypara_npn_full_ac
temperature 27 
biases V(emit)=0 V(subs)=0 V(coll)=1.000000
biasSweep V(base)=0.800000,0.950000,0.050000
freq dec 5 1e+008 1e+011
outputs G(base,base) G(base,coll) G(coll,base) G(coll,coll) C(base,base) C(base,coll) C(coll,base) C(coll,coll)
modelParameters parameters/npn_full

test ypara_npn_full_sh_dc
temperature 27 
biases V(emit)=0 V(subs)=0 V(coll)=1.000000
biasSweep V(base)=0.800000,0.950000,0.050000
outputs I(coll) I(base)
modelParameters parameters/npn_full_sh

test ypara_npn_full_sh_ac
temperature 27 
biases V(emit)=0 V(subs)=0 V(coll)=1.000000
biasSweep V(base)=0.800000,0.950000,0.050000
freq dec 5 1e+008 1e+011
outputs G(base,base) G(base,coll) G(coll,base) G(coll,coll) C(base,base) C(base,coll) C(coll,base) C(coll,coll)
modelParameters parameters/npn_full_sh

test ypara_npn_full_subtran_dc
temperature 27 
biases V(emit)=0 V(subs)=0 V(coll)=1.000000
biasSweep V(base)=0.800000,0.950000,0.050000
outputs I(coll) I(base)
modelParameters parameters/npn_full_subtran

test ypara_npn_full_subtran_ac
temperature 27 
biases V(emit)=0 V(subs)=0 V(coll)=1.000000
biasSweep V(base)=0.800000,0.950000,0.050000
freq dec 5 1e+008 1e+011
outputs G(base,base) G(base,coll) G(coll,base) G(coll,coll) C(base,base) C(base,coll) C(coll,base) C(coll,coll)
modelParameters parameters/npn_full_subtran

test ypara_npn_full_subcoupl_dc
temperature 27 
biases V(emit)=0 V(subs)=0 V(coll)=1.000000
biasSweep V(base)=0.800000,0.950000,0.050000
outputs I(coll) I(base)
modelParameters parameters/npn_full_subcoupl

test ypara_npn_full_subcoupl_ac
temperature 27 
biases V(emit)=0 V(subs)=0 V(coll)=1.000000
biasSweep V(base)=0.800000,0.950000,0.050000
freq dec 5 1e+008 1e+011
outputs G(base,base) G(base,coll) G(coll,base) G(coll,coll) C(base,base) C(base,coll) C(coll,base) C(coll,coll)
modelParameters parameters/npn_full_subcoupl

test ypara_npn_full_subcoupl_peri_bias_dc
temperature 27 
biases V(emit)=0 V(subs)=0 V(coll)=1.000000
biasSweep V(base)=0.800000,0.950000,0.050000
outputs I(coll) I(base)
modelParameters parameters/npn_full_subcoupl_peri_bias

test ypara_npn_full_subcoupl_peri_bias_ac
temperature 27 
biases V(emit)=0 V(subs)=0 V(coll)=1.000000
biasSweep V(base)=0.800000,0.950000,0.050000
freq dec 5 1e+008 1e+011
outputs G(base,base) G(base,coll) G(coll,base) G(coll,coll) C(base,base) C(base,coll) C(coll,base) C(coll,coll)
modelParameters parameters/npn_full_subcoupl_peri_bias

test ypara_npn_full_subcoupl_peri_con_dc
temperature 27 
biases V(emit)=0 V(subs)=0 V(coll)=1.000000
biasSweep V(base)=0.800000,0.950000,0.050000
outputs I(coll) I(base)
modelParameters parameters/npn_full_subcoupl_peri_con

test ypara_npn_full_subcoupl_peri_con_ac
temperature 27 
biases V(emit)=0 V(subs)=0 V(coll)=1.000000
biasSweep V(base)=0.800000,0.950000,0.050000
freq dec 5 1e+008 1e+011
outputs G(base,base) G(base,coll) G(coll,base) G(coll,coll) C(base,base) C(base,coll) C(coll,base) C(coll,coll)
modelParameters parameters/npn_full_subcoupl_peri_con

test ypara_npn_full_subcoupl_peri_bias_dc
temperature 27 
biases V(emit)=0 V(subs)=0 V(coll)=1.000000
biasSweep V(base)=0.800000,0.950000,0.050000
outputs I(coll) I(base)
modelParameters parameters/npn_full_subcoupl_peri_bias

test ypara_npn_full_subcoupl_peri_bias_ac
temperature 27 
biases V(emit)=0 V(subs)=0 V(coll)=1.000000
biasSweep V(base)=0.800000,0.950000,0.050000
freq dec 5 1e+008 1e+011
outputs G(base,base) G(base,coll) G(coll,base) G(coll,coll) C(base,base) C(base,coll) C(coll,base) C(coll,coll)
modelParameters parameters/npn_full_subcoupl_peri_bias

test ypara_npn_full_subcoupl_peri_con_dc
temperature 27 
biases V(emit)=0 V(subs)=0 V(coll)=1.000000
biasSweep V(base)=0.800000,0.950000,0.050000
outputs I(coll) I(base)
modelParameters parameters/npn_full_subcoupl_peri_con

test ypara_npn_full_subcoupl_peri_con_ac
temperature 27 
biases V(emit)=0 V(subs)=0 V(coll)=1.000000
biasSweep V(base)=0.800000,0.950000,0.050000
freq dec 5 1e+008 1e+011
outputs G(base,base) G(base,coll) G(coll,base) G(coll,coll) C(base,base) C(base,coll) C(coll,base) C(coll,coll)
modelParameters parameters/npn_full_subcoupl_peri_con

test ypara_npn_vert_nqs_dc
temperature 27 
biases V(emit)=0 V(subs)=0 V(coll)=1.000000
biasSweep V(base)=0.800000,0.950000,0.050000
outputs I(coll) I(base)
modelParameters parameters/npn_vert_nqs

test ypara_npn_vert_nqs_ac
temperature 27 
biases V(emit)=0 V(subs)=0 V(coll)=1.000000
biasSweep V(base)=0.800000,0.950000,0.050000
freq dec 5 1e+008 1e+011
outputs G(base,base) G(base,coll) G(coll,base) G(coll,coll) C(base,base) C(base,coll) C(coll,base) C(coll,coll)
modelParameters parameters/npn_vert_nqs

test ypara_npn_lat_nqs_dc
temperature 27 
biases V(emit)=0 V(subs)=0 V(coll)=1.000000
biasSweep V(base)=0.800000,0.950000,0.050000
outputs I(coll) I(base)
modelParameters parameters/npn_lat_nqs

test ypara_npn_lat_nqs_ac
temperature 27 
biases V(emit)=0 V(subs)=0 V(coll)=1.000000
biasSweep V(base)=0.800000,0.950000,0.050000
freq dec 5 1e+008 1e+011
outputs G(base,base) G(base,coll) G(coll,base) G(coll,coll) C(base,base) C(base,coll) C(coll,base) C(coll,coll)
modelParameters parameters/npn_lat_nqs

test ypara_npn_cornoise_dc
temperature 27 
biases V(emit)=0 V(subs)=0 V(coll)=1.000000
biasSweep V(base)=0.800000,0.950000,0.050000
outputs I(coll) I(base)
modelParameters parameters/npn_cornoise

test ypara_npn_cornoise_ac
temperature 27 
biases V(emit)=0 V(subs)=0 V(coll)=1.000000
biasSweep V(base)=0.800000,0.950000,0.050000
freq dec 5 1e+008 1e+011
outputs G(base,base) G(base,coll) G(coll,base) G(coll,coll) C(base,base) C(base,coll) C(coll,base) C(coll,coll)
modelParameters parameters/npn_cornoise

test noise_npn_1D_dc
temperature 27 
biases V(emit)=0 V(subs)=0 V(coll)=1.000000
biasSweep V(base)=0.700000,1.100000,0.100000
outputs I(coll) I(base)
modelParameters parameters/npn_1D

test noise_npn_1D_ac
temperature 27 
biases V(emit)=0 V(subs)=0 V(coll)=1.000000
biasSweep V(base)=0.700000,1.100000,0.100000
freq dec 2 1000 1e+011
outputs N(coll)
modelParameters parameters/npn_1D

test noise_npn_internal_dc
temperature 27 
biases V(emit)=0 V(subs)=0 V(coll)=1.000000
biasSweep V(base)=0.700000,1.100000,0.100000
outputs I(coll) I(base)
modelParameters parameters/npn_internal

test noise_npn_internal_ac
temperature 27 
biases V(emit)=0 V(subs)=0 V(coll)=1.000000
biasSweep V(base)=0.700000,1.100000,0.100000
freq dec 2 1000 1e+011
outputs N(coll)
modelParameters parameters/npn_internal

test noise_npn_full_dc
temperature 27 
biases V(emit)=0 V(subs)=0 V(coll)=1.000000
biasSweep V(base)=0.700000,1.100000,0.100000
outputs I(coll) I(base)
modelParameters parameters/npn_full

test noise_npn_full_ac
temperature 27 
biases V(emit)=0 V(subs)=0 V(coll)=1.000000
biasSweep V(base)=0.700000,1.100000,0.100000
freq dec 2 1000 1e+011
outputs N(coll)
modelParameters parameters/npn_full

test noise_npn_full_sh_dc
temperature 27 
biases V(emit)=0 V(subs)=0 V(coll)=1.000000
biasSweep V(base)=0.700000,1.100000,0.100000
outputs I(coll) I(base)
modelParameters parameters/npn_full_sh

test noise_npn_full_sh_ac
temperature 27 
biases V(emit)=0 V(subs)=0 V(coll)=1.000000
biasSweep V(base)=0.700000,1.100000,0.100000
freq dec 2 1000 1e+011
outputs N(coll)
modelParameters parameters/npn_full_sh

test noise_npn_full_subtran_dc
temperature 27 
biases V(emit)=0 V(subs)=0 V(coll)=1.000000
biasSweep V(base)=0.700000,1.100000,0.100000
outputs I(coll) I(base)
modelParameters parameters/npn_full_subtran

test noise_npn_full_subtran_ac
temperature 27 
biases V(emit)=0 V(subs)=0 V(coll)=1.000000
biasSweep V(base)=0.700000,1.100000,0.100000
freq dec 2 1000 1e+011
outputs N(coll)
modelParameters parameters/npn_full_subtran

test noise_npn_full_subcoupl_dc
temperature 27 
biases V(emit)=0 V(subs)=0 V(coll)=1.000000
biasSweep V(base)=0.700000,1.100000,0.100000
outputs I(coll) I(base)
modelParameters parameters/npn_full_subcoupl

test noise_npn_full_subcoupl_ac
temperature 27 
biases V(emit)=0 V(subs)=0 V(coll)=1.000000
biasSweep V(base)=0.700000,1.100000,0.100000
freq dec 2 1000 1e+011
outputs N(coll)
modelParameters parameters/npn_full_subcoupl

test noise_npn_full_subcoupl_peri_bias_dc
temperature 27 
biases V(emit)=0 V(subs)=0 V(coll)=1.000000
biasSweep V(base)=0.700000,1.100000,0.100000
outputs I(coll) I(base)
modelParameters parameters/npn_full_subcoupl_peri_bias

test noise_npn_full_subcoupl_peri_bias_ac
temperature 27 
biases V(emit)=0 V(subs)=0 V(coll)=1.000000
biasSweep V(base)=0.700000,1.100000,0.100000
freq dec 2 1000 1e+011
outputs N(coll)
modelParameters parameters/npn_full_subcoupl_peri_bias

test noise_npn_full_subcoupl_peri_con_dc
temperature 27 
biases V(emit)=0 V(subs)=0 V(coll)=1.000000
biasSweep V(base)=0.700000,1.100000,0.100000
outputs I(coll) I(base)
modelParameters parameters/npn_full_subcoupl_peri_con

test noise_npn_full_subcoupl_peri_con_ac
temperature 27 
biases V(emit)=0 V(subs)=0 V(coll)=1.000000
biasSweep V(base)=0.700000,1.100000,0.100000
freq dec 2 1000 1e+011
outputs N(coll)
modelParameters parameters/npn_full_subcoupl_peri_con

test noise_npn_vert_nqs_dc
temperature 27 
biases V(emit)=0 V(subs)=0 V(coll)=1.000000
biasSweep V(base)=0.700000,1.100000,0.100000
outputs I(coll) I(base)
modelParameters parameters/npn_vert_nqs

test noise_npn_vert_nqs_ac
temperature 27 
biases V(emit)=0 V(subs)=0 V(coll)=1.000000
biasSweep V(base)=0.700000,1.100000,0.100000
freq dec 2 1000 1e+011
outputs N(coll)
modelParameters parameters/npn_vert_nqs

test noise_npn_lat_nqs_dc
temperature 27 
biases V(emit)=0 V(subs)=0 V(coll)=1.000000
biasSweep V(base)=0.700000,1.100000,0.100000
outputs I(coll) I(base)
modelParameters parameters/npn_lat_nqs

test noise_npn_lat_nqs_ac
temperature 27 
biases V(emit)=0 V(subs)=0 V(coll)=1.000000
biasSweep V(base)=0.700000,1.100000,0.100000
freq dec 2 1000 1e+011
outputs N(coll)
modelParameters parameters/npn_lat_nqs

test noise_npn_cornoise_dc
temperature 27 
biases V(emit)=0 V(subs)=0 V(coll)=1.000000
biasSweep V(base)=0.700000,1.100000,0.100000
outputs I(coll) I(base)
modelParameters parameters/npn_cornoise

test noise_npn_cornoise_ac
temperature 27 
biases V(emit)=0 V(subs)=0 V(coll)=1.000000
biasSweep V(base)=0.700000,1.100000,0.100000
freq dec 2 1000 1e+011
outputs N(coll)
modelParameters parameters/npn_cornoise



//
// Specific tests
//


>>>>>>> e2bb25b1
`ifdef NOT_USED
`endif<|MERGE_RESOLUTION|>--- conflicted
+++ resolved
@@ -42,8 +42,6 @@
 outputs I(coll) I(base)
 modelParameters parameters/npn_1D
 
-<<<<<<< HEAD
-=======
 test fgum_dc_npn_internal
 temperature 27 
 biases V(emit)=0 V(subs)=0
@@ -1285,6 +1283,5 @@
 //
 
 
->>>>>>> e2bb25b1
 `ifdef NOT_USED
 `endif