﻿<?xml version="1.0" encoding="utf-8"?>
<Project DefaultTargets="Build" ToolsVersion="14.0" xmlns="http://schemas.microsoft.com/developer/msbuild/2003">
  <ItemGroup Label="ProjectConfigurations">
    <ProjectConfiguration Include="Debug|Win32">
      <Configuration>Debug</Configuration>
      <Platform>Win32</Platform>
    </ProjectConfiguration>
    <ProjectConfiguration Include="Release|Win32">
      <Configuration>Release</Configuration>
      <Platform>Win32</Platform>
    </ProjectConfiguration>
    <ProjectConfiguration Include="Debug|x64">
      <Configuration>Debug</Configuration>
      <Platform>x64</Platform>
    </ProjectConfiguration>
    <ProjectConfiguration Include="Release|x64">
      <Configuration>Release</Configuration>
      <Platform>x64</Platform>
    </ProjectConfiguration>
  </ItemGroup>
  <PropertyGroup Label="Globals">
    <ProjectName>spice2poly</ProjectName>
    <ProjectGuid>{D701EA0E-B8B0-41D6-A90E-A0D8233F15FB}</ProjectGuid>
    <RootNamespace>icmanalog</RootNamespace>
    <WindowsTargetPlatformVersion>10.0</WindowsTargetPlatformVersion>
  </PropertyGroup>
  <Import Project="$(VCTargetsPath)\Microsoft.Cpp.Default.props" />
  <PropertyGroup Condition="'$(Configuration)|$(Platform)'=='Debug|Win32'" Label="Configuration">
    <ConfigurationType>DynamicLibrary</ConfigurationType>
    <CharacterSet>NotSet</CharacterSet>
    <PlatformToolset>v142</PlatformToolset>
  </PropertyGroup>
  <PropertyGroup Condition="'$(Configuration)|$(Platform)'=='Release|Win32'" Label="Configuration">
    <ConfigurationType>DynamicLibrary</ConfigurationType>
    <CharacterSet>NotSet</CharacterSet>
    <WholeProgramOptimization>true</WholeProgramOptimization>
    <PlatformToolset>v142</PlatformToolset>
  </PropertyGroup>
  <PropertyGroup Condition="'$(Configuration)|$(Platform)'=='Debug|x64'" Label="Configuration">
    <ConfigurationType>DynamicLibrary</ConfigurationType>
    <CharacterSet>NotSet</CharacterSet>
    <PlatformToolset>v142</PlatformToolset>
  </PropertyGroup>
  <PropertyGroup Condition="'$(Configuration)|$(Platform)'=='Release|x64'" Label="Configuration">
    <ConfigurationType>DynamicLibrary</ConfigurationType>
    <CharacterSet>MultiByte</CharacterSet>
    <WholeProgramOptimization>true</WholeProgramOptimization>
    <PlatformToolset>v142</PlatformToolset>
  </PropertyGroup>
  <Import Project="$(VCTargetsPath)\Microsoft.Cpp.props" />
  <ImportGroup Label="ExtensionSettings">
  </ImportGroup>
  <ImportGroup Condition="'$(Configuration)|$(Platform)'=='Debug|Win32'" Label="PropertySheets">
    <Import Project="$(UserRootDir)\Microsoft.Cpp.$(Platform).user.props" Condition="exists('$(UserRootDir)\Microsoft.Cpp.$(Platform).user.props')" Label="LocalAppDataPlatform" />
  </ImportGroup>
  <ImportGroup Condition="'$(Configuration)|$(Platform)'=='Release|Win32'" Label="PropertySheets">
    <Import Project="$(UserRootDir)\Microsoft.Cpp.$(Platform).user.props" Condition="exists('$(UserRootDir)\Microsoft.Cpp.$(Platform).user.props')" Label="LocalAppDataPlatform" />
  </ImportGroup>
  <ImportGroup Condition="'$(Configuration)|$(Platform)'=='Debug|x64'" Label="PropertySheets">
    <Import Project="$(UserRootDir)\Microsoft.Cpp.$(Platform).user.props" Condition="exists('$(UserRootDir)\Microsoft.Cpp.$(Platform).user.props')" Label="LocalAppDataPlatform" />
  </ImportGroup>
  <ImportGroup Condition="'$(Configuration)|$(Platform)'=='Release|x64'" Label="PropertySheets">
    <Import Project="$(UserRootDir)\Microsoft.Cpp.$(Platform).user.props" Condition="exists('$(UserRootDir)\Microsoft.Cpp.$(Platform).user.props')" Label="LocalAppDataPlatform" />
  </ImportGroup>
  <PropertyGroup Label="UserMacros" />
  <PropertyGroup>
    <_ProjectFileVersion>10.0.40219.1</_ProjectFileVersion>
    <TargetExt>.cm</TargetExt>
    <OutDir>$(SolutionDir)codemodels\$(Platform)\$(Configuration)\</OutDir>
    <IntDir>$(SolutionDir)xspice\intermediate\$(ProjectName)\$(Platform)\$(Configuration)\</IntDir>
  </PropertyGroup>
  <PropertyGroup Condition="'$(Configuration)|$(Platform)'=='Debug|Win32'">
    <GenerateManifest>true</GenerateManifest>
    <LinkIncremental>false</LinkIncremental>
  </PropertyGroup>
  <PropertyGroup Condition="'$(Configuration)|$(Platform)'=='Release|Win32'">
    <GenerateManifest>false</GenerateManifest>
  </PropertyGroup>
  <PropertyGroup Condition="'$(Configuration)|$(Platform)'=='Debug|x64'">
    <TargetName>$(ProjectName)64</TargetName>
    <GenerateManifest>true</GenerateManifest>
    <LinkIncremental>false</LinkIncremental>
  </PropertyGroup>
  <PropertyGroup Condition="'$(Configuration)|$(Platform)'=='Release|x64'">
    <TargetName>$(ProjectName)64</TargetName>
    <GenerateManifest>false</GenerateManifest>
  </PropertyGroup>
  <ItemDefinitionGroup>
    <PreBuildEvent>
      <Message>generate cfunc.c and ifspec.c files</Message>
      <Command>call .\aux-cfunc.bat $(ProjectName)</Command>
    </PreBuildEvent>
  </ItemDefinitionGroup>
  <ItemDefinitionGroup Condition="'$(Configuration)|$(Platform)'=='Debug|Win32'">
    <ClCompile>
      <Optimization>Disabled</Optimization>
      <AdditionalIncludeDirectories>icm\$(ProjectName);..\src\include;..\..\src\include;%(AdditionalIncludeDirectories)</AdditionalIncludeDirectories>
      <PreprocessorDefinitions>_CRT_SECURE_NO_DEPRECATE;CIDER;%(PreprocessorDefinitions)</PreprocessorDefinitions>
      <MinimalRebuild>false</MinimalRebuild>
      <ExceptionHandling>
      </ExceptionHandling>
      <BasicRuntimeChecks>Default</BasicRuntimeChecks>
      <RuntimeLibrary>MultiThreadedDebug</RuntimeLibrary>
      <RuntimeTypeInfo>false</RuntimeTypeInfo>
      <WarningLevel>Level4</WarningLevel>
      <DebugInformationFormat>ProgramDatabase</DebugInformationFormat>
      <CompileAs>CompileAsC</CompileAs>
      <MultiProcessorCompilation>true</MultiProcessorCompilation>
    </ClCompile>
    <Link>
      <GenerateDebugInformation>true</GenerateDebugInformation>
      <AssemblyDebug>
      </AssemblyDebug>
      <SubSystem>Windows</SubSystem>
      <NoEntryPoint>false</NoEntryPoint>
      <RandomizedBaseAddress>false</RandomizedBaseAddress>
      <DataExecutionPrevention>
      </DataExecutionPrevention>
      <ImportLibrary>$(TargetDir)$(TargetName).lib</ImportLibrary>
      <TargetMachine>MachineX86</TargetMachine>
    </Link>
  </ItemDefinitionGroup>
  <ItemDefinitionGroup Condition="'$(Configuration)|$(Platform)'=='Release|Win32'">
    <ClCompile>
      <Optimization>MaxSpeed</Optimization>
      <IntrinsicFunctions>true</IntrinsicFunctions>
      <AdditionalIncludeDirectories>icm\$(ProjectName);..\src\include;..\..\src\include;%(AdditionalIncludeDirectories)</AdditionalIncludeDirectories>
      <PreprocessorDefinitions>_CRT_SECURE_NO_DEPRECATE;%(PreprocessorDefinitions)</PreprocessorDefinitions>
      <ExceptionHandling>
      </ExceptionHandling>
      <RuntimeLibrary>MultiThreaded</RuntimeLibrary>
      <FunctionLevelLinking>true</FunctionLevelLinking>
      <WarningLevel>Level4</WarningLevel>
      <DebugInformationFormat>ProgramDatabase</DebugInformationFormat>
      <CompileAs>CompileAsC</CompileAs>
      <MultiProcessorCompilation>true</MultiProcessorCompilation>
    </ClCompile>
    <Link>
      <GenerateDebugInformation>true</GenerateDebugInformation>
      <OptimizeReferences>true</OptimizeReferences>
      <EnableCOMDATFolding>true</EnableCOMDATFolding>
      <NoEntryPoint>false</NoEntryPoint>
      <ImportLibrary>$(TargetDir)$(TargetName).lib</ImportLibrary>
      <TargetMachine>MachineX86</TargetMachine>
      <LinkTimeCodeGeneration>UseLinkTimeCodeGeneration</LinkTimeCodeGeneration>
    </Link>
  </ItemDefinitionGroup>
  <ItemDefinitionGroup Condition="'$(Configuration)|$(Platform)'=='Debug|x64'">
    <Midl>
      <TargetEnvironment>X64</TargetEnvironment>
    </Midl>
    <ClCompile>
      <Optimization>Disabled</Optimization>
      <AdditionalIncludeDirectories>icm\$(ProjectName);..\src\include;..\..\src\include;%(AdditionalIncludeDirectories)</AdditionalIncludeDirectories>
      <PreprocessorDefinitions>_CRT_SECURE_NO_DEPRECATE;CIDER;%(PreprocessorDefinitions)</PreprocessorDefinitions>
      <MinimalRebuild>false</MinimalRebuild>
      <ExceptionHandling>
      </ExceptionHandling>
      <BasicRuntimeChecks>Default</BasicRuntimeChecks>
      <RuntimeLibrary>MultiThreadedDebug</RuntimeLibrary>
      <RuntimeTypeInfo>false</RuntimeTypeInfo>
      <WarningLevel>Level4</WarningLevel>
      <DebugInformationFormat>ProgramDatabase</DebugInformationFormat>
      <CompileAs>CompileAsC</CompileAs>
    </ClCompile>
    <Link>
      <GenerateDebugInformation>true</GenerateDebugInformation>
      <AssemblyDebug>
      </AssemblyDebug>
      <SubSystem>Windows</SubSystem>
      <NoEntryPoint>false</NoEntryPoint>
      <RandomizedBaseAddress>false</RandomizedBaseAddress>
      <DataExecutionPrevention>
      </DataExecutionPrevention>
      <ImportLibrary>$(TargetDir)$(TargetName).lib</ImportLibrary>
      <TargetMachine>MachineX64</TargetMachine>
    </Link>
  </ItemDefinitionGroup>
  <ItemDefinitionGroup Condition="'$(Configuration)|$(Platform)'=='Release|x64'">
    <Midl>
      <TargetEnvironment>X64</TargetEnvironment>
    </Midl>
    <ClCompile>
      <Optimization>MaxSpeed</Optimization>
      <IntrinsicFunctions>true</IntrinsicFunctions>
      <AdditionalIncludeDirectories>icm\$(ProjectName);..\src\include;..\..\src\include;%(AdditionalIncludeDirectories)</AdditionalIncludeDirectories>
      <PreprocessorDefinitions>_CRT_SECURE_NO_DEPRECATE;%(PreprocessorDefinitions)</PreprocessorDefinitions>
      <ExceptionHandling>
      </ExceptionHandling>
      <RuntimeLibrary>MultiThreaded</RuntimeLibrary>
      <FunctionLevelLinking>true</FunctionLevelLinking>
      <WarningLevel>Level4</WarningLevel>
      <DebugInformationFormat>ProgramDatabase</DebugInformationFormat>
      <CompileAs>CompileAsC</CompileAs>
    </ClCompile>
    <Link>
      <GenerateDebugInformation>true</GenerateDebugInformation>
      <OptimizeReferences>true</OptimizeReferences>
      <EnableCOMDATFolding>true</EnableCOMDATFolding>
      <NoEntryPoint>false</NoEntryPoint>
      <ImportLibrary>$(TargetDir)$(TargetName).lib</ImportLibrary>
      <TargetMachine>MachineX64</TargetMachine>
    </Link>
  </ItemDefinitionGroup>
  <ItemGroup>
    <ClCompile Include="..\..\src\misc\dstring.c" />
    <ClCompile Include="icm\spice2poly\icm_spice2poly\icm_spice2poly-cfunc.c" />
    <ClCompile Include="icm\spice2poly\icm_spice2poly\icm_spice2poly-ifspec.c" />
    <ClCompile Include="..\..\src\xspice\icm\dlmain.c" />
  </ItemGroup>
  <ItemGroup>
    <None Include="..\..\src\xspice\icm\spice2poly\icm_spice2poly\cfunc.mod" />
  </ItemGroup>
<<<<<<< HEAD
  <ItemGroup>
    <ClInclude Include="..\..\src\include\ngspice\dstring.h" />
  </ItemGroup>
=======
>>>>>>> 12bc3a55
  <Import Project="$(VCTargetsPath)\Microsoft.Cpp.targets" />
  <ImportGroup Label="ExtensionTargets">
  </ImportGroup>
</Project>
<|MERGE_RESOLUTION|>--- conflicted
+++ resolved
@@ -1,223 +1,220 @@
-﻿<?xml version="1.0" encoding="utf-8"?>
-<Project DefaultTargets="Build" ToolsVersion="14.0" xmlns="http://schemas.microsoft.com/developer/msbuild/2003">
-  <ItemGroup Label="ProjectConfigurations">
-    <ProjectConfiguration Include="Debug|Win32">
-      <Configuration>Debug</Configuration>
-      <Platform>Win32</Platform>
-    </ProjectConfiguration>
-    <ProjectConfiguration Include="Release|Win32">
-      <Configuration>Release</Configuration>
-      <Platform>Win32</Platform>
-    </ProjectConfiguration>
-    <ProjectConfiguration Include="Debug|x64">
-      <Configuration>Debug</Configuration>
-      <Platform>x64</Platform>
-    </ProjectConfiguration>
-    <ProjectConfiguration Include="Release|x64">
-      <Configuration>Release</Configuration>
-      <Platform>x64</Platform>
-    </ProjectConfiguration>
-  </ItemGroup>
-  <PropertyGroup Label="Globals">
-    <ProjectName>spice2poly</ProjectName>
-    <ProjectGuid>{D701EA0E-B8B0-41D6-A90E-A0D8233F15FB}</ProjectGuid>
-    <RootNamespace>icmanalog</RootNamespace>
-    <WindowsTargetPlatformVersion>10.0</WindowsTargetPlatformVersion>
-  </PropertyGroup>
-  <Import Project="$(VCTargetsPath)\Microsoft.Cpp.Default.props" />
-  <PropertyGroup Condition="'$(Configuration)|$(Platform)'=='Debug|Win32'" Label="Configuration">
-    <ConfigurationType>DynamicLibrary</ConfigurationType>
-    <CharacterSet>NotSet</CharacterSet>
-    <PlatformToolset>v142</PlatformToolset>
-  </PropertyGroup>
-  <PropertyGroup Condition="'$(Configuration)|$(Platform)'=='Release|Win32'" Label="Configuration">
-    <ConfigurationType>DynamicLibrary</ConfigurationType>
-    <CharacterSet>NotSet</CharacterSet>
-    <WholeProgramOptimization>true</WholeProgramOptimization>
-    <PlatformToolset>v142</PlatformToolset>
-  </PropertyGroup>
-  <PropertyGroup Condition="'$(Configuration)|$(Platform)'=='Debug|x64'" Label="Configuration">
-    <ConfigurationType>DynamicLibrary</ConfigurationType>
-    <CharacterSet>NotSet</CharacterSet>
-    <PlatformToolset>v142</PlatformToolset>
-  </PropertyGroup>
-  <PropertyGroup Condition="'$(Configuration)|$(Platform)'=='Release|x64'" Label="Configuration">
-    <ConfigurationType>DynamicLibrary</ConfigurationType>
-    <CharacterSet>MultiByte</CharacterSet>
-    <WholeProgramOptimization>true</WholeProgramOptimization>
-    <PlatformToolset>v142</PlatformToolset>
-  </PropertyGroup>
-  <Import Project="$(VCTargetsPath)\Microsoft.Cpp.props" />
-  <ImportGroup Label="ExtensionSettings">
-  </ImportGroup>
-  <ImportGroup Condition="'$(Configuration)|$(Platform)'=='Debug|Win32'" Label="PropertySheets">
-    <Import Project="$(UserRootDir)\Microsoft.Cpp.$(Platform).user.props" Condition="exists('$(UserRootDir)\Microsoft.Cpp.$(Platform).user.props')" Label="LocalAppDataPlatform" />
-  </ImportGroup>
-  <ImportGroup Condition="'$(Configuration)|$(Platform)'=='Release|Win32'" Label="PropertySheets">
-    <Import Project="$(UserRootDir)\Microsoft.Cpp.$(Platform).user.props" Condition="exists('$(UserRootDir)\Microsoft.Cpp.$(Platform).user.props')" Label="LocalAppDataPlatform" />
-  </ImportGroup>
-  <ImportGroup Condition="'$(Configuration)|$(Platform)'=='Debug|x64'" Label="PropertySheets">
-    <Import Project="$(UserRootDir)\Microsoft.Cpp.$(Platform).user.props" Condition="exists('$(UserRootDir)\Microsoft.Cpp.$(Platform).user.props')" Label="LocalAppDataPlatform" />
-  </ImportGroup>
-  <ImportGroup Condition="'$(Configuration)|$(Platform)'=='Release|x64'" Label="PropertySheets">
-    <Import Project="$(UserRootDir)\Microsoft.Cpp.$(Platform).user.props" Condition="exists('$(UserRootDir)\Microsoft.Cpp.$(Platform).user.props')" Label="LocalAppDataPlatform" />
-  </ImportGroup>
-  <PropertyGroup Label="UserMacros" />
-  <PropertyGroup>
-    <_ProjectFileVersion>10.0.40219.1</_ProjectFileVersion>
-    <TargetExt>.cm</TargetExt>
-    <OutDir>$(SolutionDir)codemodels\$(Platform)\$(Configuration)\</OutDir>
-    <IntDir>$(SolutionDir)xspice\intermediate\$(ProjectName)\$(Platform)\$(Configuration)\</IntDir>
-  </PropertyGroup>
-  <PropertyGroup Condition="'$(Configuration)|$(Platform)'=='Debug|Win32'">
-    <GenerateManifest>true</GenerateManifest>
-    <LinkIncremental>false</LinkIncremental>
-  </PropertyGroup>
-  <PropertyGroup Condition="'$(Configuration)|$(Platform)'=='Release|Win32'">
-    <GenerateManifest>false</GenerateManifest>
-  </PropertyGroup>
-  <PropertyGroup Condition="'$(Configuration)|$(Platform)'=='Debug|x64'">
-    <TargetName>$(ProjectName)64</TargetName>
-    <GenerateManifest>true</GenerateManifest>
-    <LinkIncremental>false</LinkIncremental>
-  </PropertyGroup>
-  <PropertyGroup Condition="'$(Configuration)|$(Platform)'=='Release|x64'">
-    <TargetName>$(ProjectName)64</TargetName>
-    <GenerateManifest>false</GenerateManifest>
-  </PropertyGroup>
-  <ItemDefinitionGroup>
-    <PreBuildEvent>
-      <Message>generate cfunc.c and ifspec.c files</Message>
-      <Command>call .\aux-cfunc.bat $(ProjectName)</Command>
-    </PreBuildEvent>
-  </ItemDefinitionGroup>
-  <ItemDefinitionGroup Condition="'$(Configuration)|$(Platform)'=='Debug|Win32'">
-    <ClCompile>
-      <Optimization>Disabled</Optimization>
-      <AdditionalIncludeDirectories>icm\$(ProjectName);..\src\include;..\..\src\include;%(AdditionalIncludeDirectories)</AdditionalIncludeDirectories>
-      <PreprocessorDefinitions>_CRT_SECURE_NO_DEPRECATE;CIDER;%(PreprocessorDefinitions)</PreprocessorDefinitions>
-      <MinimalRebuild>false</MinimalRebuild>
-      <ExceptionHandling>
-      </ExceptionHandling>
-      <BasicRuntimeChecks>Default</BasicRuntimeChecks>
-      <RuntimeLibrary>MultiThreadedDebug</RuntimeLibrary>
-      <RuntimeTypeInfo>false</RuntimeTypeInfo>
-      <WarningLevel>Level4</WarningLevel>
-      <DebugInformationFormat>ProgramDatabase</DebugInformationFormat>
-      <CompileAs>CompileAsC</CompileAs>
-      <MultiProcessorCompilation>true</MultiProcessorCompilation>
-    </ClCompile>
-    <Link>
-      <GenerateDebugInformation>true</GenerateDebugInformation>
-      <AssemblyDebug>
-      </AssemblyDebug>
-      <SubSystem>Windows</SubSystem>
-      <NoEntryPoint>false</NoEntryPoint>
-      <RandomizedBaseAddress>false</RandomizedBaseAddress>
-      <DataExecutionPrevention>
-      </DataExecutionPrevention>
-      <ImportLibrary>$(TargetDir)$(TargetName).lib</ImportLibrary>
-      <TargetMachine>MachineX86</TargetMachine>
-    </Link>
-  </ItemDefinitionGroup>
-  <ItemDefinitionGroup Condition="'$(Configuration)|$(Platform)'=='Release|Win32'">
-    <ClCompile>
-      <Optimization>MaxSpeed</Optimization>
-      <IntrinsicFunctions>true</IntrinsicFunctions>
-      <AdditionalIncludeDirectories>icm\$(ProjectName);..\src\include;..\..\src\include;%(AdditionalIncludeDirectories)</AdditionalIncludeDirectories>
-      <PreprocessorDefinitions>_CRT_SECURE_NO_DEPRECATE;%(PreprocessorDefinitions)</PreprocessorDefinitions>
-      <ExceptionHandling>
-      </ExceptionHandling>
-      <RuntimeLibrary>MultiThreaded</RuntimeLibrary>
-      <FunctionLevelLinking>true</FunctionLevelLinking>
-      <WarningLevel>Level4</WarningLevel>
-      <DebugInformationFormat>ProgramDatabase</DebugInformationFormat>
-      <CompileAs>CompileAsC</CompileAs>
-      <MultiProcessorCompilation>true</MultiProcessorCompilation>
-    </ClCompile>
-    <Link>
-      <GenerateDebugInformation>true</GenerateDebugInformation>
-      <OptimizeReferences>true</OptimizeReferences>
-      <EnableCOMDATFolding>true</EnableCOMDATFolding>
-      <NoEntryPoint>false</NoEntryPoint>
-      <ImportLibrary>$(TargetDir)$(TargetName).lib</ImportLibrary>
-      <TargetMachine>MachineX86</TargetMachine>
-      <LinkTimeCodeGeneration>UseLinkTimeCodeGeneration</LinkTimeCodeGeneration>
-    </Link>
-  </ItemDefinitionGroup>
-  <ItemDefinitionGroup Condition="'$(Configuration)|$(Platform)'=='Debug|x64'">
-    <Midl>
-      <TargetEnvironment>X64</TargetEnvironment>
-    </Midl>
-    <ClCompile>
-      <Optimization>Disabled</Optimization>
-      <AdditionalIncludeDirectories>icm\$(ProjectName);..\src\include;..\..\src\include;%(AdditionalIncludeDirectories)</AdditionalIncludeDirectories>
-      <PreprocessorDefinitions>_CRT_SECURE_NO_DEPRECATE;CIDER;%(PreprocessorDefinitions)</PreprocessorDefinitions>
-      <MinimalRebuild>false</MinimalRebuild>
-      <ExceptionHandling>
-      </ExceptionHandling>
-      <BasicRuntimeChecks>Default</BasicRuntimeChecks>
-      <RuntimeLibrary>MultiThreadedDebug</RuntimeLibrary>
-      <RuntimeTypeInfo>false</RuntimeTypeInfo>
-      <WarningLevel>Level4</WarningLevel>
-      <DebugInformationFormat>ProgramDatabase</DebugInformationFormat>
-      <CompileAs>CompileAsC</CompileAs>
-    </ClCompile>
-    <Link>
-      <GenerateDebugInformation>true</GenerateDebugInformation>
-      <AssemblyDebug>
-      </AssemblyDebug>
-      <SubSystem>Windows</SubSystem>
-      <NoEntryPoint>false</NoEntryPoint>
-      <RandomizedBaseAddress>false</RandomizedBaseAddress>
-      <DataExecutionPrevention>
-      </DataExecutionPrevention>
-      <ImportLibrary>$(TargetDir)$(TargetName).lib</ImportLibrary>
-      <TargetMachine>MachineX64</TargetMachine>
-    </Link>
-  </ItemDefinitionGroup>
-  <ItemDefinitionGroup Condition="'$(Configuration)|$(Platform)'=='Release|x64'">
-    <Midl>
-      <TargetEnvironment>X64</TargetEnvironment>
-    </Midl>
-    <ClCompile>
-      <Optimization>MaxSpeed</Optimization>
-      <IntrinsicFunctions>true</IntrinsicFunctions>
-      <AdditionalIncludeDirectories>icm\$(ProjectName);..\src\include;..\..\src\include;%(AdditionalIncludeDirectories)</AdditionalIncludeDirectories>
-      <PreprocessorDefinitions>_CRT_SECURE_NO_DEPRECATE;%(PreprocessorDefinitions)</PreprocessorDefinitions>
-      <ExceptionHandling>
-      </ExceptionHandling>
-      <RuntimeLibrary>MultiThreaded</RuntimeLibrary>
-      <FunctionLevelLinking>true</FunctionLevelLinking>
-      <WarningLevel>Level4</WarningLevel>
-      <DebugInformationFormat>ProgramDatabase</DebugInformationFormat>
-      <CompileAs>CompileAsC</CompileAs>
-    </ClCompile>
-    <Link>
-      <GenerateDebugInformation>true</GenerateDebugInformation>
-      <OptimizeReferences>true</OptimizeReferences>
-      <EnableCOMDATFolding>true</EnableCOMDATFolding>
-      <NoEntryPoint>false</NoEntryPoint>
-      <ImportLibrary>$(TargetDir)$(TargetName).lib</ImportLibrary>
-      <TargetMachine>MachineX64</TargetMachine>
-    </Link>
-  </ItemDefinitionGroup>
-  <ItemGroup>
-    <ClCompile Include="..\..\src\misc\dstring.c" />
-    <ClCompile Include="icm\spice2poly\icm_spice2poly\icm_spice2poly-cfunc.c" />
-    <ClCompile Include="icm\spice2poly\icm_spice2poly\icm_spice2poly-ifspec.c" />
-    <ClCompile Include="..\..\src\xspice\icm\dlmain.c" />
-  </ItemGroup>
-  <ItemGroup>
-    <None Include="..\..\src\xspice\icm\spice2poly\icm_spice2poly\cfunc.mod" />
-  </ItemGroup>
-<<<<<<< HEAD
-  <ItemGroup>
-    <ClInclude Include="..\..\src\include\ngspice\dstring.h" />
-  </ItemGroup>
-=======
->>>>>>> 12bc3a55
-  <Import Project="$(VCTargetsPath)\Microsoft.Cpp.targets" />
-  <ImportGroup Label="ExtensionTargets">
-  </ImportGroup>
-</Project>
+﻿<?xml version="1.0" encoding="utf-8"?>
+<Project DefaultTargets="Build" ToolsVersion="14.0" xmlns="http://schemas.microsoft.com/developer/msbuild/2003">
+  <ItemGroup Label="ProjectConfigurations">
+    <ProjectConfiguration Include="Debug|Win32">
+      <Configuration>Debug</Configuration>
+      <Platform>Win32</Platform>
+    </ProjectConfiguration>
+    <ProjectConfiguration Include="Release|Win32">
+      <Configuration>Release</Configuration>
+      <Platform>Win32</Platform>
+    </ProjectConfiguration>
+    <ProjectConfiguration Include="Debug|x64">
+      <Configuration>Debug</Configuration>
+      <Platform>x64</Platform>
+    </ProjectConfiguration>
+    <ProjectConfiguration Include="Release|x64">
+      <Configuration>Release</Configuration>
+      <Platform>x64</Platform>
+    </ProjectConfiguration>
+  </ItemGroup>
+  <PropertyGroup Label="Globals">
+    <ProjectName>spice2poly</ProjectName>
+    <ProjectGuid>{D701EA0E-B8B0-41D6-A90E-A0D8233F15FB}</ProjectGuid>
+    <RootNamespace>icmanalog</RootNamespace>
+    <WindowsTargetPlatformVersion>10.0</WindowsTargetPlatformVersion>
+  </PropertyGroup>
+  <Import Project="$(VCTargetsPath)\Microsoft.Cpp.Default.props" />
+  <PropertyGroup Condition="'$(Configuration)|$(Platform)'=='Debug|Win32'" Label="Configuration">
+    <ConfigurationType>DynamicLibrary</ConfigurationType>
+    <CharacterSet>NotSet</CharacterSet>
+    <PlatformToolset>v142</PlatformToolset>
+  </PropertyGroup>
+  <PropertyGroup Condition="'$(Configuration)|$(Platform)'=='Release|Win32'" Label="Configuration">
+    <ConfigurationType>DynamicLibrary</ConfigurationType>
+    <CharacterSet>NotSet</CharacterSet>
+    <WholeProgramOptimization>true</WholeProgramOptimization>
+    <PlatformToolset>v142</PlatformToolset>
+  </PropertyGroup>
+  <PropertyGroup Condition="'$(Configuration)|$(Platform)'=='Debug|x64'" Label="Configuration">
+    <ConfigurationType>DynamicLibrary</ConfigurationType>
+    <CharacterSet>NotSet</CharacterSet>
+    <PlatformToolset>v142</PlatformToolset>
+  </PropertyGroup>
+  <PropertyGroup Condition="'$(Configuration)|$(Platform)'=='Release|x64'" Label="Configuration">
+    <ConfigurationType>DynamicLibrary</ConfigurationType>
+    <CharacterSet>MultiByte</CharacterSet>
+    <WholeProgramOptimization>true</WholeProgramOptimization>
+    <PlatformToolset>v142</PlatformToolset>
+  </PropertyGroup>
+  <Import Project="$(VCTargetsPath)\Microsoft.Cpp.props" />
+  <ImportGroup Label="ExtensionSettings">
+  </ImportGroup>
+  <ImportGroup Condition="'$(Configuration)|$(Platform)'=='Debug|Win32'" Label="PropertySheets">
+    <Import Project="$(UserRootDir)\Microsoft.Cpp.$(Platform).user.props" Condition="exists('$(UserRootDir)\Microsoft.Cpp.$(Platform).user.props')" Label="LocalAppDataPlatform" />
+  </ImportGroup>
+  <ImportGroup Condition="'$(Configuration)|$(Platform)'=='Release|Win32'" Label="PropertySheets">
+    <Import Project="$(UserRootDir)\Microsoft.Cpp.$(Platform).user.props" Condition="exists('$(UserRootDir)\Microsoft.Cpp.$(Platform).user.props')" Label="LocalAppDataPlatform" />
+  </ImportGroup>
+  <ImportGroup Condition="'$(Configuration)|$(Platform)'=='Debug|x64'" Label="PropertySheets">
+    <Import Project="$(UserRootDir)\Microsoft.Cpp.$(Platform).user.props" Condition="exists('$(UserRootDir)\Microsoft.Cpp.$(Platform).user.props')" Label="LocalAppDataPlatform" />
+  </ImportGroup>
+  <ImportGroup Condition="'$(Configuration)|$(Platform)'=='Release|x64'" Label="PropertySheets">
+    <Import Project="$(UserRootDir)\Microsoft.Cpp.$(Platform).user.props" Condition="exists('$(UserRootDir)\Microsoft.Cpp.$(Platform).user.props')" Label="LocalAppDataPlatform" />
+  </ImportGroup>
+  <PropertyGroup Label="UserMacros" />
+  <PropertyGroup>
+    <_ProjectFileVersion>10.0.40219.1</_ProjectFileVersion>
+    <TargetExt>.cm</TargetExt>
+    <OutDir>$(SolutionDir)codemodels\$(Platform)\$(Configuration)\</OutDir>
+    <IntDir>$(SolutionDir)xspice\intermediate\$(ProjectName)\$(Platform)\$(Configuration)\</IntDir>
+  </PropertyGroup>
+  <PropertyGroup Condition="'$(Configuration)|$(Platform)'=='Debug|Win32'">
+    <GenerateManifest>true</GenerateManifest>
+    <LinkIncremental>false</LinkIncremental>
+  </PropertyGroup>
+  <PropertyGroup Condition="'$(Configuration)|$(Platform)'=='Release|Win32'">
+    <GenerateManifest>false</GenerateManifest>
+  </PropertyGroup>
+  <PropertyGroup Condition="'$(Configuration)|$(Platform)'=='Debug|x64'">
+    <TargetName>$(ProjectName)64</TargetName>
+    <GenerateManifest>true</GenerateManifest>
+    <LinkIncremental>false</LinkIncremental>
+  </PropertyGroup>
+  <PropertyGroup Condition="'$(Configuration)|$(Platform)'=='Release|x64'">
+    <TargetName>$(ProjectName)64</TargetName>
+    <GenerateManifest>false</GenerateManifest>
+  </PropertyGroup>
+  <ItemDefinitionGroup>
+    <PreBuildEvent>
+      <Message>generate cfunc.c and ifspec.c files</Message>
+      <Command>call .\aux-cfunc.bat $(ProjectName)</Command>
+    </PreBuildEvent>
+  </ItemDefinitionGroup>
+  <ItemDefinitionGroup Condition="'$(Configuration)|$(Platform)'=='Debug|Win32'">
+    <ClCompile>
+      <Optimization>Disabled</Optimization>
+      <AdditionalIncludeDirectories>icm\$(ProjectName);..\src\include;..\..\src\include;%(AdditionalIncludeDirectories)</AdditionalIncludeDirectories>
+      <PreprocessorDefinitions>_CRT_SECURE_NO_DEPRECATE;CIDER;%(PreprocessorDefinitions)</PreprocessorDefinitions>
+      <MinimalRebuild>false</MinimalRebuild>
+      <ExceptionHandling>
+      </ExceptionHandling>
+      <BasicRuntimeChecks>Default</BasicRuntimeChecks>
+      <RuntimeLibrary>MultiThreadedDebug</RuntimeLibrary>
+      <RuntimeTypeInfo>false</RuntimeTypeInfo>
+      <WarningLevel>Level4</WarningLevel>
+      <DebugInformationFormat>ProgramDatabase</DebugInformationFormat>
+      <CompileAs>CompileAsC</CompileAs>
+      <MultiProcessorCompilation>true</MultiProcessorCompilation>
+    </ClCompile>
+    <Link>
+      <GenerateDebugInformation>true</GenerateDebugInformation>
+      <AssemblyDebug>
+      </AssemblyDebug>
+      <SubSystem>Windows</SubSystem>
+      <NoEntryPoint>false</NoEntryPoint>
+      <RandomizedBaseAddress>false</RandomizedBaseAddress>
+      <DataExecutionPrevention>
+      </DataExecutionPrevention>
+      <ImportLibrary>$(TargetDir)$(TargetName).lib</ImportLibrary>
+      <TargetMachine>MachineX86</TargetMachine>
+    </Link>
+  </ItemDefinitionGroup>
+  <ItemDefinitionGroup Condition="'$(Configuration)|$(Platform)'=='Release|Win32'">
+    <ClCompile>
+      <Optimization>MaxSpeed</Optimization>
+      <IntrinsicFunctions>true</IntrinsicFunctions>
+      <AdditionalIncludeDirectories>icm\$(ProjectName);..\src\include;..\..\src\include;%(AdditionalIncludeDirectories)</AdditionalIncludeDirectories>
+      <PreprocessorDefinitions>_CRT_SECURE_NO_DEPRECATE;%(PreprocessorDefinitions)</PreprocessorDefinitions>
+      <ExceptionHandling>
+      </ExceptionHandling>
+      <RuntimeLibrary>MultiThreaded</RuntimeLibrary>
+      <FunctionLevelLinking>true</FunctionLevelLinking>
+      <WarningLevel>Level4</WarningLevel>
+      <DebugInformationFormat>ProgramDatabase</DebugInformationFormat>
+      <CompileAs>CompileAsC</CompileAs>
+      <MultiProcessorCompilation>true</MultiProcessorCompilation>
+    </ClCompile>
+    <Link>
+      <GenerateDebugInformation>true</GenerateDebugInformation>
+      <OptimizeReferences>true</OptimizeReferences>
+      <EnableCOMDATFolding>true</EnableCOMDATFolding>
+      <NoEntryPoint>false</NoEntryPoint>
+      <ImportLibrary>$(TargetDir)$(TargetName).lib</ImportLibrary>
+      <TargetMachine>MachineX86</TargetMachine>
+      <LinkTimeCodeGeneration>UseLinkTimeCodeGeneration</LinkTimeCodeGeneration>
+    </Link>
+  </ItemDefinitionGroup>
+  <ItemDefinitionGroup Condition="'$(Configuration)|$(Platform)'=='Debug|x64'">
+    <Midl>
+      <TargetEnvironment>X64</TargetEnvironment>
+    </Midl>
+    <ClCompile>
+      <Optimization>Disabled</Optimization>
+      <AdditionalIncludeDirectories>icm\$(ProjectName);..\src\include;..\..\src\include;%(AdditionalIncludeDirectories)</AdditionalIncludeDirectories>
+      <PreprocessorDefinitions>_CRT_SECURE_NO_DEPRECATE;CIDER;%(PreprocessorDefinitions)</PreprocessorDefinitions>
+      <MinimalRebuild>false</MinimalRebuild>
+      <ExceptionHandling>
+      </ExceptionHandling>
+      <BasicRuntimeChecks>Default</BasicRuntimeChecks>
+      <RuntimeLibrary>MultiThreadedDebug</RuntimeLibrary>
+      <RuntimeTypeInfo>false</RuntimeTypeInfo>
+      <WarningLevel>Level4</WarningLevel>
+      <DebugInformationFormat>ProgramDatabase</DebugInformationFormat>
+      <CompileAs>CompileAsC</CompileAs>
+    </ClCompile>
+    <Link>
+      <GenerateDebugInformation>true</GenerateDebugInformation>
+      <AssemblyDebug>
+      </AssemblyDebug>
+      <SubSystem>Windows</SubSystem>
+      <NoEntryPoint>false</NoEntryPoint>
+      <RandomizedBaseAddress>false</RandomizedBaseAddress>
+      <DataExecutionPrevention>
+      </DataExecutionPrevention>
+      <ImportLibrary>$(TargetDir)$(TargetName).lib</ImportLibrary>
+      <TargetMachine>MachineX64</TargetMachine>
+    </Link>
+  </ItemDefinitionGroup>
+  <ItemDefinitionGroup Condition="'$(Configuration)|$(Platform)'=='Release|x64'">
+    <Midl>
+      <TargetEnvironment>X64</TargetEnvironment>
+    </Midl>
+    <ClCompile>
+      <Optimization>MaxSpeed</Optimization>
+      <IntrinsicFunctions>true</IntrinsicFunctions>
+      <AdditionalIncludeDirectories>icm\$(ProjectName);..\src\include;..\..\src\include;%(AdditionalIncludeDirectories)</AdditionalIncludeDirectories>
+      <PreprocessorDefinitions>_CRT_SECURE_NO_DEPRECATE;%(PreprocessorDefinitions)</PreprocessorDefinitions>
+      <ExceptionHandling>
+      </ExceptionHandling>
+      <RuntimeLibrary>MultiThreaded</RuntimeLibrary>
+      <FunctionLevelLinking>true</FunctionLevelLinking>
+      <WarningLevel>Level4</WarningLevel>
+      <DebugInformationFormat>ProgramDatabase</DebugInformationFormat>
+      <CompileAs>CompileAsC</CompileAs>
+    </ClCompile>
+    <Link>
+      <GenerateDebugInformation>true</GenerateDebugInformation>
+      <OptimizeReferences>true</OptimizeReferences>
+      <EnableCOMDATFolding>true</EnableCOMDATFolding>
+      <NoEntryPoint>false</NoEntryPoint>
+      <ImportLibrary>$(TargetDir)$(TargetName).lib</ImportLibrary>
+      <TargetMachine>MachineX64</TargetMachine>
+    </Link>
+  </ItemDefinitionGroup>
+  <ItemGroup>
+    <ClCompile Include="..\..\src\misc\dstring.c" />
+    <ClCompile Include="icm\spice2poly\icm_spice2poly\icm_spice2poly-cfunc.c" />
+    <ClCompile Include="icm\spice2poly\icm_spice2poly\icm_spice2poly-ifspec.c" />
+    <ClCompile Include="..\..\src\xspice\icm\dlmain.c" />
+  </ItemGroup>
+  <ItemGroup>
+    <None Include="..\..\src\xspice\icm\spice2poly\icm_spice2poly\cfunc.mod" />
+  </ItemGroup>
+  <ItemGroup>
+    <ClInclude Include="..\..\src\include\ngspice\dstring.h" />
+  </ItemGroup>
+  <Import Project="$(VCTargetsPath)\Microsoft.Cpp.targets" />
+  <ImportGroup Label="ExtensionTargets">
+  </ImportGroup>
+</Project>