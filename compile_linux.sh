--- conflicted
+++ resolved
@@ -6,11 +6,7 @@
 # Install gcc, bison, flex, libtool, autoconf, automake, 
 # libx11 and libx11-dev (headers), libXaw and libXaw-dev, libreadline and dev
 # Declare 'compile_linux.sh' executable and start compiling with
-<<<<<<< HEAD
 # './compile_linux.sh' or './compile_linux.sh 64' from the ngspice directory.
-=======
-# './compile_linux.sh' or './compile_min.sh 32' from the ngspice directory.
->>>>>>> 12bc3a55
 # Options:
 # --adms and --enable-adms will install extra HICUM, EKV and MEXTRAM models via the 
 # adms interface. You need to download and install the *.va files via ng-adms-va.tgz 
