 /* Provide system information

   LINUX: /proc file system
   Windows: GlobalMemoryStatusEx, GetSystemInfo, GetVersionExA, RegQueryValueExA

   Authors: Holger Vogt,  Hendrik Vogt

 */

#include "ngspice/ngspice.h"
#include "ngspice/cpdefs.h"
#include "ngspice/fteext.h"
#include "com_commands.h"

#ifdef _WIN32
//#define WIN32_LEAN_AND_MEAN

#undef BOOLEAN
#include <windows.h>
#include <psapi.h>
#endif

#include <errno.h>
#include <stdio.h>
#include <stdlib.h>
#include <string.h>

#include "ngspice/dstring.h"

/* system info */
typedef struct TSI {
    char *cpuModelName;
    char *osName;
    unsigned int numPhysicalProcessors;
    unsigned int numLogicalProcessors;
} TesSystemInfo;

/* Struture with info about system */
static TesSystemInfo system_info;

/* memory info */
struct sys_memory {
    unsigned long long size_m;  /* Total memory size */
    unsigned long long free_m;  /* Free memory */
    unsigned long long swap_t;  /* Swap total */
    unsigned long long swap_f;  /* Swap free */
};

static void fprintmem(FILE *stream, unsigned long long memory);
static void free_static_system_info(void);
static int get_sysmem(struct sys_memory *memall);
static void set_static_system_info(void);

#ifdef _WIN32
static inline void get_logical_processor_count(void);
static void get_os_info(void);
static void get_physical_processor_count(void);
static void get_processor_name(void);
#endif



/* Print the available system info */
void com_sysinfo(wordlist *wl)
{
    NG_IGNORE(wl);

    /* Invariant system data such as OS name */
    {
        /* Flag that have at least some system info */
        bool f_have_system_info = FALSE;

        static bool f_first_call = TRUE;
        if (f_first_call) {
            /* Obtain the system info when this function is called the
             * first time */
            set_static_system_info();

            /* Free the allocations on exit. Not really necessary since they
             * will be cleaned up then, but it may be useful when checking for
             * memory leaks */
            if (atexit(&free_static_system_info) != 0) {
                fprintf(cp_err,
                        "Unable to set handler to clean up system info.\n");
            }

            /* Mark that first-call init is done. Note that since the calls to
             * set_static_system_info() and atexit define sequence points, the
             * flag will not be set until after they complete, so the code is
             * safe for reentrant calls. */
            f_first_call = FALSE;
        }

        if (system_info.osName != (char *) NULL) {
            fprintf(cp_out, "\nOS: %s\n", system_info.osName);
            f_have_system_info = TRUE;
        }

        if (system_info.cpuModelName != (char *) NULL) {
            fprintf(cp_out, "CPU: %s\n", system_info.cpuModelName);
            f_have_system_info = TRUE;
        }

        if (system_info.numPhysicalProcessors > 0) {
            fprintf(cp_out, "Physical processors: %u, ",
                    system_info.numPhysicalProcessors);
            f_have_system_info = TRUE;
        }

        if (system_info.numLogicalProcessors > 0) {
            fprintf(cp_out, "Logical processors: %u\n",
                    system_info.numLogicalProcessors);
            f_have_system_info = TRUE;
        }

        /* Print something if no system info available */
        if (!f_have_system_info) {
            fprintf(cp_err, "No system info available!\n");
        }
    } /* end of block getting invariant system info */

    /* Get memory information */
    {
        struct sys_memory mem_t_act;
        if (get_sysmem(&mem_t_act) == 0) {
            /* get_sysmem returns bytes */
            fprintf(cp_out, "Total DRAM available = ");
            fprintmem(cp_out, mem_t_act.size_m);
            fprintf(cp_out, ".\n");

            fprintf(cp_out, "DRAM currently available = ");
            fprintmem(cp_out, mem_t_act.free_m);
            fprintf(cp_out, ".\n\n");
        }
        else {
            fprintf(cp_err, "Memory info is unavailable! \n");
        }
    }

    return;
} /* end of function com_sysinfo */



/* This function frees the buffers used to store system allocation strings */
static void free_static_system_info(void)
{
    tfree(system_info.cpuModelName);
    tfree(system_info.osName);
} /* end of fuction free_system_info */



/* Print to stream the given memory size in a human friendly format */
static void fprintmem(FILE *stream, unsigned long long memory)
{
    if (memory > 1048576) {
        fprintf(stream, "%8.6f MB", (double) memory /1048576.);
    }
    else if (memory > 1024) {
        fprintf(stream, "%5.3f kB", (double) memory / 1024.);
    }
    else {
        fprintf(stream, "%u bytes", (unsigned) memory);
    }
} /* end of funtion fprintmem */



/*** Get processor and memory information as appropriate for the system ***/
#ifdef HAVE__PROC_MEMINFO

/* Get memory information */
static int get_sysmem(struct sys_memory *memall)
{
    FILE *fp;
    char buffer[2048];
    size_t bytes_read;
    char *match;
    unsigned long mem_got;

    if ((fp = fopen("/proc/meminfo", "r")) == NULL) {
        perror("fopen(\"/proc/meminfo\")");
        return -1;
    }

    bytes_read = fread(buffer, 1, sizeof(buffer), fp);
    fclose(fp);
    if (bytes_read == 0 || bytes_read == sizeof(buffer))
        return -1;
    buffer[bytes_read] = '\0';

    /* Search for string "MemTotal" */
    match = strstr(buffer, "MemTotal");
    if (match == NULL) /* not found */
        return -1;
    sscanf(match, "MemTotal: %ld", &mem_got);
    memall->size_m = mem_got*1024; /* 1MB = 1024KB */
    /* Search for string "MemFree" */
    match = strstr(buffer, "MemFree");
    if (match == NULL) /* not found */
        return -1;
    sscanf(match, "MemFree: %ld", &mem_got);
    memall->free_m = mem_got*1024; /* 1MB = 1024KB */
    /* Search for string "SwapTotal" */
    match = strstr(buffer, "SwapTotal");
    if (match == NULL) /* not found */
        return -1;
    sscanf(match, "SwapTotal: %ld", &mem_got);
    memall->swap_t = mem_got*1024; /* 1MB = 1024KB */
    /* Search for string "SwapFree" */
    match = strstr(buffer, "SwapFree");
    if (match == NULL) /* not found */
        return -1;
    sscanf(match, "SwapFree: %ld", &mem_got);
    memall->swap_f = mem_got*1024; /* 1MB = 1024KB */
    return 0;
}


/* Return length of first line in a string */
static inline size_t getLineLength(const char *str)
{
    const char *p = str;

    while (*p  &&  (*p != '\n')) {
        p++;
    }

    return (size_t) (p - str);
}


/* Checks if number 'match' is found in a vector 'set' of size 'size'
   Returns 1 if yes, otherwise, 0 */
static int searchInSet(const int *set, unsigned size, int match)
{
    unsigned index;
    for (index = 0; index < size; index++)
        if (match == set[index])
            return 1;
    return 0;
}


/* Get system information */
static void set_static_system_info(void)
{
    FILE *file;

    /* Init to all information unailable */
    system_info.cpuModelName = (char *) NULL;
    system_info.osName = (char *) NULL;
    system_info.numLogicalProcessors = system_info.numPhysicalProcessors = 0;

    /* get kernel version string */
    file = fopen("/proc/version", "rb");
    if (file != NULL) {
        size_t size;

        /* read bytes and find end of file */
        for (size = 0; ; size++) {
            if (EOF == fgetc(file)) {
                break;
            }
        }

        system_info.osName = TMALLOC(char, size + 1);
        rewind(file);
        fread(system_info.osName, sizeof(char), size, file);
        fclose(file);

        system_info.osName[size] = '\0';
    }

    /* get cpu information */
    file = fopen("/proc/cpuinfo", "rb");
    if (file != NULL) {
        size_t size;
        char *inStr;

        /* read bytes and find end of file */
        for (size = 0; ; size++) {
            if (EOF == fgetc(file)) {
                break;
            }
        }

        /* get complete string */
        inStr = TMALLOC(char, size+1);
        rewind(file);
        fread(inStr, sizeof(char), size, file);
        inStr[size] = '\0';

        {
            const char *matchStr = "model name";
            /* pointer to first occurrence of model name*/
            const char *modelStr = strstr(inStr, matchStr);
            if (modelStr != NULL) {
                /* search for ':' */
                const char *modelPtr = strchr(modelStr, ':');
                if (modelPtr != NULL) {
                    /*length of string from ':' till end of line */
                    size_t numToEOL = getLineLength(modelPtr);
                    if (numToEOL > 2) {
                        /* skip ": "*/
                        numToEOL -= 2;
                        system_info.cpuModelName = TMALLOC(char, numToEOL+1);
                        memcpy(system_info.cpuModelName, modelPtr+2, numToEOL);
                        system_info.cpuModelName[numToEOL] = '\0';
                    }
                }
            }
        }

        {
            const char *matchStrProc = "processor";
            const char *matchStrPhys = "physical id";
            char *strPtr = inStr;
            unsigned numProcs = 0;
            int *physIDs;

            /* get number of logical processors */
            while ((strPtr = strstr(strPtr, matchStrProc)) != NULL) {
                // numProcs++;
                strPtr += strlen(matchStrProc);
                if (isblank_c(*strPtr)) numProcs++;
            }
            system_info.numLogicalProcessors = numProcs;
            physIDs = TMALLOC(int, numProcs);

            /* get number of physical CPUs */
            numProcs = 0;
            strPtr = inStr;
            while ((strPtr = strstr(strPtr, matchStrProc)) != NULL) {

                /* search for first occurrence of physical id */
                strPtr = strstr(strPtr, matchStrPhys);
                if (strPtr != NULL) {
                    /* go to ';' */
                    strPtr = strchr(strPtr, ':');
                    if (strPtr != NULL) {
                        int buffer = 0;
                        /* skip ": " */
                        strPtr += 2;
                        /* get number */
                        sscanf(strPtr, "%d", &buffer);
                        /* If this  physical id is unique,
                           we have another physically available CPU */
                        if (searchInSet(physIDs, numProcs, buffer) == 0) {
                            physIDs[numProcs] = buffer;
                            numProcs++;
                        }
                    }
                    else {
                        break;
                    }
                }
                else {
                    break;
                }
            }
            system_info.numPhysicalProcessors = numProcs;
            tfree(physIDs);
        }

        /* another test to get number of logical processors
         * if (system_info.numLogicalProcessors == 0) {
         *     char *token;
         *     char *cpustr = copy(inStr);
         *     while (cpustr && !*cpustr)
         *         if (cieq(gettok(&cpustr), "processor")) {
         *             gettok(&cpustr);
         *             token = gettok(&cpustr);
         *         }
         *
         *     system_info.numLogicalProcessors = atoi(token) + 1;
         *     tfree(cpustr);
         * }
         */

        tfree(inStr);
        fclose(file);
    } /* end of case that file was opened OK */

    return;
} /* end of function set_static_system_info */



#elif defined(_WIN32)

/* Get memory information */
static int get_sysmem(struct sys_memory *memall)
{
#if (_WIN32_WINNT >= 0x0500) /* Windows 2000+ */
    MEMORYSTATUSEX ms;
    ms.dwLength = sizeof(MEMORYSTATUSEX);
    if (GlobalMemoryStatusEx(&ms) == FALSE) {
        return -1;
    }
    memall->size_m = ms.ullTotalPhys;
    memall->free_m = ms.ullAvailPhys;
    memall->swap_t = ms.ullTotalPageFile;
    memall->swap_f = ms.ullAvailPageFile;
#else
    MEMORYSTATUS ms;
    ms.dwLength = sizeof(MEMORYSTATUS);
    if (GlobalMemoryStatus(&ms) == FALSE) {
        return -1;
    }
    memall->size_m = ms.dwTotalPhys;
    memall->free_m = ms.dwAvailPhys;
    memall->swap_t = ms.dwTotalPageFile;
    memall->swap_f = ms.dwAvailPageFile;
#endif
    return 0;
} /* end of function get_sysmem */



/* This function gets system information about the version of Windows and
 * the number processors available, and save this information in the static
 * TesSystemInfo structure. If an item cannot be obtained, it is set to
 * 0/NULL. This allows callers to check for valid data since neither of these
 * values are valid */
static void set_static_system_info(void)
{
    get_processor_name(); /* name of processor */
    get_os_info(); /* name of OS with build and service pack, if any */
    get_logical_processor_count(); /* Get number of logical cores */
    get_physical_processor_count(); /* # hardware components */
    return;
} /* end of function set_static_system_info */



/* Copy data at HKLM/sz_subkey/sz_val_name to an allocated buffer that is
 * 1 byte longer and always null-termianted, possibly with 2 nulls
 *
 * Parameters
 * sz_subkey: Subkey string
 * sz_val_name: Name of value to get
 * p_ds: Address of dstring to receive data
 *
 * Return codes
 * 0: Data obtained OK
 * -1: Data not obtained.
 */
static int registry_value_to_ds(const char *sz_subkey,
        const char *sz_val_name, DSTRING *p_ds)
{
    int xrc = 0;
    DWORD n_byte_data = 0;
    HKEY hk;
    bool f_key_open = FALSE;

    /* Opwn the key with the processor details */
    {
        DWORD rc;
        if ((rc = RegOpenKeyExA(HKEY_LOCAL_MACHINE,
                sz_subkey, 0, KEY_READ, &hk)) != ERROR_SUCCESS) {
            fprintf(cp_err,
                    "Unable to open key for registry data \"%s\". "
                    "System code = %lu\n",
                    sz_subkey, rc);
            xrc = -1;
            goto EXITPOINT;
        }
    }
    f_key_open = TRUE;

    /* Get size of the name string. Strings in the registry need not be
     * null-terminated, but if they are, the null is included in the
     * size. */
    {
        DWORD rc;
        if ((rc = RegQueryValueExA(hk, sz_val_name,
                0, 0, NULL, &n_byte_data)) != ERROR_SUCCESS) {
            fprintf(cp_err,
                    "Unable to get the size of value for \"%s\". "
                    "System code = %lu\n",
                    sz_val_name, rc);
            xrc = -1;
            goto EXITPOINT;
        }
    }

    /* Ensure dstring buffer is large enough for the data + 1 byte to add
     * a null to the end */
    {
        size_t n_byte_reserve = (size_t) n_byte_data + 1;
        if (ds_reserve(p_ds, n_byte_reserve) != 0) {
            (void) fprintf(cp_err,
                    "Unable to reserve a buffer of %u bytes for data.\n",
                    n_byte_reserve);
            xrc = -1;
            goto EXITPOINT;
        }
    }

    /* Retrieve the value using the dstring buffer to receive it */
    {
        DWORD rc;
        char *p_buf = ds_get_buf(p_ds);
        if ((rc = RegQueryValueExA(hk, sz_val_name, 0, 0,
                (LPBYTE) p_buf, &n_byte_data)) != ERROR_SUCCESS) {
            (void) fprintf(cp_err,
                    "Unable to get the value for \"%s\". "
                    "System code = %lu\n",
                    sz_val_name, rc);
            xrc = -1;
            goto EXITPOINT;
        }
    }

    /* Set the dstring length */
    (void) ds_set_length(p_ds, n_byte_data);

EXITPOINT:
    /* Indicate error if failure */
    if (xrc != 0) {
        ds_clear(p_ds);
    }

    if (f_key_open) { /* close key if opened */
        RegCloseKey(hk);
    }

    return xrc;
} /* end of function registry_value_to_ds */



/* Gets the name of the processor from the registry and sets field
 * cpuModelName in system_info. On failure, the field is set to NULL */
static void get_processor_name(void)
{
    DS_CREATE(ds, 200);

    system_info.cpuModelName = NULL; /* init in case of failure */
    if (registry_value_to_ds(
            "HARDWARE\\DESCRIPTION\\System\\CentralProcessor\\0",
            "ProcessorNameString",
            &ds) != 0) {
        (void) fprintf(cp_err,
                "Unable to get processor name data from the registry.\n");
        return;
    }

    /* Step past any leading blanks and copy name to cpuModelName */
    {
        const char *proc_name = ds_get_buf(&ds);

        while (*proc_name == ' ') {
            ++proc_name;
        } /* end of loop finding first non-blank of processor name */

        /* Make a copy of the string at cpuModelName field of system_info */
        system_info.cpuModelName = copy(proc_name);
    }

    ds_free(&ds); /* Free resources */

    return;
} /* end of function get_processor_name */



/* This function gets the release details to distinguish between
 * 2016 and 2019 servers. If necessary, it can be extended to return
 * codes for other servers in the future.
 *
 * See
 * https://techcommunity.microsoft.com/t5/Windows-Server-Insiders/Windows-Server-2019-version-info/m-p/234472
 *
 * Return codes
 * -1: Failure
 * +1: 2016 server
 * +2: 2019 server (probably)
 *
 * Remarks
 * Calling this function alone is not sufficient to identify a server.
 * Rather it should be called given that a server OS is present to identify
 * the serer version.
 */
static int get_server_id(void)
{
    DS_CREATE(ds, 25);

    if (registry_value_to_ds(
            "SOFTWARE\\Microsoft\\Windows NT\\CurrentVersion",
            "ReleaseId",
            &ds) != 0) {
        (void) fprintf(cp_err,
                "Unable to get release ID data from the registry.\n");
        return -1;
    }

    int id_code = -1; /* Set to failure until found */
    /* Convert the release ID to a number */
    {
        char *p_end;
        errno = 0;
        const char *p_buf = ds_get_buf(&ds);
        unsigned long id_val = strtoul(p_buf, &p_end, 10);
        if (errno || *p_end != '\0') {
            fprintf(cp_err,
                "Unable to convert \"%s\" to a release ID number.\n",
                p_buf);
            goto EXITPOINT;
        }

        if (id_val == 1607ul) { /* code for 2016 server */
            id_code = 1;
        }
        else if (id_code > 1607ul) { /* Probably 2019 server */
            id_code = 2;
        }
        /* Else unknown ID */
    }

EXITPOINT:
    ds_free(&ds); /* Free resources */

    return id_code;
} /* end of function get_server_id */



/* This function creates a name of the form <OS name> ' ' <Service pack>,
 * allocates a buffer for it, and stores it in system_info.osNname. On
 * failure an error is reported and the string is set to NULL.
 *
 * Remarks
 * Getting the version has been complicated greatly in later versions of
 * Windows. A good discussion of the issue can be found at
 * https://stackoverflow.com/questions/47581146/getting-os-build-version-from-win32-api-c
 *
 * First, the function GetVersionEx() has been deprecated, so the
 * straightforward call to retrieve the version is not the recommended
 * approach any longer and will output a message to this effect during
 * compilation. Also, it may be removed at some later time. Even if it is
 * called, since Windows 8.0, the value returned depends not on the version
 * of the OS, but the manifested version of the calling program.
 *
 * As an alternative function RtlGetVersion() always returns version info
 * the same version as GetVersionEx() prior to Windows 8.1, and it
 * is not deprecated. Unfortunately, the simple solution is made less
 * simple because the header providing a prototype for RtlGetVersion()
 * is part of the Windows DDK and the function is not directly exposed
 * by ntdll.lib. Also, the DDK only works with UTF-16, so the name string
 * must be converted.
 *
 * The following link has a table showing how to determine the all operating
 * systems from Windows 2000 through Windows 10/Windows Server 2016.
 * https://web.archive.org/web/20190501082653/https://docs.microsoft.com/en-us/windows/desktop/api/winnt/ns-winnt-_osversioninfoexa
 *
 *     OS                   ver  Other OSV=OSVERSIONINFOEX
 * Windows Server 2016     10.0 OSV.wProductType != VER_NT_WORKSTATION
 * Windows 10              10.0 OSV.wProductType == VER_NT_WORKSTATION
 * Windows Server 2008      6.0 OSV.wProductType != VER_NT_WORKSTATION
 * Windows Vista            6.0 OSV.wProductType == VER_NT_WORKSTATION
 * Windows Server 2008 R2   6.1 OSV.wProductType != VER_NT_WORKSTATION
 * Windows 7                6.1 OSV.wProductType == VER_NT_WORKSTATION
 * Windows Server 2012      6.2 OSV.wProductType != VER_NT_WORKSTATION
 * Windows 8                6.2 OSV.wProductType == VER_NT_WORKSTATION
 * Windows Server 2012 R2   6.3 OSV.wProductType != VER_NT_WORKSTATION
 * Windows 8.1              6.3 OSV.wProductType == VER_NT_WORKSTATION
 * Windows 2000             5.0 Not applicable
 * Windows XP               5.1 Not applicable
 * Windows Home Server      5.2 OSV.wSuiteMask & VER_SUITE_WH_SERVER
 * Windows XP Professional
 * x64 Edition              5.2 (OSV.wProductType == VER_NT_WORKSTATION) &&
 *                              (SYSTEM_INFO.wProcessorArchitecture ==
 *                                  PROESSOR_ARCHITECTURE_AMD64)
 * Windows Server 2003      5.2 GetSystemMetrics(SM_SERVERR2) == 0
 * Windows Server 2003 R2   5.2 GetSystemMetrics(SM_SERVERR2) != 0

 * Information on distinguishing between Windows Server 2016 and 2019 does
 * not appear to have been provided as of early 2019:
 * https://stackoverflow.com/questions/53393150/c-how-to-detect-windows-server-2019
 * Hopefully this issue will be resolved in the future.
 */
static void get_os_info(void)
{
    OSVERSIONINFOEXW ver_info;

    /* the name of the OS. Init to prevent compiler warning */
    const char *sz_os_name = NULL;

    /* Load library containing RtlGetVersion()  */
    HMODULE lib = LoadLibraryExW(L"ntdll.dll", NULL, 0);
    if (lib == (HMODULE) NULL) { /* Not loaded OK */
        (void) fprintf(cp_err,
                "Unable to load ntdll.dll. "
                "System code = %lu\n",
                (unsigned long) GetLastError());
        system_info.osName = (char *) NULL;
        return;
    }

    /* Locate RtlGetVersion() */
    FARPROC p_get_ver = GetProcAddress(lib, "RtlGetVersion");
    if (p_get_ver == (FARPROC) NULL) { /* Did not get function addr OK */
        (void) fprintf(cp_err,
                "Unable to locate function RtlGetVersion. "
                "System code = %lu\n",
                (unsigned long) GetLastError());
        system_info.osName = (char *) NULL;
        return;
    }

    /* Get version info. RtlGetVersion cannot fail. */
    ver_info.dwOSVersionInfoSize = sizeof(ver_info);
    (void) ((DWORD (WINAPI *)(OSVERSIONINFOEXW *)) p_get_ver)(
            &ver_info);

    switch (ver_info.dwMajorVersion) {
    case 10: {
        static const char OS_srvr[] = "Windows Server 2016/2019/other";
        static const char OS_10[] = "Windows 10";
        static const char OS_2016[] = "Windows Server 2016";
        static const char OS_2019[] = "Windows Server 2019";
        static const char * const p_str[] = {
            OS_srvr, OS_10, OS_2016, OS_2019
        };

        if (ver_info.dwMinorVersion != 0) { /* only know 10.0 */
            system_info.osName = (char *) NULL;
            return;
        }
        sz_os_name = p_str[ver_info.wProductType == VER_NT_WORKSTATION ?
                1 : get_server_id() + 1];
        break;
    }
    case 6: {
        static const char OS_2008[] = "Windows Server 2008";
        static const char OS_vista[] = "Windows Vista";
        static const char OS_2008R2[] = "Windows Server 2008 R2";
        static const char OS_7[] = "Windows 7";
        static const char OS_2012[] = "Windows Server 2012";
        static const char OS_8[] = "Windows 8";
        static const char OS_2012R2[] = "Windows Server 2012 R2";
        static const char OS_8_1[] = "Windows 8.1";
        static const char * const p_str[] = {
            OS_2008, OS_vista,
            OS_2008R2, OS_7,
            OS_2012, OS_8,
            OS_2012R2, OS_8_1
        };
        if (ver_info.dwMinorVersion > 3) { /* know 6.0 through 6.3 */
            (void) fprintf(cp_err, "Unknown Windows version 6.%lu. ",
                    (unsigned long) ver_info.dwMinorVersion);
            system_info.osName = (char *) NULL;
            return;
        }
        sz_os_name = p_str[2 * ver_info.dwMinorVersion +
                ver_info.wProductType == VER_NT_WORKSTATION];
        break;
    }
    case 5: { /* an assortment of other conditions must be checked */

        switch (ver_info.dwMinorVersion) { /* filter by minor verson */
        case 0: {
            static const char OS_2k[] = "Windows 2000";
            sz_os_name = OS_2k;
            break;
        }
        case 1: {
            static const char OS_xp[] = "Windows XP";
            sz_os_name = OS_xp;
            break;
        }
        case 2:
            if (ver_info.wSuiteMask & VER_SUITE_WH_SERVER) {
                static const char OS_home_server[] = "Windows Home Server";
                sz_os_name = OS_home_server;
            }
            else if (ver_info.wProductType == VER_NT_WORKSTATION) {
                    SYSTEM_INFO si;
                    GetSystemInfo(&si);
                    if (si.wProcessorArchitecture ==
                            PROCESSOR_ARCHITECTURE_AMD64) {
                        static const char OS_xp64[] =
                                "Windows XP Professional x64 Edition";
                        sz_os_name = OS_xp64;
                    }
                }
            else { /* Server 2003 or 2003 R2 */
                static const char OS_2003R2[] = "Windows Server 2003 R2";
                static const char OS_2003[] = "Windows Server 2003";
                static const char * const p_str[] = {OS_2003R2, OS_2003};
                sz_os_name = p_str[!GetSystemMetrics(SM_SERVERR2)];
            }
            break;
        default:
            (void) fprintf(cp_err, "Unknown Windows version 5.%lu. ",
                    (unsigned long) ver_info.dwMinorVersion);
            system_info.osName = (char *) NULL;
            return;
        } /* end of switch over minor version for major version 5 */
        break;
    }
    case 4:
        switch (ver_info.dwMinorVersion) {
        case 0: {
            static const char OS_95[] = "Windows 95";
            static const char OS_nt4[] = "Windows NT 4.0";
            static const char * const p_str[] = {OS_95, OS_nt4};
            sz_os_name = p_str[ver_info.wProductType == VER_NT_WORKSTATION];
        }
        case 10: {
            static const char OS_98[] = "Windows 98";
            sz_os_name = OS_98;
            break;
        }
        case 90: {
            static const char OS_me[] = "Windows ME";
            sz_os_name = OS_me;
            break;
        }
        default:
            (void) fprintf(cp_err, "Unknown Windows version 4.%lu. ",
                    (unsigned long) ver_info.dwMinorVersion);
            system_info.osName = (char *) NULL;
            return;
        } /* end of switch over minor version for major version 4 */
    default:
        (void) fprintf(cp_err, "Unknown Windows version %lu.%lu. ",
                (unsigned long) ver_info.dwMajorVersion,
                (unsigned long) ver_info.dwMinorVersion);
        system_info.osName = (char *) NULL;
        return;
    }/* end of switch over major version */

    /* Have the base version name. Now must add service pack, if any */
    if (ver_info.wServicePackMajor == 0) { /* no service pack */
        system_info.osName = tprintf("%s, Build %lu",
                sz_os_name, (unsigned long) ver_info.dwBuildNumber);
    }
    else if (ver_info.wServicePackMinor == 0) { /* major # only */
        system_info.osName = tprintf("%s, Build %lu, Service Pack %u",
                sz_os_name, (unsigned long) ver_info.dwBuildNumber,
                (unsigned) ver_info.wServicePackMajor);
    }
    else { /* service pack has major and minor versions */
        system_info.osName = tprintf("%s, Build %lu, Service Pack %u.%u",
                sz_os_name, (unsigned long) ver_info.dwBuildNumber,
                (unsigned) ver_info.wServicePackMajor,
                (unsigned) ver_info.wServicePackMinor);
    }

    return;
} /* end of function get_os_info */



/* This function sets the number of processors field in system_info */
 static inline void get_logical_processor_count(void)
 {
    SYSTEM_INFO si;
    GetSystemInfo(&si);
    system_info.numLogicalProcessors = si.dwNumberOfProcessors;
} /* end of function get_logical_processor_count */



 /* This funtion sets the field storing the number of physical processors
  * in system_info */
typedef BOOL (WINAPI *glp_t)(LOGICAL_PROCESSOR_RELATIONSHIP,
        PSYSTEM_LOGICAL_PROCESSOR_INFORMATION_EX, PDWORD);
static void get_physical_processor_count(void)
{
    DWORD n_byte_buf = 0;
    system_info.numPhysicalProcessors = 0; /* Init to 0 until found */

    /* Get a handle to the DLL with the required function. Since the
     * functdion GetModuleHandleW() is in kernel32.dll, it is safe to
     * assume that kernel32.dll is already loaded. Not using
     * LoadLibraryExW() simplifies error handling. */
    HMODULE lib = GetModuleHandleW(L"kernel32.dll");
    if (lib == (HMODULE) NULL) { /* Handle not obtained */
        (void) fprintf(cp_err,
                "Unable to obtain a handle to kernel32.dll. "
                "System code = %lu\n",
                (unsigned long) GetLastError());
        return;
    }

    /* Locate GetLogicalProcessorInformationEx(). It must be
     * dynamically loaded since it is only present in
     * Windows 7/Server 2008 R2 and later OS versions */
    FARPROC p_glp = GetProcAddress(lib,
            "GetLogicalProcessorInformationEx");
    if (p_glp == (FARPROC) NULL) { /* Did not get function addr OK */
        (void) fprintf(cp_err,
                "Unable to locate function "
                "GetLogicalProcessorInformationEx. "
                "System code = %lu\n",
                (unsigned long) GetLastError());
        return;
    }

    /* Find requried size. Should return FALSE/ERROR_INSUFFICIENT_BUFFER if
     * working properly */
    if (((glp_t) (*p_glp))(RelationProcessorPackage,
            NULL, &n_byte_buf) != 0) {
        fprintf(cp_err,
                "Unexpected error getting logical processor buffer size.\n");
        return;
    }

    {
        DWORD rc;
        if ((rc = GetLastError()) != ERROR_INSUFFICIENT_BUFFER) {
            fprintf(cp_err,
                    "Unable to get the logical processor bufer size. "
                    "System code = %lu.\n",
                    (unsigned long) rc);
            return;
        }
    }

    /* Allocate buffer to get the info */
    SYSTEM_LOGICAL_PROCESSOR_INFORMATION_EX * const buf =
<<<<<<< HEAD
            (SYSTEM_LOGICAL_PROCESSOR_INFORMATION_EX *) malloc(n_byte_buf);
=======
            (SYSTEM_LOGICAL_PROCESSOR_INFORMATION_EX *)TMALLOC(char, n_byte_buf);
>>>>>>> 12bc3a55
    if (buf == (SYSTEM_LOGICAL_PROCESSOR_INFORMATION_EX *) NULL) {
        fprintf(cp_err,
                "Unable to allocate a buffer of %lu bytes "
                "for logical processor information.\n",
                n_byte_buf);
        return;
    }

    /* Try again with a buffer and the size obtained before */
    {
        DWORD rc;
        if ((rc = ((glp_t) (*p_glp))(RelationProcessorPackage,
                buf, &n_byte_buf)) == 0) {
            fprintf(cp_err,
                    "Unable to get the logical processor info. "
                    "System code = %lu.\n",
                    (unsigned long) rc);
            return;
        }
    }

    /* Count the number of processor packages */
    {
        SYSTEM_LOGICAL_PROCESSOR_INFORMATION_EX * p_buf_cur = buf;
        SYSTEM_LOGICAL_PROCESSOR_INFORMATION_EX * const p_buf_end =
                (SYSTEM_LOGICAL_PROCESSOR_INFORMATION_EX *)
                ((char *) buf + n_byte_buf);
        unsigned int n_processor_package = 0;
        for ( ; p_buf_cur < p_buf_end;
                p_buf_cur = (SYSTEM_LOGICAL_PROCESSOR_INFORMATION_EX *)
                        ((char *) p_buf_cur + p_buf_cur->Size)) {
            ++n_processor_package;
        }
        system_info.numPhysicalProcessors = n_processor_package;
    }

    return;
} /* end of function get_physical_processor_count */



#else /* no Windows OS, no proc info file system */
void set_static_system_info(void)
{
    /* Set to no data available */
    system_info.osName = (char *) NULL;
    system_info.cpuModelName = (char *) NULL;
    system_info.numPhysicalProcessors = 0;
    system_info.numLogicalProcessors = 0;
    return;
} /* end of function set_static_system_info */

#endif<|MERGE_RESOLUTION|>--- conflicted
+++ resolved
@@ -492,7 +492,7 @@
         size_t n_byte_reserve = (size_t) n_byte_data + 1;
         if (ds_reserve(p_ds, n_byte_reserve) != 0) {
             (void) fprintf(cp_err,
-                    "Unable to reserve a buffer of %u bytes for data.\n",
+                    "Unable to reserve a buffer of %zu bytes for data.\n",
                     n_byte_reserve);
             xrc = -1;
             goto EXITPOINT;
@@ -924,11 +924,8 @@
 
     /* Allocate buffer to get the info */
     SYSTEM_LOGICAL_PROCESSOR_INFORMATION_EX * const buf =
-<<<<<<< HEAD
-            (SYSTEM_LOGICAL_PROCESSOR_INFORMATION_EX *) malloc(n_byte_buf);
-=======
-            (SYSTEM_LOGICAL_PROCESSOR_INFORMATION_EX *)TMALLOC(char, n_byte_buf);
->>>>>>> 12bc3a55
+            (SYSTEM_LOGICAL_PROCESSOR_INFORMATION_EX *) TMALLOC(
+                    char, n_byte_buf);
     if (buf == (SYSTEM_LOGICAL_PROCESSOR_INFORMATION_EX *) NULL) {
         fprintf(cp_err,
                 "Unable to allocate a buffer of %lu bytes "
