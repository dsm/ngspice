#include "ngspice/ngspice.h"

#include "ngspice/bool.h"
#include "ngspice/wordlist.h"

#include "variable.h"
#include "com_set.h"

wordlist* readifile(wordlist*);


/* The set command.
 *
 * Syntax is set [var [= val] ...]
 *
 * var is the name of the variable to be defined. Quoting allows special
 *      characters such as = to be included as part of the name.
 * val may be a string, an int, a float, a bool, or a list of the form
 * ( elt1 ... ).
 *
 * With no var value, all variables that are currently defined are printed
 * Without the "= val" portion, the variable becomes a Boolean set to true.
 * Lists must have spaces both after the leading '(' and before the
 *      trailing ')'. Individual elements may be of any type.
 * Quoted expressions are taken to be strings in all cases and quoting a
 *      grouping character ("(" or ")") suppresses its special properties.
 *      Further, words "(" and ")" within a list are ordinary words.
 *
 * This function may alter the input wordlist, but on return its resources
 * can be freed in the normal manner.
 */
void com_set(wordlist *wl)
{
    /* Handle case of printing defined variables */
    if (wl == (wordlist *) NULL) {
        cp_vprint();
        return;
    }

<<<<<<< HEAD
    struct variable *oldvar;

    struct variable *vars = cp_setparse(wl);
=======
    /* special case input redirection*/
    wordlist *ww = wl->wl_next;
    if (ww && eq(ww->wl_word, "<"))
        wl = readifile(wl);

    vars = cp_setparse(wl);
>>>>>>> dd05e246

    /* This is sort of a hassle... */
    while (vars) {
        void *s;
        switch (vars->va_type) {
        case CP_BOOL:
            s = &vars->va_bool;
            break;
        case CP_NUM:
            s = &vars->va_num;
            break;
        case CP_REAL:
            s = &vars->va_real;
            break;
        case CP_STRING:
            s = vars->va_string;
            break;
        case CP_LIST:
            s = vars->va_vlist;
            break;
        default:
            s = NULL;
        }
        cp_vset(vars->va_name, vars->va_type, s);
        oldvar = vars;
        vars = vars->va_next;

        /* Free allocations associated with the current variable */
        txfree(oldvar->va_name);
        if (oldvar->va_type == CP_STRING){
            txfree(oldvar->va_string); /* copied in cp_vset */
        }
        /* don't free oldvar->va_list! This structure is used furthermore! */
        txfree(oldvar);
    }
}

/* read a file from cp_in, add the tokens to a wordlist and
   create an input for a string list like set ccc = ( 3 5 7 ).
   Comment lines in input file (starting with '*') are ignored. */
wordlist*
readifile(wordlist* win)
{
    /* max file size */
    char intoken[4096];
    /* save start address */
    wordlist* tw = win;
    char *tmpstr;

    /* delete wordlist from '<' on */
    wl_free(win->wl_next);
    wl_append_word(&win, &win, copy("="));
    wl_append_word(&win, &win, copy("("));
    /* read a line. If it starts with '*', ignore it */
    while (fgets(intoken, 4096, cp_in) != NULL) {
        if (intoken[0] == '*')
            continue;
        char* delstr;
        char* instr = delstr = copy(intoken);
        /* get all tokens, ignoring '\n' 
           and add to string list */
        while ((tmpstr = gettok(&instr)) != NULL) {
            wl_append_word(&win, &win, tmpstr);
        }
        tfree(delstr);
    }
    wl_append_word(&win, &win, copy(")"));
    /* close and reset cp_in 
    (was opened in streams.c:84) */
    cp_ioreset();
    return tw;
#if 0
    size_t retval = fread(intoken, 1, 4096, cp_in);
    intoken[retval] = '\0';
    char* delstr;
    char* instr = delstr = copy(intoken);
    /* get all tokens, ignoring '\n' 
    and add to string list */
    while ((tmpstr = gettok(&instr)) != NULL) {
        wl_append_word(&win, &win, tmpstr);
    }
    tfree(delstr);
    wl_append_word(&win, &win, copy(")"));
    /* close and reset cp_in 
    (was opened in streams.c:84) */
    cp_ioreset();
    return tw;
#endif
}<|MERGE_RESOLUTION|>--- conflicted
+++ resolved
@@ -6,7 +6,7 @@
 #include "variable.h"
 #include "com_set.h"
 
-wordlist* readifile(wordlist*);
+static wordlist* readifile(wordlist*);
 
 
 /* The set command.
@@ -37,18 +37,16 @@
         return;
     }
 
-<<<<<<< HEAD
-    struct variable *oldvar;
+    /* Handle special case input redirection. The file contents is
+     * converted to a list that can be handled by cp_setparse(). */
+    {
+        const wordlist * const ww = wl->wl_next;
+        if (ww && eq(ww->wl_word, "<")) {
+            wl = readifile(wl);
+        }
+    }
 
     struct variable *vars = cp_setparse(wl);
-=======
-    /* special case input redirection*/
-    wordlist *ww = wl->wl_next;
-    if (ww && eq(ww->wl_word, "<"))
-        wl = readifile(wl);
-
-    vars = cp_setparse(wl);
->>>>>>> dd05e246
 
     /* This is sort of a hassle... */
     while (vars) {
@@ -73,7 +71,7 @@
             s = NULL;
         }
         cp_vset(vars->va_name, vars->va_type, s);
-        oldvar = vars;
+        struct variable * const oldvar = vars;
         vars = vars->va_next;
 
         /* Free allocations associated with the current variable */
@@ -84,12 +82,14 @@
         /* don't free oldvar->va_list! This structure is used furthermore! */
         txfree(oldvar);
     }
-}
+} /* end of function com_set */
+
+
 
 /* read a file from cp_in, add the tokens to a wordlist and
    create an input for a string list like set ccc = ( 3 5 7 ).
    Comment lines in input file (starting with '*') are ignored. */
-wordlist*
+static wordlist*
 readifile(wordlist* win)
 {
     /* max file size */
@@ -103,17 +103,16 @@
     wl_append_word(&win, &win, copy("="));
     wl_append_word(&win, &win, copy("("));
     /* read a line. If it starts with '*', ignore it */
-    while (fgets(intoken, 4096, cp_in) != NULL) {
-        if (intoken[0] == '*')
+    while (fgets(intoken, sizeof intoken, cp_in) != NULL) {
+        if (intoken[0] == '*') { /* skip comment lines */
             continue;
-        char* delstr;
-        char* instr = delstr = copy(intoken);
+        }
+        char *instr = intoken;
         /* get all tokens, ignoring '\n' 
            and add to string list */
         while ((tmpstr = gettok(&instr)) != NULL) {
             wl_append_word(&win, &win, tmpstr);
         }
-        tfree(delstr);
     }
     wl_append_word(&win, &win, copy(")"));
     /* close and reset cp_in 
