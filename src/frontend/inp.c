--- conflicted
+++ resolved
@@ -528,13 +528,8 @@
     }
     tfree(dir_name);
 
-<<<<<<< HEAD
-    /* if nothing came back from inp_readall, just close fp and return to
-     * caller */
-=======
-    /* if nothing came back from inp_readall, e.g. after calling ngspice without parameters,
-    just close fp and return to caller */
->>>>>>> 51be270f
+    /* if nothing came back from inp_readall, e.g. after calling ngspice
+     * without parameters, just close fp and return to caller */
     if (!deck) {
         if (!intfile && fp)
             fclose(fp);
