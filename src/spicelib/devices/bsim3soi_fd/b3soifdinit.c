#include "ngspice/config.h"

#include "ngspice/devdefs.h"

#include "b3soifditf.h"
#include "b3soifdinit.h"

SPICEdev B3SOIFDinfo = {
    {   "B3SOIFD",
        "Berkeley SOI MOSFET (FD) model version 2.1",

        &B3SOIFDnSize,
        &B3SOIFDnSize,
        B3SOIFDnames,

        &B3SOIFDpTSize,
        B3SOIFDpTable,

        &B3SOIFDmPTSize,
        B3SOIFDmPTable,
	
#ifdef XSPICE
/*----  Fixed by SDB 5.2.2003 to enable XSPICE/tclspice integration  -----*/
        NULL,  /* This is a SPICE device, it has no MIF info data */

        0,     /* This is a SPICE device, it has no MIF info data */
        NULL,  /* This is a SPICE device, it has no MIF info data */

        0,     /* This is a SPICE device, it has no MIF info data */
        NULL,  /* This is a SPICE device, it has no MIF info data */

        0,     /* This is a SPICE device, it has no MIF info data */
        NULL,  /* This is a SPICE device, it has no MIF info data */
/*---------------------------  End of SDB fix   -------------------------*/
#endif	
	
	DEV_DEFAULT
	
    },

 /* DEVparam      */ B3SOIFDparam,
 /* DEVmodParam   */ B3SOIFDmParam,
 /* DEVload       */ B3SOIFDload,
 /* DEVsetup      */ B3SOIFDsetup,
 /* DEVunsetup    */ B3SOIFDunsetup,
 /* DEVpzSetup    */ B3SOIFDsetup,
 /* DEVtemperature*/ B3SOIFDtemp,
 /* DEVtrunc      */ B3SOIFDtrunc,
 /* DEVfindBranch */ NULL,
 /* DEVacLoad     */ B3SOIFDacLoad,
 /* DEVaccept     */ NULL,
 /* DEVdestroy    */ B3SOIFDdestroy,
 /* DEVmodDelete  */ B3SOIFDmDelete,
 /* DEVdelete     */ B3SOIFDdelete, 
 /* DEVsetic      */ B3SOIFDgetic,
 /* DEVask        */ B3SOIFDask,
 /* DEVmodAsk     */ B3SOIFDmAsk,
 /* DEVpzLoad     */ B3SOIFDpzLoad,
 /* DEVconvTest   */ B3SOIFDconvTest,
 /* DEVsenSetup   */ NULL,
 /* DEVsenLoad    */ NULL,
 /* DEVsenUpdate  */ NULL,
 /* DEVsenAcLoad  */ NULL,
 /* DEVsenPrint   */ NULL,
 /* DEVsenTrunc   */ NULL,
 /* DEVdisto      */ NULL,
 /* DEVnoise      */ B3SOIFDnoise,
#ifdef CIDER
 /* DEVdump       */ NULL,
 /* DEVacct       */ NULL,
#endif    
 /* DEVinstSize*/	&B3SOIFDiSize,
 /* DEVmodSize*/	&B3SOIFDmSize,
<<<<<<< HEAD
#if defined(KLU) || defined(SuperLU) || defined(UMFPACK)
 /* DEVbindCSC        */   B3SOIFDbindCSC,
 /* DEVbindCSCComplex */   B3SOIFDbindCSCComplex,
 /* DEVbindCSCComplexToReal */  B3SOIFDbindCSCComplexToReal,
=======

#ifdef KIRCHHOFF
 /* DEVnodeIsNonLinear */ B3SOIFDnodeIsNonLinear
>>>>>>> 8ec23a72
#endif

};






SPICEdev *
get_b3soifd_info (void)
{
  return &B3SOIFDinfo;
}<|MERGE_RESOLUTION|>--- conflicted
+++ resolved
@@ -71,16 +71,15 @@
 #endif    
  /* DEVinstSize*/	&B3SOIFDiSize,
  /* DEVmodSize*/	&B3SOIFDmSize,
-<<<<<<< HEAD
+
 #if defined(KLU) || defined(SuperLU) || defined(UMFPACK)
  /* DEVbindCSC        */   B3SOIFDbindCSC,
  /* DEVbindCSCComplex */   B3SOIFDbindCSCComplex,
  /* DEVbindCSCComplexToReal */  B3SOIFDbindCSCComplexToReal,
-=======
+#endif
 
 #ifdef KIRCHHOFF
  /* DEVnodeIsNonLinear */ B3SOIFDnodeIsNonLinear
->>>>>>> 8ec23a72
 #endif
 
 };
