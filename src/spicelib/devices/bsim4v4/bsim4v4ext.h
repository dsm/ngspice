/**********
Copyright 2004 Regents of the University of California.  All rights reserved.
Author: 2000 Weidong Liu
Author: 2001- Xuemei Xi
File: bsim4ext.h
**********/


extern int BSIM4v4acLoad(GENmodel *,CKTcircuit*);
extern int BSIM4v4ask(CKTcircuit *,GENinstance*,int,IFvalue*,IFvalue*);
extern int BSIM4v4convTest(GENmodel *,CKTcircuit*);
extern int BSIM4v4delete(GENmodel*,IFuid,GENinstance**);
extern void BSIM4v4destroy(GENmodel**);
extern int BSIM4v4getic(GENmodel*,CKTcircuit*);
extern int BSIM4v4load(GENmodel*,CKTcircuit*);
extern int BSIM4v4mAsk(CKTcircuit*,GENmodel *,int, IFvalue*);
extern int BSIM4v4mDelete(GENmodel**,IFuid,GENmodel*);
extern int BSIM4v4mParam(int,IFvalue*,GENmodel*);
extern void BSIM4v4mosCap(CKTcircuit*, double, double, double, double,
        double, double, double, double, double, double, double,
        double, double, double, double, double, double, double*,
        double*, double*, double*, double*, double*, double*, double*,
        double*, double*, double*, double*, double*, double*, double*, 
        double*);
extern int BSIM4v4param(int,IFvalue*,GENinstance*,IFvalue*);
extern int BSIM4v4pzLoad(GENmodel*,CKTcircuit*,SPcomplex*);
extern int BSIM4v4setup(SMPmatrix*,GENmodel*,CKTcircuit*,int*);
extern int BSIM4v4temp(GENmodel*,CKTcircuit*);
extern int BSIM4v4trunc(GENmodel*,CKTcircuit*,double*);
extern int BSIM4v4noise(int,int,GENmodel*,CKTcircuit*,Ndata*,double*);
extern int BSIM4v4unsetup(GENmodel*,CKTcircuit*);

<<<<<<< HEAD


#if defined(KLU) || defined(SuperLU) || defined(UMFPACK)
extern int BSIM4v4bindCSC (GENmodel*, CKTcircuit*) ;
extern int BSIM4v4bindCSCComplex (GENmodel*, CKTcircuit*) ;
extern int BSIM4v4bindCSCComplexToReal (GENmodel*, CKTcircuit*) ;
=======
#ifdef KIRCHHOFF
extern int BSIM4v4nodeIsNonLinear (GENmodel *, CKTcircuit *) ;
>>>>>>> 8ec23a72
#endif<|MERGE_RESOLUTION|>--- conflicted
+++ resolved
@@ -30,15 +30,12 @@
 extern int BSIM4v4noise(int,int,GENmodel*,CKTcircuit*,Ndata*,double*);
 extern int BSIM4v4unsetup(GENmodel*,CKTcircuit*);
 
-<<<<<<< HEAD
-
-
 #if defined(KLU) || defined(SuperLU) || defined(UMFPACK)
 extern int BSIM4v4bindCSC (GENmodel*, CKTcircuit*) ;
 extern int BSIM4v4bindCSCComplex (GENmodel*, CKTcircuit*) ;
 extern int BSIM4v4bindCSCComplexToReal (GENmodel*, CKTcircuit*) ;
-=======
+#endif
+
 #ifdef KIRCHHOFF
 extern int BSIM4v4nodeIsNonLinear (GENmodel *, CKTcircuit *) ;
->>>>>>> 8ec23a72
 #endif