#include "ngspice/config.h"

#include "ngspice/devdefs.h"

#include "bsim4v4itf.h"
#include "bsim4v4ext.h"
#include "bsim4v4init.h"


SPICEdev BSIM4v4info = {
    {
        "BSIM4v4",
        "Berkeley Short Channel IGFET Model-4",

        &BSIM4v4nSize,
        &BSIM4v4nSize,
        BSIM4v4names,

        &BSIM4v4pTSize,
        BSIM4v4pTable,

        &BSIM4v4mPTSize,
        BSIM4v4mPTable,

#ifdef XSPICE
/*----  Fixed by SDB 5.2.2003 to enable XSPICE/tclspice integration  -----*/
        NULL,  /* This is a SPICE device, it has no MIF info data */

        0,     /* This is a SPICE device, it has no MIF info data */
        NULL,  /* This is a SPICE device, it has no MIF info data */

        0,     /* This is a SPICE device, it has no MIF info data */
        NULL,  /* This is a SPICE device, it has no MIF info data */

        0,     /* This is a SPICE device, it has no MIF info data */
        NULL,  /* This is a SPICE device, it has no MIF info data */
/*---------------------------  End of SDB fix   -------------------------*/
#endif

        DEV_DEFAULT
    },

    BSIM4v4param,    /* DEVparam       */
    BSIM4v4mParam,   /* DEVmodParam    */
    BSIM4v4load,     /* DEVload        */
    BSIM4v4setup,    /* DEVsetup       */
    BSIM4v4unsetup,  /* DEVunsetup     */
    BSIM4v4setup,    /* DEVpzSetup     */
    BSIM4v4temp,     /* DEVtemperature */
    BSIM4v4trunc,    /* DEVtrunc       */
    NULL,          /* DEVfindBranch  */
    BSIM4v4acLoad,   /* DEVacLoad      */
    NULL,          /* DEVaccept      */
    BSIM4v4destroy,  /* DEVdestroy     */
    BSIM4v4mDelete,  /* DEVmodDelete   */
    BSIM4v4delete,   /* DEVdelete      */
    BSIM4v4getic,    /* DEVsetic       */
    BSIM4v4ask,      /* DEVask         */
    BSIM4v4mAsk,     /* DEVmodAsk      */
    BSIM4v4pzLoad,   /* DEVpzLoad      */
    BSIM4v4convTest, /* DEVconvTest    */
    NULL,          /* DEVsenSetup    */
    NULL,          /* DEVsenLoad     */
    NULL,          /* DEVsenUpdate   */
    NULL,          /* DEVsenAcLoad   */
    NULL,          /* DEVsenPrint    */
    NULL,          /* DEVsenTrunc    */
    NULL,          /* DEVdisto       */
    BSIM4v4noise,    /* DEVnoise       */
#ifdef CIDER
    NULL,          /* DEVdump        */
    NULL,          /* DEVacct        */
#endif
    &BSIM4v4iSize,   /* DEVinstSize    */
    &BSIM4v4mSize,   /* DEVmodSize     */
<<<<<<< HEAD
#if defined(KLU) || defined(SuperLU) || defined(UMFPACK)
    BSIM4v4bindCSC, /* DEVbindCSC */
    BSIM4v4bindCSCComplex, /* DEVbindCSCComplex */
    BSIM4v4bindCSCComplexToReal, /* DEVbindCSCComplexToReal */
=======

#ifdef KIRCHHOFF
    BSIM4v4nodeIsNonLinear /* DEVnodeIsNonLinear */
>>>>>>> 8ec23a72
#endif

};


SPICEdev *
get_bsim4v4_info(void)
{
    return &BSIM4v4info;
}<|MERGE_RESOLUTION|>--- conflicted
+++ resolved
@@ -73,16 +73,15 @@
 #endif
     &BSIM4v4iSize,   /* DEVinstSize    */
     &BSIM4v4mSize,   /* DEVmodSize     */
-<<<<<<< HEAD
+
 #if defined(KLU) || defined(SuperLU) || defined(UMFPACK)
     BSIM4v4bindCSC, /* DEVbindCSC */
     BSIM4v4bindCSCComplex, /* DEVbindCSCComplex */
     BSIM4v4bindCSCComplexToReal, /* DEVbindCSCComplexToReal */
-=======
+#endif
 
 #ifdef KIRCHHOFF
     BSIM4v4nodeIsNonLinear /* DEVnodeIsNonLinear */
->>>>>>> 8ec23a72
 #endif
 
 };
