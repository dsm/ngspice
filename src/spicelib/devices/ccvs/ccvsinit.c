#include "ngspice/config.h"

#include "ngspice/devdefs.h"

#include "ccvsitf.h"
#include "ccvsext.h"
#include "ccvsinit.h"


SPICEdev CCVSinfo = {
    {
        "CCVS",
        "Linear current controlled current source",

        &CCVSnSize,
        &CCVSnSize,
        CCVSnames,

        &CCVSpTSize,
        CCVSpTable,

        0,
        NULL,

#ifdef XSPICE
/*----  Fixed by SDB 5.2.2003 to enable XSPICE/tclspice integration  -----*/
        NULL,  /* This is a SPICE device, it has no MIF info data */

        0,     /* This is a SPICE device, it has no MIF info data */
        NULL,  /* This is a SPICE device, it has no MIF info data */

        0,     /* This is a SPICE device, it has no MIF info data */
        NULL,  /* This is a SPICE device, it has no MIF info data */

        0,     /* This is a SPICE device, it has no MIF info data */
        NULL,  /* This is a SPICE device, it has no MIF info data */
/*---------------------------  End of SDB fix   -------------------------*/
#endif

	DEV_DEFAULT
    },

 /* DEVparam      */ CCVSparam,
 /* DEVmodParam   */ NULL,
 /* DEVload       */ CCVSload,
 /* DEVsetup      */ CCVSsetup,
 /* DEVunsetup    */ CCVSunsetup,
 /* DEVpzSetup    */ CCVSsetup,
 /* DEVtemperature*/ NULL,
 /* DEVtrunc      */ NULL,
 /* DEVfindBranch */ CCVSfindBr,
 /* DEVacLoad     */ CCVSload,   /* ac and normal load functions identical */
 /* DEVaccept     */ NULL,
 /* DEVdestroy    */ CCVSdestroy,
 /* DEVmodDelete  */ CCVSmDelete,
 /* DEVdelete     */ CCVSdelete,
 /* DEVsetic      */ NULL,
 /* DEVask        */ CCVSask,
 /* DEVmodAsk     */ NULL,
 /* DEVpzLoad     */ CCVSpzLoad,
 /* DEVconvTest   */ NULL,
 /* DEVsenSetup   */ CCVSsSetup,
 /* DEVsenLoad    */ CCVSsLoad,
 /* DEVsenUpdate  */ NULL,
 /* DEVsenAcLoad  */ CCVSsAcLoad,
 /* DEVsenPrint   */ CCVSsPrint,
 /* DEVsenTrunc   */ NULL,
 /* DEVdisto      */ NULL,	/* DISTO */
 /* DEVnoise      */ NULL,	/* NOISE */
#ifdef CIDER
 /* DEVdump       */ NULL,
 /* DEVacct       */ NULL,
#endif
 /* DEVinstSize   */ &CCVSiSize,
 /* DEVmodSize    */ &CCVSmSize,
<<<<<<< HEAD
#if defined(KLU) || defined(SuperLU) || defined(UMFPACK)
 /* DEVbindCSC        */   CCVSbindCSC,
 /* DEVbindCSCComplex */   CCVSbindCSCComplex,
 /* DEVbindCSCComplexToReal */  CCVSbindCSCComplexToReal,
=======

#ifdef KIRCHHOFF
 /* DEVnodeIsNonLinear */ NULL
>>>>>>> 8ec23a72
#endif

};


SPICEdev *
get_ccvs_info(void)
{
    return &CCVSinfo;
}<|MERGE_RESOLUTION|>--- conflicted
+++ resolved
@@ -73,16 +73,15 @@
 #endif
  /* DEVinstSize   */ &CCVSiSize,
  /* DEVmodSize    */ &CCVSmSize,
-<<<<<<< HEAD
+
 #if defined(KLU) || defined(SuperLU) || defined(UMFPACK)
  /* DEVbindCSC        */   CCVSbindCSC,
  /* DEVbindCSCComplex */   CCVSbindCSCComplex,
  /* DEVbindCSCComplexToReal */  CCVSbindCSCComplexToReal,
-=======
+#endif
 
 #ifdef KIRCHHOFF
  /* DEVnodeIsNonLinear */ NULL
->>>>>>> 8ec23a72
 #endif
 
 };
