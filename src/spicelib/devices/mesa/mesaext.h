/**********
Copyright 1993: T. Ytterdal, K. Lee, M. Shur and T. A. Fjeldly. All rights reserved.
Author: Trond Ytterdal
**********/

extern int MESAacLoad(GENmodel*,CKTcircuit*);
extern int MESAask(CKTcircuit*,GENinstance*,int,IFvalue*,IFvalue*);
extern int MESAdelete(GENmodel*,IFuid,GENinstance**);
extern void MESAdestroy(GENmodel**);
extern int MESAgetic(GENmodel*,CKTcircuit*);
extern int MESAload(GENmodel*,CKTcircuit*);
extern int MESAmAsk(CKTcircuit*,GENmodel*,int,IFvalue*);
extern int MESAmDelete(GENmodel**,IFuid,GENmodel*);
extern int MESAmParam(int,IFvalue*,GENmodel*);
extern int MESAparam(int,IFvalue*,GENinstance*,IFvalue*);
extern int MESApzLoad(GENmodel*,CKTcircuit*, SPcomplex*);
extern int MESAsetup(SMPmatrix*,GENmodel*,CKTcircuit*,int*);
extern int MESAtemp(GENmodel*,CKTcircuit*);
extern int MESAtrunc(GENmodel*,CKTcircuit*,double*);
extern int MESAunsetup(GENmodel*,CKTcircuit*);
<<<<<<< HEAD

#if defined(KLU) || defined(SuperLU) || defined(UMFPACK)
extern int MESAbindCSC (GENmodel*, CKTcircuit*) ;
extern int MESAbindCSCComplex (GENmodel*, CKTcircuit*) ;
extern int MESAbindCSCComplexToReal (GENmodel*, CKTcircuit*) ;
#endif
=======
extern int MESAnodeIsNonLinear (GENmodel *, CKTcircuit *) ;
>>>>>>> 097be24c
<|MERGE_RESOLUTION|>--- conflicted
+++ resolved
@@ -18,13 +18,13 @@
 extern int MESAtemp(GENmodel*,CKTcircuit*);
 extern int MESAtrunc(GENmodel*,CKTcircuit*,double*);
 extern int MESAunsetup(GENmodel*,CKTcircuit*);
-<<<<<<< HEAD
 
 #if defined(KLU) || defined(SuperLU) || defined(UMFPACK)
 extern int MESAbindCSC (GENmodel*, CKTcircuit*) ;
 extern int MESAbindCSCComplex (GENmodel*, CKTcircuit*) ;
 extern int MESAbindCSCComplexToReal (GENmodel*, CKTcircuit*) ;
 #endif
-=======
+
+#ifdef KIRCHHOFF
 extern int MESAnodeIsNonLinear (GENmodel *, CKTcircuit *) ;
->>>>>>> 097be24c
+#endif