--- conflicted
+++ resolved
@@ -73,16 +73,15 @@
 #endif                        
  /* DEVinstSize   */ &TRAiSize,
  /* DEVmodSize    */ &TRAmSize,
-<<<<<<< HEAD
+
 #if defined(KLU) || defined(SuperLU) || defined(UMFPACK)
  /* DEVbindCSC        */   TRAbindCSC,
  /* DEVbindCSCComplex */   TRAbindCSCComplex,
  /* DEVbindCSCComplexToReal */  TRAbindCSCComplexToReal,
-=======
+#endif
 
 #ifdef KIRCHHOFF
  /* DEVnodeIsNonLinear */ NULL
->>>>>>> 8ec23a72
 #endif
 
 };
