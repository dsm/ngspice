--- conflicted
+++ resolved
@@ -73,16 +73,15 @@
 #endif                        
  /* DEVinstSize   */ &VSRCiSize,
  /* DEVmodSize    */ &VSRCmSize,
-<<<<<<< HEAD
+
 #if defined(KLU) || defined(SuperLU) || defined(UMFPACK)
  /* DEVbindCSC        */ VSRCbindCSC,
  /* DEVbindCSCComplex */ VSRCbindCSCComplex,
  /* DEVbindCSCComplexToReal */  VSRCbindCSCComplexToReal,
-=======
+#endif
 
 #ifdef KIRCHHOFF
  /* DEVnodeIsNonLinear */ VSRCnodeIsNonLinear
->>>>>>> 8ec23a72
 #endif
 
 };
