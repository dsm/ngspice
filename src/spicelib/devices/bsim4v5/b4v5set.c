--- conflicted
+++ resolved
@@ -2026,29 +2026,6 @@
             }	
 
             if ((here->BSIM4v5rbodyMod ==1) || (here->BSIM4v5rbodyMod ==2))
-<<<<<<< HEAD
-            {   TSTALLOC(BSIM4v5DPdbPtr, BSIM4v5dNodePrime, BSIM4v5dbNode)
-                TSTALLOC(BSIM4v5SPsbPtr, BSIM4v5sNodePrime, BSIM4v5sbNode)
-
-                TSTALLOC(BSIM4v5DBdpPtr, BSIM4v5dbNode, BSIM4v5dNodePrime)
-                TSTALLOC(BSIM4v5DBdbPtr, BSIM4v5dbNode, BSIM4v5dbNode)
-                TSTALLOC(BSIM4v5DBbpPtr, BSIM4v5dbNode, BSIM4v5bNodePrime)
-                TSTALLOC(BSIM4v5DBbPtr, BSIM4v5dbNode, BSIM4v5bNode)
-
-                TSTALLOC(BSIM4v5BPdbPtr, BSIM4v5bNodePrime, BSIM4v5dbNode)
-                TSTALLOC(BSIM4v5BPbPtr, BSIM4v5bNodePrime, BSIM4v5bNode)
-                TSTALLOC(BSIM4v5BPsbPtr, BSIM4v5bNodePrime, BSIM4v5sbNode)
-
-                TSTALLOC(BSIM4v5SBspPtr, BSIM4v5sbNode, BSIM4v5sNodePrime)
-                TSTALLOC(BSIM4v5SBbpPtr, BSIM4v5sbNode, BSIM4v5bNodePrime)
-                TSTALLOC(BSIM4v5SBbPtr, BSIM4v5sbNode, BSIM4v5bNode)
-                TSTALLOC(BSIM4v5SBsbPtr, BSIM4v5sbNode, BSIM4v5sbNode)
-
-                TSTALLOC(BSIM4v5BdbPtr, BSIM4v5bNode, BSIM4v5dbNode)
-                TSTALLOC(BSIM4v5BbpPtr, BSIM4v5bNode, BSIM4v5bNodePrime)
-                TSTALLOC(BSIM4v5BsbPtr, BSIM4v5bNode, BSIM4v5sbNode)
-	        TSTALLOC(BSIM4v5BbPtr, BSIM4v5bNode, BSIM4v5bNode)
-=======
             {   TSTALLOC(BSIM4v5DPdbPtr, BSIM4v5dNodePrime, BSIM4v5dbNode);
                 TSTALLOC(BSIM4v5SPsbPtr, BSIM4v5sNodePrime, BSIM4v5sbNode);
 
@@ -2070,7 +2047,6 @@
                 TSTALLOC(BSIM4v5BbpPtr, BSIM4v5bNode, BSIM4v5bNodePrime);
                 TSTALLOC(BSIM4v5BsbPtr, BSIM4v5bNode, BSIM4v5sbNode);
 	        TSTALLOC(BSIM4v5BbPtr, BSIM4v5bNode, BSIM4v5bNode);
->>>>>>> 8ec23a72
             }
 
             if (model->BSIM4v5rdsMod)
