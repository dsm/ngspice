## Process this file with automake to produce Makefile.in

noinst_LTLIBRARIES = libmos3.la

libmos3_la_SOURCES =	\
	mos3.c		\
	mos3acld.c	\
	mos3ask.c	\
	mos3conv.c	\
	mos3defs.h	\
	mos3del.c	\
	mos3dest.c	\
	mos3dist.c	\
	mos3dset.c	\
	mos3ext.h	\
	mos3ic.c	\
	mos3init.c	\
	mos3init.h	\
	mos3itf.h	\
	mos3load.c	\
	mos3mask.c	\
	mos3mdel.c	\
	mos3mpar.c	\
	mos3noi.c	\
	mos3par.c	\
	mos3pzld.c	\
	mos3sacl.c	\
	mos3set.c	\
	mos3sld.c	\
	mos3sprt.c	\
	mos3sset.c	\
	mos3supd.c	\
	mos3temp.c	\
	mos3trun.c


<<<<<<< HEAD
if KLU_WANTED
libmos3_la_SOURCES += mos3bindCSC.c
endif

if SuperLU_WANTED
libmos3_la_SOURCES += mos3bindCSC.c
endif

if UMFPACK_WANTED
libmos3_la_SOURCES += mos3bindCSC.c
=======
if KIRCHHOFF_WANTED
libmos3_la_SOURCES += mos3node.c
>>>>>>> 097be24c
endif

AM_CPPFLAGS = @AM_CPPFLAGS@ -I$(top_srcdir)/src/include
AM_CFLAGS = $(STATIC)

MAINTAINERCLEANFILES = Makefile.in<|MERGE_RESOLUTION|>--- conflicted
+++ resolved
@@ -34,7 +34,6 @@
 	mos3trun.c
 
 
-<<<<<<< HEAD
 if KLU_WANTED
 libmos3_la_SOURCES += mos3bindCSC.c
 endif
@@ -45,10 +44,10 @@
 
 if UMFPACK_WANTED
 libmos3_la_SOURCES += mos3bindCSC.c
-=======
+endif
+
 if KIRCHHOFF_WANTED
 libmos3_la_SOURCES += mos3node.c
->>>>>>> 097be24c
 endif
 
 AM_CPPFLAGS = @AM_CPPFLAGS@ -I$(top_srcdir)/src/include
