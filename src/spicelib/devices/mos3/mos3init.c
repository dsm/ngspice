#include "ngspice/config.h"

#include "ngspice/devdefs.h"

#include "mos3itf.h"
#include "mos3ext.h"
#include "mos3init.h"


SPICEdev MOS3info = {
    {
        "Mos3",
        "Level 3 MOSfet model with Meyer capacitance model",

        &MOS3nSize,
        &MOS3nSize,
        MOS3names,

        &MOS3pTSize,
        MOS3pTable,

        &MOS3mPTSize,
        MOS3mPTable,

#ifdef XSPICE
/*----  Fixed by SDB 5.2.2003 to enable XSPICE/tclspice integration  -----*/
        NULL,  /* This is a SPICE device, it has no MIF info data */

        0,     /* This is a SPICE device, it has no MIF info data */
        NULL,  /* This is a SPICE device, it has no MIF info data */

        0,     /* This is a SPICE device, it has no MIF info data */
        NULL,  /* This is a SPICE device, it has no MIF info data */

        0,     /* This is a SPICE device, it has no MIF info data */
        NULL,  /* This is a SPICE device, it has no MIF info data */
/*---------------------------  End of SDB fix   -------------------------*/
#endif

	DEV_DEFAULT
    },

 /* DEVparam      */ MOS3param,
 /* DEVmodParam   */ MOS3mParam,
 /* DEVload       */ MOS3load,
 /* DEVsetup      */ MOS3setup,
 /* DEVunsetup    */ MOS3unsetup,
 /* DEVpzSetup    */ MOS3setup,
 /* DEVtemperature*/ MOS3temp,
 /* DEVtrunc      */ MOS3trunc,
 /* DEVfindBranch */ NULL,
 /* DEVacLoad     */ MOS3acLoad,
 /* DEVaccept     */ NULL,
 /* DEVdestroy    */ MOS3destroy,
 /* DEVmodDelete  */ MOS3mDelete,
 /* DEVdelete     */ MOS3delete,
 /* DEVsetic      */ MOS3getic,
 /* DEVask        */ MOS3ask,
 /* DEVmodAsk     */ MOS3mAsk,
 /* DEVpzLoad     */ MOS3pzLoad,
 /* DEVconvTest   */ MOS3convTest,
 /* DEVsenSetup   */ MOS3sSetup,
 /* DEVsenLoad    */ MOS3sLoad,
 /* DEVsenUpdate  */ MOS3sUpdate,
 /* DEVsenAcLoad  */ MOS3sAcLoad,
 /* DEVsenPrint   */ MOS3sPrint,
 /* DEVsenTrunc   */ NULL,
 /* DEVdisto      */ MOS3disto,
 /* DEVnoise      */ MOS3noise,
#ifdef CIDER
 /* DEVdump       */ NULL,
 /* DEVacct       */ NULL,
#endif                         
 /* DEVinstSize   */ &MOS3iSize,
 /* DEVmodSize    */ &MOS3mSize,
<<<<<<< HEAD
#if defined(KLU) || defined(SuperLU) || defined(UMFPACK)
 /* DEVbindCSC        */   MOS3bindCSC,
 /* DEVbindCSCComplex */   MOS3bindCSCComplex,
 /* DEVbindCSCComplexToReal */  MOS3bindCSCComplexToReal,
=======

#ifdef KIRCHHOFF
 /* DEVnodeIsNonLinear */ MOS3nodeIsNonLinear
>>>>>>> 8ec23a72
#endif

};


SPICEdev *
get_mos3_info(void)
{
    return &MOS3info;
}<|MERGE_RESOLUTION|>--- conflicted
+++ resolved
@@ -73,16 +73,15 @@
 #endif                         
  /* DEVinstSize   */ &MOS3iSize,
  /* DEVmodSize    */ &MOS3mSize,
-<<<<<<< HEAD
+
 #if defined(KLU) || defined(SuperLU) || defined(UMFPACK)
  /* DEVbindCSC        */   MOS3bindCSC,
  /* DEVbindCSCComplex */   MOS3bindCSCComplex,
  /* DEVbindCSCComplexToReal */  MOS3bindCSCComplexToReal,
-=======
+#endif
 
 #ifdef KIRCHHOFF
  /* DEVnodeIsNonLinear */ MOS3nodeIsNonLinear
->>>>>>> 8ec23a72
 #endif
 
 };
