--- conflicted
+++ resolved
@@ -1258,39 +1258,6 @@
             TSTALLOC(B3SOIDDDPePtr, B3SOIDDdNodePrime, B3SOIDDeNode);
             TSTALLOC(B3SOIDDSPePtr, B3SOIDDsNodePrime, B3SOIDDeNode);
         
-<<<<<<< HEAD
-            TSTALLOC(B3SOIDDEbPtr, B3SOIDDeNode, B3SOIDDbNode)
-            TSTALLOC(B3SOIDDGbPtr, B3SOIDDgNode, B3SOIDDbNode)
-            TSTALLOC(B3SOIDDDPbPtr, B3SOIDDdNodePrime, B3SOIDDbNode)
-            TSTALLOC(B3SOIDDSPbPtr, B3SOIDDsNodePrime, B3SOIDDbNode)
-            TSTALLOC(B3SOIDDBePtr, B3SOIDDbNode, B3SOIDDeNode)
-            TSTALLOC(B3SOIDDBgPtr, B3SOIDDbNode, B3SOIDDgNode)
-            TSTALLOC(B3SOIDDBdpPtr, B3SOIDDbNode, B3SOIDDdNodePrime)
-            TSTALLOC(B3SOIDDBspPtr, B3SOIDDbNode, B3SOIDDsNodePrime)
-            TSTALLOC(B3SOIDDBbPtr, B3SOIDDbNode, B3SOIDDbNode)
-
-            TSTALLOC(B3SOIDDEePtr, B3SOIDDeNode, B3SOIDDeNode)
-
-            TSTALLOC(B3SOIDDGgPtr, B3SOIDDgNode, B3SOIDDgNode)
-            TSTALLOC(B3SOIDDGdpPtr, B3SOIDDgNode, B3SOIDDdNodePrime)
-            TSTALLOC(B3SOIDDGspPtr, B3SOIDDgNode, B3SOIDDsNodePrime)
-
-            TSTALLOC(B3SOIDDDPgPtr, B3SOIDDdNodePrime, B3SOIDDgNode)
-            TSTALLOC(B3SOIDDDPdpPtr, B3SOIDDdNodePrime, B3SOIDDdNodePrime)
-            TSTALLOC(B3SOIDDDPspPtr, B3SOIDDdNodePrime, B3SOIDDsNodePrime)
-            TSTALLOC(B3SOIDDDPdPtr, B3SOIDDdNodePrime, B3SOIDDdNode)
-
-            TSTALLOC(B3SOIDDSPgPtr, B3SOIDDsNodePrime, B3SOIDDgNode)
-            TSTALLOC(B3SOIDDSPdpPtr, B3SOIDDsNodePrime, B3SOIDDdNodePrime)
-            TSTALLOC(B3SOIDDSPspPtr, B3SOIDDsNodePrime, B3SOIDDsNodePrime)
-            TSTALLOC(B3SOIDDSPsPtr, B3SOIDDsNodePrime, B3SOIDDsNode)
-
-            TSTALLOC(B3SOIDDDdPtr, B3SOIDDdNode, B3SOIDDdNode)
-            TSTALLOC(B3SOIDDDdpPtr, B3SOIDDdNode, B3SOIDDdNodePrime)
-
-            TSTALLOC(B3SOIDDSsPtr, B3SOIDDsNode, B3SOIDDsNode)
-            TSTALLOC(B3SOIDDSspPtr, B3SOIDDsNode, B3SOIDDsNodePrime)
-=======
             TSTALLOC(B3SOIDDEbPtr, B3SOIDDeNode, B3SOIDDbNode);
             TSTALLOC(B3SOIDDGbPtr, B3SOIDDgNode, B3SOIDDbNode);
             TSTALLOC(B3SOIDDDPbPtr, B3SOIDDdNodePrime, B3SOIDDbNode);
@@ -1322,7 +1289,6 @@
 
             TSTALLOC(B3SOIDDSsPtr, B3SOIDDsNode, B3SOIDDsNode);
             TSTALLOC(B3SOIDDSspPtr, B3SOIDDsNode, B3SOIDDsNodePrime);
->>>>>>> 8ec23a72
 
 /* here for debugging purpose only */
          if ((here->B3SOIDDdebugMod > 1) || (here->B3SOIDDdebugMod == -1))
