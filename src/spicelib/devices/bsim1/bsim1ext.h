--- conflicted
+++ resolved
@@ -29,13 +29,13 @@
 extern int B1trunc(GENmodel*,CKTcircuit*,double*);
 extern int B1disto(int,GENmodel*,CKTcircuit*);
 extern int B1dSetup(GENmodel*, register CKTcircuit*);
-<<<<<<< HEAD
 
 #if defined(KLU) || defined(SuperLU) || defined(UMFPACK)
 extern int B1bindCSC (GENmodel*, CKTcircuit*) ;
 extern int B1bindCSCComplex (GENmodel*, CKTcircuit*) ;
 extern int B1bindCSCComplexToReal (GENmodel*, CKTcircuit*) ;
 #endif
-=======
+
+#ifdef KIRCHHOFF
 extern int B1nodeIsNonLinear (GENmodel *, CKTcircuit *) ;
->>>>>>> 097be24c
+#endif