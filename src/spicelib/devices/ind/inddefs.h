/**********
Copyright 1990 Regents of the University of California.  All rights reserved.
Author: 1985 Thomas L. Quarles
**********/

#ifndef IND
#define IND


/* turn on mutual inductor code */
#define MUTUAL

#include "ngspice/ifsim.h"
#include "ngspice/complex.h"
#include "ngspice/gendefs.h"
#include "ngspice/cktdefs.h"

/* structures used to descrive inductors */


/* information needed for each instance */

typedef struct sINDinstance {
    struct sINDmodel *INDmodPtr;    /* backpointer to model */
    struct sINDinstance *INDnextInstance;   /* pointer to next instance of
                                             * current model*/
    IFuid INDname;  /* pointer to character string naming this instance */
    int INDstate;   /* pointer to beginning of state vector for inductor */
    int INDposNode; /* number of positive node of inductor */
    int INDnegNode; /* number of negative node of inductor */

    int INDbrEq;    /* number of the branch equation added for current */
    double INDinduct;    /* inductance */
    double INDm;         /* Parallel multiplier */
    double INDtc1;       /* first temperature coefficient of resistors */
    double INDtc2;       /* second temperature coefficient of resistors */
    double INDtemp;      /* Instance operating temperature */
    double INDdtemp;     /* Delta temp. of instance */
    double INDscale;     /* Scale factor */
    double INDnt;        /* Number of turns */
    double INDinitCond; /* initial inductor voltage if specified */

    double *INDposIbrptr;    /* pointer to sparse matrix diagonal at
                              * (positive,branch eq) */
    double *INDnegIbrptr;    /* pointer to sparse matrix diagonal at
                              * (negative,branch eq) */
    double *INDibrNegptr;    /* pointer to sparse matrix offdiagonal at
                              * (branch eq,negative) */
    double *INDibrPosptr;    /* pointer to sparse matrix offdiagonal at
                              * (branch eq,positive) */
    double *INDibrIbrptr;    /* pointer to sparse matrix offdiagonal at
                              * (branch eq,branch eq) */

    unsigned INDindGiven   : 1;   /* flag to indicate inductance was specified */
    unsigned INDicGiven    : 1;   /* flag to indicate init. cond. was specified */
    unsigned INDmGiven     : 1;   /* flag to indicate multiplier given */
    unsigned INDtc1Given   : 1;   /* indicates tc1 parameter specified */
    unsigned INDtc2Given   : 1;   /* indicates tc2 parameter specified */
    unsigned INDtempGiven  : 1;   /* flag to indicate operating temp. given */
    unsigned INDdtempGiven : 1;   /* flag to indicate delta temp. given */
    unsigned INDscaleGiven : 1;   /* flag to indicate scale factor given */
    unsigned INDntGiven    : 1;   /* flag to indicate number of turns given */
    int  INDsenParmNo;   /* parameter # for sensitivity use;
            set equal to  0 if not a design parameter*/

<<<<<<< HEAD
#ifdef KLU
    BindElement *INDposIbrptrStructPtr ;
    BindElement *INDnegIbrptrStructPtr ;
    BindElement *INDibrNegptrStructPtr ;
    BindElement *INDibrPosptrStructPtr ;
    BindElement *INDibrIbrptrStructPtr ;
=======
#ifdef KIRCHHOFF
    double *KCLcurrentPos ;
    double *KCLcurrentNeg ;
>>>>>>> 097be24c
#endif

} INDinstance ;

#define INDflux INDstate    /* flux in the inductor */
#define INDvolt INDstate+1  /* voltage - save an entry in table */
#define INDsensxp INDstate+2 /* charge sensitivities and their derivatives.
+3 for the derivatives - pointer to the
beginning of the array */


/* per model data */

typedef struct sINDmodel {       /* model structure for an inductor */
    int INDmodType; /* type index of this device type */
    struct sINDmodel *INDnextModel; /* pointer to next possible model in
                                     * linked list */
    INDinstance * INDinstances; /* pointer to list of instances that have this
                                 * model */
    IFuid INDmodName;       /* pointer to character string naming this model */

    double INDmInd;        /* Model inductance */
    double INDtnom;        /* temperature at which inductance measured */
    double INDtempCoeff1;  /* first temperature coefficient */
    double INDtempCoeff2;  /* second  temperature coefficient */
    double INDcsect;       /* Cross section of inductor */
    double INDlength;      /* Mean length of magnetic path */
    double INDmodNt;       /* Model number of turns */
    double INDmu;          /* Relative magnetic permeability */

    unsigned INDtnomGiven  : 1; /* flag to indicate nominal temp was given */
    unsigned INDtc1Given   : 1; /* flag to indicate tc1 was specified */
    unsigned INDtc2Given   : 1; /* flag to indicate tc2 was specified */
    unsigned INDcsectGiven : 1; /* flag to indicate cross section given */
    unsigned INDlengthGiven: 1; /* flag to indicate length given */
    unsigned INDmodNtGiven : 1; /* flag to indicate mod. n. of turns given */
    unsigned INDmuGiven    : 1; /* flag to indicate mu_r given */
    unsigned INDmIndGiven  : 1; /* flag to indicate model inductance given */

    double INDspecInd;     /* Specific (one turn) inductance */
} INDmodel;


#ifdef MUTUAL

/* structures used to describe mutual inductors */


/* information needed for each instance */

typedef struct sMUTinstance {
struct sMUTmodel *MUTmodPtr;    /* backpointer to model */
struct sMUTinstance *MUTnextInstance;   /* pointer to next instance of
                                             * current model*/
IFuid MUTname;  /* pointer to character string naming this instance */
double MUTcoupling;     /* mutual inductance input by user */
double MUTfactor;       /* mutual inductance scaled for internal use */
IFuid MUTindName1;  /* name of coupled inductor 1 */
IFuid MUTindName2;  /* name of coupled inductor 2 */
INDinstance *MUTind1;   /* pointer to coupled inductor 1 */
INDinstance *MUTind2;   /* pointer to coupled inductor 2 */
double *MUTbr1br2;  /* pointers to off-diagonal intersections of */
double *MUTbr2br1;  /* current branch equations in matrix */

unsigned MUTindGiven : 1;   /* flag to indicate inductance was specified */
int  MUTsenParmNo;   /* parameter # for sensitivity use;
            set equal to  0 if not a design parameter*/

#ifdef KLU
    BindElement *MUTbr1br2StructPtr ;
    BindElement *MUTbr2br1StructPtr ;
#endif

} MUTinstance ;


/* per model data */

typedef struct sMUTmodel {       /* model structure for a mutual inductor */
int MUTmodType; /* type index of this device type */
struct sMUTmodel *MUTnextModel; /* pointer to next possible model in
                                     * linked list */
MUTinstance * MUTinstances; /* pointer to list of instances that have this
                                 * model */
IFuid MUTmodName;       /* pointer to character string naming this model */
} MUTmodel;

#endif /*MUTUAL*/

/* device parameters */
#define IND_IND 1
#define IND_IC 2
#define IND_FLUX 3
#define IND_VOLT 4
#define IND_IND_SENS 5
#define IND_CURRENT 6
#define IND_POWER 7
#define IND_M 8
#define IND_TEMP 9
#define IND_DTEMP 10
#define IND_SCALE 11
#define IND_NT 12
#define IND_TC1 13
#define IND_TC2 14

/* model parameters */
#define IND_MOD_IND    100
#define IND_MOD_TC1    101
#define IND_MOD_TC2    102
#define IND_MOD_TNOM   103
#define IND_MOD_CSECT  104
#define IND_MOD_LENGTH 105
#define IND_MOD_NT     106
#define IND_MOD_MU     107
#define IND_MOD_L      108

/* device questions */
#define IND_QUEST_SENS_REAL      201
#define IND_QUEST_SENS_IMAG      202
#define IND_QUEST_SENS_MAG       203
#define IND_QUEST_SENS_PH        204
#define IND_QUEST_SENS_CPLX      205
#define IND_QUEST_SENS_DC        206

#ifdef MUTUAL
/* device parameters */
#define MUT_COEFF 401
#define MUT_IND1 402
#define MUT_IND2 403
#define MUT_COEFF_SENS 404

/* model parameters */

/* device questions */
#define MUT_QUEST_SENS_REAL      601
#define MUT_QUEST_SENS_IMAG      602
#define MUT_QUEST_SENS_MAG       603
#define MUT_QUEST_SENS_PH        604
#define MUT_QUEST_SENS_CPLX      605
#define MUT_QUEST_SENS_DC        606

#endif /*MUTUAL*/

#include "indext.h"

#endif /*IND*/<|MERGE_RESOLUTION|>--- conflicted
+++ resolved
@@ -63,18 +63,17 @@
     int  INDsenParmNo;   /* parameter # for sensitivity use;
             set equal to  0 if not a design parameter*/
 
-<<<<<<< HEAD
 #ifdef KLU
     BindElement *INDposIbrptrStructPtr ;
     BindElement *INDnegIbrptrStructPtr ;
     BindElement *INDibrNegptrStructPtr ;
     BindElement *INDibrPosptrStructPtr ;
     BindElement *INDibrIbrptrStructPtr ;
-=======
+#endif
+
 #ifdef KIRCHHOFF
     double *KCLcurrentPos ;
     double *KCLcurrentNeg ;
->>>>>>> 097be24c
 #endif
 
 } INDinstance ;
