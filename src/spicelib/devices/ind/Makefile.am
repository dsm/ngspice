## Process this file with automake to produce Makefile.in

noinst_LTLIBRARIES = libind.la

libind_la_SOURCES =	\
	ind.c		\
	indacld.c	\
	indask.c	\
	inddefs.h	\
	inddel.c	\
	inddest.c	\
	indext.h	\
	indinit.c	\
	indinit.h	\
	inditf.h	\
	indload.c	\
	indmask.c	\
	indmdel.c	\
	indmpar.c	\
	indparam.c	\
	indpzld.c	\
	indsacl.c	\
	indsetup.c	\
	indsload.c	\
	indsprt.c	\
	indsset.c	\
	indsupd.c	\
	indtemp.c	\
	indtrunc.c	\
	mutacld.c	\
	mutask.c	\
	mutdel.c	\
	mutdest.c	\
	mutmdel.c	\
	mutparam.c	\
	mutpzld.c	\
	mutsetup.c	\
	mutsprt.c	\
	mutsset.c	\
	muttemp.c


<<<<<<< HEAD
if KLU_WANTED
libind_la_SOURCES += indbindCSC.c
libind_la_SOURCES += mutbindCSC.c
endif

if SuperLU_WANTED
libind_la_SOURCES += indbindCSC.c
libind_la_SOURCES += mutbindCSC.c
endif

if UMFPACK_WANTED
libind_la_SOURCES += indbindCSC.c
libind_la_SOURCES += mutbindCSC.c
=======
if KIRCHHOFF_WANTED
libind_la_SOURCES += indnode.c
>>>>>>> 8ec23a72
endif

AM_CPPFLAGS = @AM_CPPFLAGS@ -I$(top_srcdir)/src/include
AM_CFLAGS = $(STATIC)

MAINTAINERCLEANFILES = Makefile.in<|MERGE_RESOLUTION|>--- conflicted
+++ resolved
@@ -40,7 +40,6 @@
 	muttemp.c
 
 
-<<<<<<< HEAD
 if KLU_WANTED
 libind_la_SOURCES += indbindCSC.c
 libind_la_SOURCES += mutbindCSC.c
@@ -54,10 +53,10 @@
 if UMFPACK_WANTED
 libind_la_SOURCES += indbindCSC.c
 libind_la_SOURCES += mutbindCSC.c
-=======
+endif
+
 if KIRCHHOFF_WANTED
 libind_la_SOURCES += indnode.c
->>>>>>> 8ec23a72
 endif
 
 AM_CPPFLAGS = @AM_CPPFLAGS@ -I$(top_srcdir)/src/include
