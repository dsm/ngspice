#include "ngspice/config.h"

#include "ngspice/devdefs.h"

#include "inditf.h"
#include "indext.h"
#include "indinit.h"


SPICEdev INDinfo = {
    {
        "Inductor",
        "Fixed inductor",

        &INDnSize,
        &INDnSize,
        INDnames,

        &INDpTSize,
        INDpTable,

        &INDmPTSize,
        INDmPTable,

#ifdef XSPICE
/*----  Fixed by SDB 5.2.2003 to enable XSPICE/tclspice integration  -----*/
        NULL,  /* This is a SPICE device, it has no MIF info data */

        0,     /* This is a SPICE device, it has no MIF info data */
        NULL,  /* This is a SPICE device, it has no MIF info data */

        0,     /* This is a SPICE device, it has no MIF info data */
        NULL,  /* This is a SPICE device, it has no MIF info data */

        0,     /* This is a SPICE device, it has no MIF info data */
        NULL,  /* This is a SPICE device, it has no MIF info data */
/*---------------------------  End of SDB fix   -------------------------*/
#endif
	0
    },

 /* DEVparam      */ INDparam,
 /* DEVmodParam   */ INDmParam,
 /* DEVload       */ INDload,
 /* DEVsetup      */ INDsetup,
 /* DEVunsetup    */ INDunsetup,
 /* DEVpzSetup    */ INDsetup,
 /* DEVtemperature*/ INDtemp,
 /* DEVtrunc      */ INDtrunc,
 /* DEVfindBranch */ NULL,
 /* DEVacLoad     */ INDacLoad,
 /* DEVaccept     */ NULL,
 /* DEVdestroy    */ INDdestroy,
 /* DEVmodDelete  */ INDmDelete,
 /* DEVdelete     */ INDdelete,
 /* DEVsetic      */ NULL,
 /* DEVask        */ INDask,
 /* DEVmodAsk     */ INDmAsk,
 /* DEVpzLoad     */ INDpzLoad,
 /* DEVconvTest   */ NULL,
 /* DEVsenSetup   */ INDsSetup,
 /* DEVsenLoad    */ INDsLoad,
 /* DEVsenUpdate  */ INDsUpdate,
 /* DEVsenAcLoad  */ INDsAcLoad,
 /* DEVsenPrint   */ INDsPrint,
 /* DEVsenTrunc   */ NULL,
 /* DEVdisto      */ NULL,	/* DISTO */
 /* DEVnoise      */ NULL,	/* NOISE */
#ifdef CIDER
 /* DEVdump       */ NULL,
 /* DEVacct       */ NULL,
#endif                       
 /* DEVinstSize   */ &INDiSize,
 /* DEVmodSize    */ &INDmSize,
<<<<<<< HEAD
#if defined(KLU) || defined(SuperLU) || defined(UMFPACK)
 /* DEVbindCSC        */   INDbindCSC,
 /* DEVbindCSCComplex */   INDbindCSCComplex,
 /* DEVbindCSCComplexToReal */  INDbindCSCComplexToReal,
=======

#ifdef KIRCHHOFF
 /* DEVnodeIsNonLinear */ INDnodeIsNonLinear
>>>>>>> 8ec23a72
#endif

};


SPICEdev MUTinfo = {
    {   
        "mutual",
        "Mutual inductors",
        0, /* term count */
        0, /* term count */
        NULL,

        &MUTpTSize,
        MUTpTable,

        0,
        NULL,

#ifdef XSPICE
/*----  Fixed by SDB 5.2.2003 to enable XSPICE/tclspice integration  -----*/
        NULL,  /* This is a SPICE device, it has no MIF info data */

        0,     /* This is a SPICE device, it has no MIF info data */
        NULL,  /* This is a SPICE device, it has no MIF info data */

        0,     /* This is a SPICE device, it has no MIF info data */
        NULL,  /* This is a SPICE device, it has no MIF info data */

        0,     /* This is a SPICE device, it has no MIF info data */
        NULL,  /* This is a SPICE device, it has no MIF info data */
/*---------------------------  End of SDB fix   -------------------------*/
#endif

	0
    },

 /* DEVparam      */ MUTparam,
 /* DEVmodParam   */ NULL,
 /* DEVload       */ NULL,/* load handled by INDload */
 /* DEVsetup      */ MUTsetup,
 /* DEVunsetup    */ NULL,
 /* DEVpzSetup    */ MUTsetup,
 /* DEVtemperature*/ MUTtemp,
 /* DEVtrunc      */ NULL,
 /* DEVfindBranch */ NULL,
 /* DEVacLoad     */ MUTacLoad,
 /* DEVaccept     */ NULL,
 /* DEVdestroy    */ MUTdestroy,
 /* DEVmodDelete  */ MUTmDelete,
 /* DEVdelete     */ MUTdelete,
 /* DEVsetic      */ NULL,
 /* DEVask        */ MUTask,
 /* DEVmodAsk     */ NULL,
 /* DEVpzLoad     */ MUTpzLoad,
 /* DEVconvTest   */ NULL,
 /* DEVsenSetup   */ MUTsSetup,
 /* DEVsenLoad    */ NULL,
 /* DEVsenUpdate  */ NULL,
 /* DEVsenAcLoad  */ NULL,
 /* DEVsenPrint   */ MUTsPrint,
 /* DEVsenTrunc   */ NULL,
 /* DEVdisto      */ NULL,	/* DISTO */
 /* DEVnoise      */ NULL,	/* NOISE */
#ifdef CIDER
 /* DEVdump       */ NULL,
 /* DEVacct       */ NULL,
#endif  
<<<<<<< HEAD
    &MUTiSize,
    &MUTmSize,
#if defined(KLU) || defined(SuperLU) || defined(UMFPACK)
 /* DEVbindCSC        */   MUTbindCSC,
 /* DEVbindCSCComplex */   MUTbindCSCComplex,
 /* DEVbindCSCComplexToReal */  MUTbindCSCComplexToReal,
=======
 /* DEVinstSize   */ &MUTiSize,
 /* DEVmodSize    */ &MUTmSize,

#ifdef KIRCHHOFF
 /* DEVnodeIsNonLinear */ NULL
>>>>>>> 8ec23a72
#endif

};


SPICEdev *
get_ind_info(void)
{
    return &INDinfo;
}


SPICEdev *
get_mut_info(void)
{
    return &MUTinfo;
}<|MERGE_RESOLUTION|>--- conflicted
+++ resolved
@@ -72,16 +72,15 @@
 #endif                       
  /* DEVinstSize   */ &INDiSize,
  /* DEVmodSize    */ &INDmSize,
-<<<<<<< HEAD
+
 #if defined(KLU) || defined(SuperLU) || defined(UMFPACK)
  /* DEVbindCSC        */   INDbindCSC,
  /* DEVbindCSCComplex */   INDbindCSCComplex,
  /* DEVbindCSCComplexToReal */  INDbindCSCComplexToReal,
-=======
+#endif
 
 #ifdef KIRCHHOFF
  /* DEVnodeIsNonLinear */ INDnodeIsNonLinear
->>>>>>> 8ec23a72
 #endif
 
 };
@@ -150,20 +149,17 @@
  /* DEVdump       */ NULL,
  /* DEVacct       */ NULL,
 #endif  
-<<<<<<< HEAD
-    &MUTiSize,
-    &MUTmSize,
+ /* DEVinstSize   */ &MUTiSize,
+ /* DEVmodSize    */ &MUTmSize,
+
 #if defined(KLU) || defined(SuperLU) || defined(UMFPACK)
  /* DEVbindCSC        */   MUTbindCSC,
  /* DEVbindCSCComplex */   MUTbindCSCComplex,
  /* DEVbindCSCComplexToReal */  MUTbindCSCComplexToReal,
-=======
- /* DEVinstSize   */ &MUTiSize,
- /* DEVmodSize    */ &MUTmSize,
+#endif
 
 #ifdef KIRCHHOFF
  /* DEVnodeIsNonLinear */ NULL
->>>>>>> 8ec23a72
 #endif
 
 };
