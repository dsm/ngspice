/**********
Copyright 1990 Regents of the University of California.  All rights reserved.
Author: 1991 JianHui Huang and Min-Chie Jeng.
Modified: 2002 Paolo Nenzi.
File: bsim3v1ext.h
**********/

extern int BSIM3v1acLoad(GENmodel *, CKTcircuit *);
extern int BSIM3v1ask(CKTcircuit *, GENinstance *, int, IFvalue *, IFvalue *);
extern int BSIM3v1convTest(GENmodel *, CKTcircuit *);
extern int BSIM3v1delete(GENmodel *, IFuid, GENinstance **);
extern void BSIM3v1destroy(GENmodel **);
extern int BSIM3v1getic(GENmodel *, CKTcircuit *);
extern int BSIM3v1load(GENmodel *, CKTcircuit *);
extern int BSIM3v1mAsk(CKTcircuit *, GENmodel *, int, IFvalue *);
extern int BSIM3v1mDelete(GENmodel **, IFuid, GENmodel *);
extern int BSIM3v1mParam(int, IFvalue *, GENmodel *);
extern void BSIM3v1mosCap(CKTcircuit *, double, double, double, double,
        double, double, double, double, double, double, double,
        double, double, double, double, double, double, double*,
        double *, double *, double *, double *, double *, double *, double *,
        double *, double *, double *, double *, double *, double *, double *, 
        double *);
extern int BSIM3v1param(int, IFvalue *, GENinstance *, IFvalue *);
extern int BSIM3v1pzLoad(GENmodel *, CKTcircuit *, SPcomplex *);
extern int BSIM3v1setup(SMPmatrix *, GENmodel *, CKTcircuit *, int *);
extern int BSIM3v1temp(GENmodel *, CKTcircuit *);
extern int BSIM3v1trunc(GENmodel *, CKTcircuit *, double *);
extern int BSIM3v1noise(int, int, GENmodel *, CKTcircuit *, Ndata *, double *);
extern int BSIM3v1unsetup(GENmodel *, CKTcircuit *);

<<<<<<< HEAD

#if defined(KLU) || defined(SuperLU) || defined(UMFPACK)
extern int BSIM3v1bindCSC (GENmodel*, CKTcircuit*) ;
extern int BSIM3v1bindCSCComplex (GENmodel*, CKTcircuit*) ;
extern int BSIM3v1bindCSCComplexToReal (GENmodel*, CKTcircuit*) ;
=======
#ifdef KIRCHHOFF
extern int BSIM3v1nodeIsNonLinear (GENmodel *, CKTcircuit *) ;
>>>>>>> 8ec23a72
#endif<|MERGE_RESOLUTION|>--- conflicted
+++ resolved
@@ -29,14 +29,12 @@
 extern int BSIM3v1noise(int, int, GENmodel *, CKTcircuit *, Ndata *, double *);
 extern int BSIM3v1unsetup(GENmodel *, CKTcircuit *);
 
-<<<<<<< HEAD
-
 #if defined(KLU) || defined(SuperLU) || defined(UMFPACK)
 extern int BSIM3v1bindCSC (GENmodel*, CKTcircuit*) ;
 extern int BSIM3v1bindCSCComplex (GENmodel*, CKTcircuit*) ;
 extern int BSIM3v1bindCSCComplexToReal (GENmodel*, CKTcircuit*) ;
-=======
+#endif
+
 #ifdef KIRCHHOFF
 extern int BSIM3v1nodeIsNonLinear (GENmodel *, CKTcircuit *) ;
->>>>>>> 8ec23a72
 #endif