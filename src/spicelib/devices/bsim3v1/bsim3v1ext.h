/**********
Copyright 1990 Regents of the University of California.  All rights reserved.
Author: 1991 JianHui Huang and Min-Chie Jeng.
Modified: 2002 Paolo Nenzi.
File: bsim3v1ext.h
**********/

extern int BSIM3v1acLoad(GENmodel *, CKTcircuit *);
extern int BSIM3v1ask(CKTcircuit *, GENinstance *, int, IFvalue *, IFvalue *);
extern int BSIM3v1convTest(GENmodel *, CKTcircuit *);
extern int BSIM3v1delete(GENmodel *, IFuid, GENinstance **);
extern void BSIM3v1destroy(GENmodel **);
extern int BSIM3v1getic(GENmodel *, CKTcircuit *);
extern int BSIM3v1load(GENmodel *, CKTcircuit *);
extern int BSIM3v1mAsk(CKTcircuit *, GENmodel *, int, IFvalue *);
extern int BSIM3v1mDelete(GENmodel **, IFuid, GENmodel *);
extern int BSIM3v1mParam(int, IFvalue *, GENmodel *);
extern void BSIM3v1mosCap(CKTcircuit *, double, double, double, double,
        double, double, double, double, double, double, double,
        double, double, double, double, double, double, double*,
        double *, double *, double *, double *, double *, double *, double *,
        double *, double *, double *, double *, double *, double *, double *, 
        double *);
extern int BSIM3v1param(int, IFvalue *, GENinstance *, IFvalue *);
extern int BSIM3v1pzLoad(GENmodel *, CKTcircuit *, SPcomplex *);
extern int BSIM3v1setup(SMPmatrix *, GENmodel *, CKTcircuit *, int *);
extern int BSIM3v1temp(GENmodel *, CKTcircuit *);
extern int BSIM3v1trunc(GENmodel *, CKTcircuit *, double *);
extern int BSIM3v1noise(int, int, GENmodel *, CKTcircuit *, Ndata *, double *);
extern int BSIM3v1unsetup(GENmodel *, CKTcircuit *);
<<<<<<< HEAD


#if defined(KLU) || defined(SuperLU) || defined(UMFPACK)
extern int BSIM3v1bindCSC (GENmodel*, CKTcircuit*) ;
extern int BSIM3v1bindCSCComplex (GENmodel*, CKTcircuit*) ;
extern int BSIM3v1bindCSCComplexToReal (GENmodel*, CKTcircuit*) ;
#endif
=======
extern int BSIM3v1nodeIsNonLinear (GENmodel *, CKTcircuit *) ;
>>>>>>> 097be24c
<|MERGE_RESOLUTION|>--- conflicted
+++ resolved
@@ -28,14 +28,13 @@
 extern int BSIM3v1trunc(GENmodel *, CKTcircuit *, double *);
 extern int BSIM3v1noise(int, int, GENmodel *, CKTcircuit *, Ndata *, double *);
 extern int BSIM3v1unsetup(GENmodel *, CKTcircuit *);
-<<<<<<< HEAD
-
 
 #if defined(KLU) || defined(SuperLU) || defined(UMFPACK)
 extern int BSIM3v1bindCSC (GENmodel*, CKTcircuit*) ;
 extern int BSIM3v1bindCSCComplex (GENmodel*, CKTcircuit*) ;
 extern int BSIM3v1bindCSCComplexToReal (GENmodel*, CKTcircuit*) ;
 #endif
-=======
+
+#ifdef KIRCHHOFF
 extern int BSIM3v1nodeIsNonLinear (GENmodel *, CKTcircuit *) ;
->>>>>>> 097be24c
+#endif