/* Modified: Alansfixes */
#include "ngspice/config.h"

#include "ngspice/devdefs.h"

#include "switf.h"
#include "swext.h"
#include "swinit.h"


SPICEdev SWinfo = {
    {
        "Switch",
        "Ideal voltage controlled switch",

        &SWnSize,
        &SWnSize,
        SWnames,

        &SWpTSize,
        SWpTable,

        &SWmPTSize,
        SWmPTable,

#ifdef XSPICE
/*----  Fixed by SDB 5.2.2003 to enable XSPICE/tclspice integration  -----*/
        NULL,  /* This is a SPICE device, it has no MIF info data */

        0,     /* This is a SPICE device, it has no MIF info data */
        NULL,  /* This is a SPICE device, it has no MIF info data */

        0,     /* This is a SPICE device, it has no MIF info data */
        NULL,  /* This is a SPICE device, it has no MIF info data */

        0,     /* This is a SPICE device, it has no MIF info data */
        NULL,  /* This is a SPICE device, it has no MIF info data */
/*---------------------------  End of SDB fix   -------------------------*/
#endif

	0
    },

 /* DEVparam      */ SWparam,
 /* DEVmodParam   */ SWmParam,
 /* DEVload       */ SWload,
 /* DEVsetup      */ SWsetup,
 /* DEVunsetup    */ NULL,
 /* DEVpzSetup    */ SWsetup,
 /* DEVtemperature*/ NULL,
 /* DEVtrunc      */ SWtrunc,
 /* DEVfindBranch */ NULL,
 /* DEVacLoad     */ SWacLoad,   
 /* DEVaccept     */ NULL,
 /* DEVdestroy    */ SWdestroy,
 /* DEVmodDelete  */ SWmDelete,
 /* DEVdelete     */ SWdelete,
 /* DEVsetic      */ NULL,
 /* DEVask        */ SWask,
 /* DEVmodAsk     */ SWmAsk,
 /* DEVpzLoad     */ SWpzLoad,
 /* DEVconvTest   */ NULL,
 /* DEVsenSetup   */ NULL,
 /* DEVsenLoad    */ NULL,
 /* DEVsenUpdate  */ NULL,
 /* DEVsenAcLoad  */ NULL,
 /* DEVsenPrint   */ NULL,
 /* DEVsenTrunc   */ NULL,
 /* DEVdisto      */ NULL, /* DISTO */
 /* DEVnoise      */ SWnoise,
#ifdef CIDER
 /* DEVdump       */ NULL,
 /* DEVacct       */ NULL,
#endif /* CIDER */                        
 /* DEVinstSize   */ &SWiSize,
 /* DEVmodSize    */ &SWmSize,
<<<<<<< HEAD
#if defined(KLU) || defined(SuperLU) || defined(UMFPACK)
 /* DEVbindCSC        */   SWbindCSC,
 /* DEVbindCSCComplex */   SWbindCSCComplex,
 /* DEVbindCSCComplexToReal */  SWbindCSCComplexToReal,
=======

#ifdef KIRCHHOFF
 /* DEVnodeIsNonLinear */ NULL
>>>>>>> 8ec23a72
#endif

};


SPICEdev *
get_sw_info(void)
{
    return &SWinfo;
}<|MERGE_RESOLUTION|>--- conflicted
+++ resolved
@@ -74,16 +74,15 @@
 #endif /* CIDER */                        
  /* DEVinstSize   */ &SWiSize,
  /* DEVmodSize    */ &SWmSize,
-<<<<<<< HEAD
+
 #if defined(KLU) || defined(SuperLU) || defined(UMFPACK)
  /* DEVbindCSC        */   SWbindCSC,
  /* DEVbindCSCComplex */   SWbindCSCComplex,
  /* DEVbindCSCComplexToReal */  SWbindCSCComplexToReal,
-=======
+#endif
 
 #ifdef KIRCHHOFF
  /* DEVnodeIsNonLinear */ NULL
->>>>>>> 8ec23a72
 #endif
 
 };
