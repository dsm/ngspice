--- conflicted
+++ resolved
@@ -19,13 +19,12 @@
 extern int HFETAtrunc(GENmodel*,CKTcircuit*,double*);
 extern int HFETAunsetup(GENmodel*,CKTcircuit*);
 
-<<<<<<< HEAD
 #if defined(KLU) || defined(SuperLU) || defined(UMFPACK)
 extern int HFETAbindCSC (GENmodel*, CKTcircuit*) ;
 extern int HFETAbindCSCComplex (GENmodel*, CKTcircuit*) ;
 extern int HFETAbindCSCComplexToReal (GENmodel*, CKTcircuit*) ;
-=======
+#endif
+
 #ifdef KIRCHHOFF
 extern int HFETAnodeIsNonLinear (GENmodel *, CKTcircuit *) ;
->>>>>>> 8ec23a72
 #endif