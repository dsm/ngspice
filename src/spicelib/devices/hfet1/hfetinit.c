#include "ngspice/config.h"

#include "ngspice/devdefs.h"

#include "hfetitf.h"
#include "hfetext.h"
#include "hfetinit.h"


SPICEdev HFETAinfo = {
    {
        "HFET1",
        "HFET1 Model",

        &HFETAnSize,
        &HFETAnSize,
        HFETAnames,

        &HFETApTSize,
        HFETApTable,

        &HFETAmPTSize,
        HFETAmPTable,

#ifdef XSPICE
/*----  Fixed by SDB 5.2.2003 to enable XSPICE/tclspice integration  -----*/
        NULL,  /* This is a SPICE device, it has no MIF info data */

        0,     /* This is a SPICE device, it has no MIF info data */
        NULL,  /* This is a SPICE device, it has no MIF info data */

        0,     /* This is a SPICE device, it has no MIF info data */
        NULL,  /* This is a SPICE device, it has no MIF info data */

        0,     /* This is a SPICE device, it has no MIF info data */
        NULL,  /* This is a SPICE device, it has no MIF info data */
/*---------------------------  End of SDB fix   -------------------------*/
#endif

	DEV_DEFAULT
    },

 /* DEVparam      */ HFETAparam,
 /* DEVmodParam   */ HFETAmParam,
 /* DEVload       */ HFETAload,
 /* DEVsetup      */ HFETAsetup,
 /* DEVunsetup    */ HFETAunsetup,
 /* DEVpzSetup    */ HFETAsetup,
 /* DEVtemperature*/ HFETAtemp,
 /* DEVtrunc      */ HFETAtrunc,
 /* DEVfindBranch */ NULL,
 /* DEVacLoad     */ HFETAacLoad,
 /* DEVaccept     */ NULL,
 /* DEVdestroy    */ HFETAdestroy,
 /* DEVmodDelete  */ HFETAmDelete,
 /* DEVdelete     */ HFETAdelete,
 /* DEVsetic      */ HFETAgetic,
 /* DEVask        */ HFETAask,
 /* DEVmodAsk     */ HFETAmAsk,
 /* DEVpzLoad     */ HFETApzLoad,
 /* DEVconvTest   */ NULL,
 /* DEVsenSetup   */ NULL,
 /* DEVsenLoad    */ NULL,
 /* DEVsenUpdate  */ NULL,
 /* DEVsenAcLoad  */ NULL,
 /* DEVsenPrint   */ NULL,
 /* DEVsenTrunc   */ NULL,
 /* DEVdisto      */ NULL,
 /* DEVnoise      */ NULL,
#ifdef CIDER
 /* DEVdump       */ NULL,
 /* DEVacct       */ NULL,
#endif    
 /* DEVinstSize   */ &HFETAiSize,
 /* DEVmodSize    */ &HFETAmSize,
<<<<<<< HEAD
#if defined(KLU) || defined(SuperLU) || defined(UMFPACK)
 /* DEVbindCSC        */   HFETAbindCSC,
 /* DEVbindCSCComplex */   HFETAbindCSC,
 /* DEVbindCSCComplexToReal */  HFETAbindCSCComplexToReal,
=======

#ifdef KIRCHHOFF
 /* DEVnodeIsNonLinear */ HFETAnodeIsNonLinear
>>>>>>> 097be24c
#endif

};


SPICEdev *
get_hfeta_info(void)
{
    return &HFETAinfo;
}<|MERGE_RESOLUTION|>--- conflicted
+++ resolved
@@ -73,16 +73,15 @@
 #endif    
  /* DEVinstSize   */ &HFETAiSize,
  /* DEVmodSize    */ &HFETAmSize,
-<<<<<<< HEAD
+
 #if defined(KLU) || defined(SuperLU) || defined(UMFPACK)
  /* DEVbindCSC        */   HFETAbindCSC,
  /* DEVbindCSCComplex */   HFETAbindCSC,
  /* DEVbindCSCComplexToReal */  HFETAbindCSCComplexToReal,
-=======
+#endif
 
 #ifdef KIRCHHOFF
  /* DEVnodeIsNonLinear */ HFETAnodeIsNonLinear
->>>>>>> 097be24c
 #endif
 
 };
