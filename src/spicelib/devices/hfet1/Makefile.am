--- conflicted
+++ resolved
@@ -25,7 +25,6 @@
 	hfettrunc.c
 
 
-<<<<<<< HEAD
 if KLU_WANTED
 libhfet_la_SOURCES += hfetbindCSC.c
 endif
@@ -36,10 +35,10 @@
 
 if UMFPACK_WANTED
 libhfet_la_SOURCES += hfetbindCSC.c
-=======
+endif
+
 if KIRCHHOFF_WANTED
 libhfet_la_SOURCES += hfetnode.c
->>>>>>> 8ec23a72
 endif
 
 AM_CPPFLAGS = @AM_CPPFLAGS@ -I$(top_srcdir)/src/include
