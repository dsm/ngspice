--- conflicted
+++ resolved
@@ -73,16 +73,15 @@
 #endif                       
  /* DEVinstSize   */ &MOS1iSize,
  /* DEVmodSize    */ &MOS1mSize,
-<<<<<<< HEAD
+
 #if defined(KLU) || defined(SuperLU) || defined(UMFPACK)
  /* DEVbindCSC        */   MOS1bindCSC,
  /* DEVbindCSCComplex */   MOS1bindCSCComplex,
  /* DEVbindCSCComplexToReal */  MOS1bindCSCComplexToReal,
-=======
+#endif
 
 #ifdef KIRCHHOFF
  /* DEVnodeIsNonLinear */ MOS1nodeIsNonLinear
->>>>>>> 8ec23a72
 #endif
 
 };
