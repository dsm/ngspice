## Process this file with automake to produce Makefile.in

noinst_LTLIBRARIES = libmos1.la

libmos1_la_SOURCES =	\
	mos1.c		\
	mos1acld.c	\
	mos1ask.c	\
	mos1conv.c	\
	mos1defs.h	\
	mos1del.c	\
	mos1dest.c	\
	mos1dist.c	\
	mos1dset.c	\
	mos1ext.h	\
	mos1ic.c	\
	mos1init.c	\
	mos1init.h	\
	mos1itf.h	\
	mos1load.c	\
	mos1mask.c	\
	mos1mdel.c	\
	mos1mpar.c	\
	mos1noi.c	\
	mos1par.c	\
	mos1pzld.c	\
	mos1sacl.c	\
	mos1set.c	\
	mos1sld.c	\
	mos1sprt.c	\
	mos1sset.c	\
	mos1supd.c	\
	mos1temp.c	\
	mos1trun.c


<<<<<<< HEAD
if KLU_WANTED
libmos1_la_SOURCES += mos1bindCSC.c
endif

if SuperLU_WANTED
libmos1_la_SOURCES += mos1bindCSC.c
endif

if UMFPACK_WANTED
libmos1_la_SOURCES += mos1bindCSC.c
=======
if KIRCHHOFF_WANTED
libmos1_la_SOURCES += mos1node.c
>>>>>>> 8ec23a72
endif

AM_CPPFLAGS = @AM_CPPFLAGS@ -I$(top_srcdir)/src/include
AM_CFLAGS = $(STATIC)

MAINTAINERCLEANFILES = Makefile.in<|MERGE_RESOLUTION|>--- conflicted
+++ resolved
@@ -34,7 +34,6 @@
 	mos1trun.c
 
 
-<<<<<<< HEAD
 if KLU_WANTED
 libmos1_la_SOURCES += mos1bindCSC.c
 endif
@@ -45,10 +44,10 @@
 
 if UMFPACK_WANTED
 libmos1_la_SOURCES += mos1bindCSC.c
-=======
+endif
+
 if KIRCHHOFF_WANTED
 libmos1_la_SOURCES += mos1node.c
->>>>>>> 8ec23a72
 endif
 
 AM_CPPFLAGS = @AM_CPPFLAGS@ -I$(top_srcdir)/src/include
