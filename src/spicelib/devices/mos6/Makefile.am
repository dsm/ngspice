## Process this file with automake to produce Makefile.in

noinst_LTLIBRARIES = libmos6.la

libmos6_la_SOURCES =	\
	mos6.c		\
	mos6ask.c	\
	mos6conv.c	\
	mos6defs.h	\
	mos6dest.c	\
	mos6ext.h	\
	mos6ic.c	\
	mos6init.c	\
	mos6init.h	\
	mos6itf.h	\
	mos6load.c	\
	mos6mask.c	\
	mos6mpar.c	\
	mos6par.c	\
	mos6set.c	\
	mos6temp.c	\
	mos6trun.c


<<<<<<< HEAD
if KLU_WANTED
libmos6_la_SOURCES += mos6bindCSC.c
endif

if SuperLU_WANTED
libmos6_la_SOURCES += mos6bindCSC.c
endif

if UMFPACK_WANTED
libmos6_la_SOURCES += mos6bindCSC.c
=======
if KIRCHHOFF_WANTED
libmos6_la_SOURCES += mos6node.c
>>>>>>> 8ec23a72
endif

AM_CPPFLAGS = @AM_CPPFLAGS@ -I$(top_srcdir)/src/include
AM_CFLAGS = $(STATIC)

MAINTAINERCLEANFILES = Makefile.in<|MERGE_RESOLUTION|>--- conflicted
+++ resolved
@@ -22,7 +22,6 @@
 	mos6trun.c
 
 
-<<<<<<< HEAD
 if KLU_WANTED
 libmos6_la_SOURCES += mos6bindCSC.c
 endif
@@ -33,10 +32,10 @@
 
 if UMFPACK_WANTED
 libmos6_la_SOURCES += mos6bindCSC.c
-=======
+endif
+
 if KIRCHHOFF_WANTED
 libmos6_la_SOURCES += mos6node.c
->>>>>>> 8ec23a72
 endif
 
 AM_CPPFLAGS = @AM_CPPFLAGS@ -I$(top_srcdir)/src/include
