--- conflicted
+++ resolved
@@ -20,13 +20,12 @@
 extern int MOS6trunc(GENmodel*,CKTcircuit*,double*);
 extern int MOS6convTest(GENmodel*,CKTcircuit*);
 
-<<<<<<< HEAD
 #if defined(KLU) || defined(SuperLU) || defined(UMFPACK)
 extern int MOS6bindCSC (GENmodel*, CKTcircuit*) ;
 extern int MOS6bindCSCComplex (GENmodel*, CKTcircuit*) ;
 extern int MOS6bindCSCComplexToReal (GENmodel*, CKTcircuit*) ;
-=======
+#endif
+
 #ifdef KIRCHHOFF
 extern int MOS6nodeIsNonLinear (GENmodel *, CKTcircuit *) ;
->>>>>>> 8ec23a72
 #endif