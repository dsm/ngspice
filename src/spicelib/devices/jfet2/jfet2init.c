--- conflicted
+++ resolved
@@ -73,16 +73,15 @@
 #endif                        
  /* DEVinstSize   */ &JFET2iSize,
  /* DEVmodSize    */ &JFET2mSize,
-<<<<<<< HEAD
+
 #if defined(KLU) || defined(SuperLU) || defined(UMFPACK)
  /* DEVbindCSC        */   JFET2bindCSC,
  /* DEVbindCSCComplex */   JFET2bindCSCComplex,
  /* DEVbindCSCComplexToReal */  JFET2bindCSCComplexToReal,
-=======
+#endif
 
 #ifdef KIRCHHOFF
  /* DEVnodeIsNonLinear */ JFET2nodeIsNonLinear
->>>>>>> 097be24c
 #endif
 
 };
