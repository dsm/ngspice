## Process this file with automake to produce Makefile.in

noinst_LTLIBRARIES = libjfet2.la

libjfet2_la_SOURCES =	\
	jfet2.c		\
	jfet2acld.c	\
	jfet2ask.c	\
	jfet2defs.h	\
	jfet2del.c	\
	jfet2dest.c	\
	jfet2ext.h	\
	jfet2ic.c	\
	jfet2init.c	\
	jfet2init.h	\
	jfet2itf.h	\
	jfet2load.c	\
	jfet2mask.c	\
	jfet2mdel.c	\
	jfet2mpar.c	\
	jfet2noi.c	\
	jfet2par.c	\
	jfet2parm.h	\
	jfet2set.c	\
	jfet2temp.c	\
	jfet2trun.c	\
	psmodel.c	\
	psmodel.h


<<<<<<< HEAD
if KLU_WANTED
libjfet2_la_SOURCES += jfet2bindCSC.c
endif

if SuperLU_WANTED
libjfet2_la_SOURCES += jfet2bindCSC.c
endif

if UMFPACK_WANTED
libjfet2_la_SOURCES += jfet2bindCSC.c
=======
if KIRCHHOFF_WANTED
libjfet2_la_SOURCES += jfet2node.c
>>>>>>> 8ec23a72
endif

AM_CPPFLAGS = @AM_CPPFLAGS@ -I$(top_srcdir)/src/include
AM_CFLAGS = $(STATIC)

MAINTAINERCLEANFILES = Makefile.in<|MERGE_RESOLUTION|>--- conflicted
+++ resolved
@@ -28,7 +28,6 @@
 	psmodel.h
 
 
-<<<<<<< HEAD
 if KLU_WANTED
 libjfet2_la_SOURCES += jfet2bindCSC.c
 endif
@@ -39,10 +38,10 @@
 
 if UMFPACK_WANTED
 libjfet2_la_SOURCES += jfet2bindCSC.c
-=======
+endif
+
 if KIRCHHOFF_WANTED
 libjfet2_la_SOURCES += jfet2node.c
->>>>>>> 8ec23a72
 endif
 
 AM_CPPFLAGS = @AM_CPPFLAGS@ -I$(top_srcdir)/src/include
