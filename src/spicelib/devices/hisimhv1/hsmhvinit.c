#include "ngspice/config.h"

#include "ngspice/devdefs.h"

#include "hsmhvdef.h"
#include "hsmhvitf.h"
#include "hsmhvinit.h"

SPICEdev HSMHVinfo = {
  {   "HiSIMHV",
      "Hiroshima University STARC IGFET Model - HiSIM_HV",
      
      &HSMHVnSize,
      &HSMHVnSize,
      HSMHVnames,

      &HSMHVpTSize,
      HSMHVpTable,
      
      &HSMHVmPTSize,
      HSMHVmPTable,

#ifdef XSPICE
/*----  Fixed by SDB 5.2.2003 to enable XSPICE/tclspice integration  -----*/
        NULL,  /* This is a SPICE device, it has no MIF info data */

        0,     /* This is a SPICE device, it has no MIF info data */
        NULL,  /* This is a SPICE device, it has no MIF info data */

        0,     /* This is a SPICE device, it has no MIF info data */
        NULL,  /* This is a SPICE device, it has no MIF info data */

        0,     /* This is a SPICE device, it has no MIF info data */
        NULL,  /* This is a SPICE device, it has no MIF info data */
/*---------------------------  End of SDB fix   -------------------------*/
#endif

	DEV_DEFAULT
  },

 /* DEVparam      */ HSMHVparam,
 /* DEVmodParam   */ HSMHVmParam,
 /* DEVload       */ HSMHVload,
 /* DEVsetup      */ HSMHVsetup,
 /* DEVunsetup    */ HSMHVunsetup,
 /* DEVpzSetup    */ HSMHVsetup,
 /* DEVtemperature*/ HSMHVtemp,
 /* DEVtrunc      */ HSMHVtrunc,
 /* DEVfindBranch */ NULL,
 /* DEVacLoad     */ HSMHVacLoad,
 /* DEVaccept     */ NULL,
 /* DEVdestroy    */ HSMHVdestroy,
 /* DEVmodDelete  */ HSMHVmDelete,
 /* DEVdelete     */ HSMHVdelete, 
 /* DEVsetic      */ HSMHVgetic,
 /* DEVask        */ HSMHVask,
 /* DEVmodAsk     */ HSMHVmAsk,
 /* DEVpzLoad     */ HSMHVpzLoad,
 /* DEVconvTest   */ HSMHVconvTest,
 /* DEVsenSetup   */ NULL,
 /* DEVsenLoad    */ NULL,
 /* DEVsenUpdate  */ NULL,
 /* DEVsenAcLoad  */ NULL,
 /* DEVsenPrint   */ NULL,
 /* DEVsenTrunc   */ NULL,
 /* DEVdisto      */ NULL,
 /* DEVnoise      */ HSMHVnoise,
#ifdef CIDER
 /* DEVdump       */ NULL,
 /* DEVacct       */ NULL,
#endif
 /* DEVinstSize   */ &HSMHViSize,
 /* DEVmodSize    */ &HSMHVmSize,
<<<<<<< HEAD
#if defined(KLU) || defined(SuperLU) || defined(UMFPACK)
 /* DEVbindCSC        */   HSMHVbindCSC,
 /* DEVbindCSCComplex */   HSMHVbindCSCComplex,
 /* DEVbindCSCComplexToReal */  HSMHVbindCSCComplexToReal,
=======

#ifdef KIRCHHOFF
 /* DEVnodeIsNonLinear */ HSMHVnodeIsNonLinear
>>>>>>> 097be24c
#endif

};


SPICEdev *
get_hsmhv_info(void)
{
    return &HSMHVinfo;
}<|MERGE_RESOLUTION|>--- conflicted
+++ resolved
@@ -71,16 +71,15 @@
 #endif
  /* DEVinstSize   */ &HSMHViSize,
  /* DEVmodSize    */ &HSMHVmSize,
-<<<<<<< HEAD
+
 #if defined(KLU) || defined(SuperLU) || defined(UMFPACK)
  /* DEVbindCSC        */   HSMHVbindCSC,
  /* DEVbindCSCComplex */   HSMHVbindCSCComplex,
  /* DEVbindCSCComplexToReal */  HSMHVbindCSCComplexToReal,
-=======
+#endif
 
 #ifdef KIRCHHOFF
  /* DEVnodeIsNonLinear */ HSMHVnodeIsNonLinear
->>>>>>> 097be24c
 #endif
 
 };
