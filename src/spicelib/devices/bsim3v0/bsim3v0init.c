#include "ngspice/config.h"

#include "ngspice/devdefs.h"

#include "bsim3v0itf.h"
#include "bsim3v0ext.h"
#include "bsim3v0init.h"

SPICEdev B3v0info = {
    {   "BSIM3v0",
        "Berkeley Short Channel IGFET Model Version-3 (3.0)",

        &BSIM3v0nSize,
        &BSIM3v0nSize,
        BSIM3v0names,

        &BSIM3v0pTSize,
        BSIM3v0pTable,

        &BSIM3v0mPTSize,
        BSIM3v0mPTable,
	
#ifdef XSPICE
/*----  Fixed by SDB 5.2.2003 to enable XSPICE/tclspice integration  -----*/
        NULL,  /* This is a SPICE device, it has no MIF info data */

        0,     /* This is a SPICE device, it has no MIF info data */
        NULL,  /* This is a SPICE device, it has no MIF info data */

        0,     /* This is a SPICE device, it has no MIF info data */
        NULL,  /* This is a SPICE device, it has no MIF info data */

        0,     /* This is a SPICE device, it has no MIF info data */
        NULL,  /* This is a SPICE device, it has no MIF info data */
/*---------------------------  End of SDB fix   -------------------------*/
#endif
	
        DEV_DEFAULT    
    },

 /* DEVparam      */ BSIM3v0param,
 /* DEVmodParam   */ BSIM3v0mParam,
 /* DEVload       */ BSIM3v0load,
 /* DEVsetup      */ BSIM3v0setup,  
 /* DEVunsetup    */ BSIM3v0unsetup,
 /* DEVpzSetup    */ BSIM3v0setup,
 /* DEVtemperature*/ BSIM3v0temp,
 /* DEVtrunc      */ BSIM3v0trunc,
 /* DEVfindBranch */ NULL,
 /* DEVacLoad     */ BSIM3v0acLoad,
 /* DEVaccept     */ NULL,
 /* DEVdestroy    */ BSIM3v0destroy, 
 /* DEVmodDelete  */ BSIM3v0mDelete,
 /* DEVdelete     */ BSIM3v0delete,  
 /* DEVsetic      */ BSIM3v0getic,
 /* DEVask        */ BSIM3v0ask,
 /* DEVmodAsk     */ BSIM3v0mAsk, 
 /* DEVpzLoad     */ BSIM3v0pzLoad,    
 /* DEVconvTest   */ BSIM3v0convTest,
 /* DEVsenSetup   */ NULL,
 /* DEVsenLoad    */ NULL,
 /* DEVsenUpdate  */ NULL,
 /* DEVsenAcLoad  */ NULL,
 /* DEVsenPrint   */ NULL,
 /* DEVsenTrunc   */ NULL,
 /* DEVdisto      */ NULL,        
 /* DEVnoise      */ BSIM3v0noise,
#ifdef CIDER
 /* DEVdump       */ NULL,
 /* DEVacct       */ NULL,
#endif                    
 /* DEVinstSize   */ &BSIM3v0iSize,
 /* DEVmodSize    */ &BSIM3v0mSize,
<<<<<<< HEAD
#if defined(KLU) || defined(SuperLU) || defined(UMFPACK)
 /* DEVbindCSC        */   BSIM3v0bindCSC,
 /* DEVbindCSCComplex */   BSIM3v0bindCSCComplex,
 /* DEVbindCSCComplexToReal */  BSIM3v0bindCSCComplexToReal,
=======

#ifdef KIRCHHOFF
 /* DEVnodeIsNonLinear */ BSIM3v0nodeIsNonLinear
>>>>>>> 097be24c
#endif

};


SPICEdev *
get_bsim3v0_info(void)
{
     return &B3v0info; 
}<|MERGE_RESOLUTION|>--- conflicted
+++ resolved
@@ -71,16 +71,15 @@
 #endif                    
  /* DEVinstSize   */ &BSIM3v0iSize,
  /* DEVmodSize    */ &BSIM3v0mSize,
-<<<<<<< HEAD
+
 #if defined(KLU) || defined(SuperLU) || defined(UMFPACK)
  /* DEVbindCSC        */   BSIM3v0bindCSC,
  /* DEVbindCSCComplex */   BSIM3v0bindCSCComplex,
  /* DEVbindCSCComplexToReal */  BSIM3v0bindCSCComplexToReal,
-=======
+#endif
 
 #ifdef KIRCHHOFF
  /* DEVnodeIsNonLinear */ BSIM3v0nodeIsNonLinear
->>>>>>> 097be24c
 #endif
 
 };
