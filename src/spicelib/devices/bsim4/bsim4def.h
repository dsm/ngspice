/**** BSIM4.6.2 Released by Wenwei Yang 07/31/2008 ****/

/**********
Copyright 2006 Regents of the University of California.  All rights reserved.
File: bsim4def.h
Author: 2000 Weidong Liu.
Authors: 2001- Xuemei Xi, Mohan Dunga, Ali Niknejad, Chenming Hu.
Authors: 2006- Mohan Dunga, Ali Niknejad, Chenming Hu
Authors: 2007- Mohan Dunga, Wenwei Yang, Ali Niknejad, Chenming Hu
Authors: 2008- Wenwei Yang, Ali Niknejad, Chenming Hu
Modified by Xuemei Xi, 11/15/2002.
Modified by Xuemei Xi, 05/09/2003.
Modified by Xuemei Xi, 03/04/2004.
Modified by Xuemei Xi, Mohan Dunga, 09/24/2004.
Modified by Xuemei Xi, 07/29/2005.
Modified by Mohan Dunga, 12/13/2006
Modified by Mohan Dunga, Wenwei Yang, 05/18/2007.
Modified by Wenwei Yang, 07/31/2008.
 * Modified by Tanvir Morshed, Darsen Lu 03/27/2011
**********/

#ifndef BSIM4
#define BSIM4

#include "ngspice/ifsim.h"
#include "ngspice/gendefs.h"
#include "ngspice/cktdefs.h"
#include "ngspice/complex.h"
#include "ngspice/noisedef.h"

typedef struct sBSIM4instance
{
    struct sBSIM4model *BSIM4modPtr;
    struct sBSIM4instance *BSIM4nextInstance;
    IFuid BSIM4name;
    int BSIM4states;     /* index into state table for this device */
    int BSIM4dNode;
    int BSIM4gNodeExt;
    int BSIM4sNode;
    int BSIM4bNode;
    int BSIM4dNodePrime;
    int BSIM4gNodePrime;
    int BSIM4gNodeMid;
    int BSIM4sNodePrime;
    int BSIM4bNodePrime;
    int BSIM4dbNode;
    int BSIM4sbNode;
    int BSIM4qNode;

    double BSIM4ueff;
    double BSIM4thetavth;
    double BSIM4von;
    double BSIM4vdsat;
    double BSIM4cgdo;
    double BSIM4qgdo;
    double BSIM4cgso;
    double BSIM4qgso;
    double BSIM4grbsb;
    double BSIM4grbdb;
    double BSIM4grbpb;
    double BSIM4grbps;
    double BSIM4grbpd;

    double BSIM4vjsmFwd;
    double BSIM4vjsmRev;
    double BSIM4vjdmFwd;
    double BSIM4vjdmRev;
    double BSIM4XExpBVS;
    double BSIM4XExpBVD;
    double BSIM4SslpFwd;
    double BSIM4SslpRev;
    double BSIM4DslpFwd;
    double BSIM4DslpRev;
    double BSIM4IVjsmFwd;
    double BSIM4IVjsmRev;
    double BSIM4IVjdmFwd;
    double BSIM4IVjdmRev;

    double BSIM4grgeltd;
    double BSIM4Pseff;
    double BSIM4Pdeff;
    double BSIM4Aseff;
    double BSIM4Adeff;

    double BSIM4l;
    double BSIM4w;
    double BSIM4drainArea;
    double BSIM4sourceArea;
    double BSIM4drainSquares;
    double BSIM4sourceSquares;
    double BSIM4drainPerimeter;
    double BSIM4sourcePerimeter;
    double BSIM4sourceConductance;
    double BSIM4drainConductance;
     /* stress effect instance param */
    double BSIM4sa;
    double BSIM4sb;
    double BSIM4sd;
    double BSIM4sca;
    double BSIM4scb;
    double BSIM4scc;
    double BSIM4sc;

    double BSIM4rbdb;
    double BSIM4rbsb;
    double BSIM4rbpb;
    double BSIM4rbps;
    double BSIM4rbpd;

    double BSIM4delvto;
    double BSIM4xgw;
    double BSIM4ngcon;

     /* added here to account stress effect instance dependence */
    double BSIM4u0temp;
    double BSIM4vsattemp;
    double BSIM4vth0;
    double BSIM4vfb;
    double BSIM4vfbzb;
    double BSIM4vtfbphi1;
    double BSIM4vtfbphi2;
    double BSIM4k2;
    double BSIM4vbsc;
    double BSIM4k2ox;
    double BSIM4eta0;

    double BSIM4icVDS;
    double BSIM4icVGS;
    double BSIM4icVBS;
    double BSIM4m;
    double BSIM4nf;
    int BSIM4off;
    int BSIM4mode;
    int BSIM4trnqsMod;
    int BSIM4acnqsMod;
    int BSIM4rbodyMod;
    int BSIM4rgateMod;
    int BSIM4geoMod;
    int BSIM4rgeoMod;
    int BSIM4min;


    /* OP point */
    double BSIM4Vgsteff;
    double BSIM4vgs_eff;
    double BSIM4vgd_eff;
    double BSIM4dvgs_eff_dvg;
    double BSIM4dvgd_eff_dvg;
    double BSIM4Vdseff;
    double BSIM4nstar;
    double BSIM4Abulk;
    double BSIM4EsatL;
    double BSIM4AbovVgst2Vtm;
    double BSIM4qinv;
    double BSIM4cd;
    double BSIM4cbs;
    double BSIM4cbd;
    double BSIM4csub;
    double BSIM4Igidl;
    double BSIM4Igisl;
    double BSIM4gm;
    double BSIM4gds;
    double BSIM4gmbs;
    double BSIM4gbd;
    double BSIM4gbs;
    double BSIM4noiGd0;   /* tnoiMod=2 (v4.7) */
    double BSIM4Coxeff;

    double BSIM4gbbs;
    double BSIM4gbgs;
    double BSIM4gbds;
    double BSIM4ggidld;
    double BSIM4ggidlg;
    double BSIM4ggidls;
    double BSIM4ggidlb;
    double BSIM4ggisld;
    double BSIM4ggislg;
    double BSIM4ggisls;
    double BSIM4ggislb;

    double BSIM4Igcs;
    double BSIM4gIgcsg;
    double BSIM4gIgcsd;
    double BSIM4gIgcss;
    double BSIM4gIgcsb;
    double BSIM4Igcd;
    double BSIM4gIgcdg;
    double BSIM4gIgcdd;
    double BSIM4gIgcds;
    double BSIM4gIgcdb;

    double BSIM4Igs;
    double BSIM4gIgsg;
    double BSIM4gIgss;
    double BSIM4Igd;
    double BSIM4gIgdg;
    double BSIM4gIgdd;

    double BSIM4Igb;
    double BSIM4gIgbg;
    double BSIM4gIgbd;
    double BSIM4gIgbs;
    double BSIM4gIgbb;

    double BSIM4grdsw;
    double BSIM4IdovVds;
    double BSIM4gcrg;
    double BSIM4gcrgd;
    double BSIM4gcrgg;
    double BSIM4gcrgs;
    double BSIM4gcrgb;

    double BSIM4gstot;
    double BSIM4gstotd;
    double BSIM4gstotg;
    double BSIM4gstots;
    double BSIM4gstotb;

    double BSIM4gdtot;
    double BSIM4gdtotd;
    double BSIM4gdtotg;
    double BSIM4gdtots;
    double BSIM4gdtotb;

    double BSIM4cggb;
    double BSIM4cgdb;
    double BSIM4cgsb;
    double BSIM4cbgb;
    double BSIM4cbdb;
    double BSIM4cbsb;
    double BSIM4cdgb;
    double BSIM4cddb;
    double BSIM4cdsb;
    double BSIM4csgb;
    double BSIM4csdb;
    double BSIM4cssb;
    double BSIM4cgbb;
    double BSIM4cdbb;
    double BSIM4csbb;
    double BSIM4cbbb;
    double BSIM4capbd;
    double BSIM4capbs;

    double BSIM4cqgb;
    double BSIM4cqdb;
    double BSIM4cqsb;
    double BSIM4cqbb;

    double BSIM4qgate;
    double BSIM4qbulk;
    double BSIM4qdrn;
    double BSIM4qsrc;
    double BSIM4qdef;

    double BSIM4qchqs;
    double BSIM4taunet;
    double BSIM4gtau;
    double BSIM4gtg;
    double BSIM4gtd;
    double BSIM4gts;
    double BSIM4gtb;
    double BSIM4SjctTempRevSatCur;
    double BSIM4DjctTempRevSatCur;
    double BSIM4SswTempRevSatCur;
    double BSIM4DswTempRevSatCur;
    double BSIM4SswgTempRevSatCur;
    double BSIM4DswgTempRevSatCur;

    struct bsim4SizeDependParam  *pParam;

    unsigned BSIM4lGiven :1;
    unsigned BSIM4wGiven :1;
    unsigned BSIM4mGiven :1;
    unsigned BSIM4nfGiven :1;
    unsigned BSIM4minGiven :1;
    unsigned BSIM4drainAreaGiven :1;
    unsigned BSIM4sourceAreaGiven    :1;
    unsigned BSIM4drainSquaresGiven  :1;
    unsigned BSIM4sourceSquaresGiven :1;
    unsigned BSIM4drainPerimeterGiven    :1;
    unsigned BSIM4sourcePerimeterGiven   :1;
    unsigned BSIM4saGiven :1;
    unsigned BSIM4sbGiven :1;
    unsigned BSIM4sdGiven :1;
    unsigned BSIM4scaGiven :1;
    unsigned BSIM4scbGiven :1;
    unsigned BSIM4sccGiven :1;
    unsigned BSIM4scGiven :1;
    unsigned BSIM4rbdbGiven   :1;
    unsigned BSIM4rbsbGiven   :1;
    unsigned BSIM4rbpbGiven   :1;
    unsigned BSIM4rbpdGiven   :1;
    unsigned BSIM4rbpsGiven   :1;
    unsigned BSIM4delvtoGiven   :1;
    unsigned BSIM4xgwGiven   :1;
    unsigned BSIM4ngconGiven   :1;
    unsigned BSIM4icVDSGiven :1;
    unsigned BSIM4icVGSGiven :1;
    unsigned BSIM4icVBSGiven :1;
    unsigned BSIM4trnqsModGiven :1;
    unsigned BSIM4acnqsModGiven :1;
    unsigned BSIM4rbodyModGiven :1;
    unsigned BSIM4rgateModGiven :1;
    unsigned BSIM4geoModGiven :1;
    unsigned BSIM4rgeoModGiven :1;


    double *BSIM4DPdPtr;
    double *BSIM4DPdpPtr;
    double *BSIM4DPgpPtr;
    double *BSIM4DPgmPtr;
    double *BSIM4DPspPtr;
    double *BSIM4DPbpPtr;
    double *BSIM4DPdbPtr;

    double *BSIM4DdPtr;
    double *BSIM4DdpPtr;

    double *BSIM4GPdpPtr;
    double *BSIM4GPgpPtr;
    double *BSIM4GPgmPtr;
    double *BSIM4GPgePtr;
    double *BSIM4GPspPtr;
    double *BSIM4GPbpPtr;

    double *BSIM4GMdpPtr;
    double *BSIM4GMgpPtr;
    double *BSIM4GMgmPtr;
    double *BSIM4GMgePtr;
    double *BSIM4GMspPtr;
    double *BSIM4GMbpPtr;

    double *BSIM4GEdpPtr;
    double *BSIM4GEgpPtr;
    double *BSIM4GEgmPtr;
    double *BSIM4GEgePtr;
    double *BSIM4GEspPtr;
    double *BSIM4GEbpPtr;

    double *BSIM4SPdpPtr;
    double *BSIM4SPgpPtr;
    double *BSIM4SPgmPtr;
    double *BSIM4SPsPtr;
    double *BSIM4SPspPtr;
    double *BSIM4SPbpPtr;
    double *BSIM4SPsbPtr;

    double *BSIM4SspPtr;
    double *BSIM4SsPtr;

    double *BSIM4BPdpPtr;
    double *BSIM4BPgpPtr;
    double *BSIM4BPgmPtr;
    double *BSIM4BPspPtr;
    double *BSIM4BPdbPtr;
    double *BSIM4BPbPtr;
    double *BSIM4BPsbPtr;
    double *BSIM4BPbpPtr;

    double *BSIM4DBdpPtr;
    double *BSIM4DBdbPtr;
    double *BSIM4DBbpPtr;
    double *BSIM4DBbPtr;

    double *BSIM4SBspPtr;
    double *BSIM4SBbpPtr;
    double *BSIM4SBbPtr;
    double *BSIM4SBsbPtr;

    double *BSIM4BdbPtr;
    double *BSIM4BbpPtr;
    double *BSIM4BsbPtr;
    double *BSIM4BbPtr;

    double *BSIM4DgpPtr;
    double *BSIM4DspPtr;
    double *BSIM4DbpPtr;
    double *BSIM4SdpPtr;
    double *BSIM4SgpPtr;
    double *BSIM4SbpPtr;

    double *BSIM4QdpPtr;
    double *BSIM4QgpPtr;
    double *BSIM4QspPtr;
    double *BSIM4QbpPtr;
    double *BSIM4QqPtr;
    double *BSIM4DPqPtr;
    double *BSIM4GPqPtr;
    double *BSIM4SPqPtr;

#ifdef USE_OMP
    /* per instance storage of results, to update matrix at a later stge */
    double BSIM4rhsdPrime;
    double BSIM4rhsgPrime;
    double BSIM4rhsgExt;
    double BSIM4grhsMid;
    double BSIM4rhsbPrime;
    double BSIM4rhssPrime;
    double BSIM4rhsdb;
    double BSIM4rhssb;
    double BSIM4rhsd;
    double BSIM4rhss;
    double BSIM4rhsq;

    double BSIM4_1;
    double BSIM4_2;
    double BSIM4_3;
    double BSIM4_4;
    double BSIM4_5;
    double BSIM4_6;
    double BSIM4_7;
    double BSIM4_8;
    double BSIM4_9;
    double BSIM4_10;
    double BSIM4_11;
    double BSIM4_12;
    double BSIM4_13;
    double BSIM4_14;
    double BSIM4_15;
    double BSIM4_16;
    double BSIM4_17;
    double BSIM4_18;
    double BSIM4_19;
    double BSIM4_20;
    double BSIM4_21;
    double BSIM4_22;
    double BSIM4_23;
    double BSIM4_24;
    double BSIM4_25;
    double BSIM4_26;
    double BSIM4_27;
    double BSIM4_28;
    double BSIM4_29;
    double BSIM4_30;
    double BSIM4_31;
    double BSIM4_32;
    double BSIM4_33;
    double BSIM4_34;
    double BSIM4_35;
    double BSIM4_36;
    double BSIM4_37;
    double BSIM4_38;
    double BSIM4_39;
    double BSIM4_40;
    double BSIM4_41;
    double BSIM4_42;
    double BSIM4_43;
    double BSIM4_44;
    double BSIM4_45;
    double BSIM4_46;
    double BSIM4_47;
    double BSIM4_48;
    double BSIM4_49;
    double BSIM4_50;
    double BSIM4_51;
    double BSIM4_52;
    double BSIM4_53;
    double BSIM4_54;
    double BSIM4_55;
    double BSIM4_56;
    double BSIM4_57;
    double BSIM4_58;
    double BSIM4_59;
    double BSIM4_60;
    double BSIM4_61;
    double BSIM4_62;
    double BSIM4_63;
    double BSIM4_64;
    double BSIM4_65;
    double BSIM4_66;
    double BSIM4_67;
    double BSIM4_68;
    double BSIM4_69;
    double BSIM4_70;
    double BSIM4_71;
    double BSIM4_72;
    double BSIM4_73;
    double BSIM4_74;
    double BSIM4_75;
    double BSIM4_76;
    double BSIM4_77;
    double BSIM4_78;
    double BSIM4_79;
    double BSIM4_80;
    double BSIM4_81;
    double BSIM4_82;
    double BSIM4_83;
    double BSIM4_84;
    double BSIM4_85;
    double BSIM4_86;
    double BSIM4_87;
    double BSIM4_88;
    double BSIM4_89;
    double BSIM4_90;
    double BSIM4_91;
    double BSIM4_92;
    double BSIM4_93;
    double BSIM4_94;
    double BSIM4_95;
    double BSIM4_96;
    double BSIM4_97;
    double BSIM4_98;
    double BSIM4_99;
    double BSIM4_100;
    double BSIM4_101;
    double BSIM4_102;
    double BSIM4_103;
#endif

#define BSIM4vbd BSIM4states+ 0
#define BSIM4vbs BSIM4states+ 1
#define BSIM4vgs BSIM4states+ 2
#define BSIM4vds BSIM4states+ 3
#define BSIM4vdbs BSIM4states+ 4
#define BSIM4vdbd BSIM4states+ 5
#define BSIM4vsbs BSIM4states+ 6
#define BSIM4vges BSIM4states+ 7
#define BSIM4vgms BSIM4states+ 8
#define BSIM4vses BSIM4states+ 9
#define BSIM4vdes BSIM4states+ 10

#define BSIM4qb BSIM4states+ 11
#define BSIM4cqb BSIM4states+ 12
#define BSIM4qg BSIM4states+ 13
#define BSIM4cqg BSIM4states+ 14
#define BSIM4qd BSIM4states+ 15
#define BSIM4cqd BSIM4states+ 16
#define BSIM4qgmid BSIM4states+ 17
#define BSIM4cqgmid BSIM4states+ 18

#define BSIM4qbs  BSIM4states+ 19
#define BSIM4cqbs  BSIM4states+ 20
#define BSIM4qbd  BSIM4states+ 21
#define BSIM4cqbd  BSIM4states+ 22

#define BSIM4qcheq BSIM4states+ 23
#define BSIM4cqcheq BSIM4states+ 24
#define BSIM4qcdump BSIM4states+ 25
#define BSIM4cqcdump BSIM4states+ 26
#define BSIM4qdef BSIM4states+ 27
#define BSIM4qs BSIM4states+ 28

#define BSIM4numStates 29


/* indices to the array of BSIM4 NOISE SOURCES */

#define BSIM4RDNOIZ       0
#define BSIM4RSNOIZ       1
#define BSIM4RGNOIZ       2
#define BSIM4RBPSNOIZ     3
#define BSIM4RBPDNOIZ     4
#define BSIM4RBPBNOIZ     5
#define BSIM4RBSBNOIZ     6
#define BSIM4RBDBNOIZ     7
#define BSIM4IDNOIZ       8
#define BSIM4FLNOIZ       9
#define BSIM4IGSNOIZ      10
#define BSIM4IGDNOIZ      11
#define BSIM4IGBNOIZ      12
#define BSIM4CORLNOIZ     13
#define BSIM4TOTNOIZ      14

#define BSIM4NSRCS        15  /* Number of BSIM4 noise sources */

#ifndef NONOISE
    double BSIM4nVar[NSTATVARS][BSIM4NSRCS];
#else /* NONOISE */
        double **BSIM4nVar;
#endif /* NONOISE */

<<<<<<< HEAD
#ifdef KLU
    BindElement *BSIM4DPbpStructPtr ;
    BindElement *BSIM4GPbpStructPtr ;
    BindElement *BSIM4SPbpStructPtr ;
    BindElement *BSIM4BPdpStructPtr ;
    BindElement *BSIM4BPgpStructPtr ;
    BindElement *BSIM4BPspStructPtr ;
    BindElement *BSIM4BPbpStructPtr ;
    BindElement *BSIM4DdStructPtr ;
    BindElement *BSIM4GPgpStructPtr ;
    BindElement *BSIM4SsStructPtr ;
    BindElement *BSIM4DPdpStructPtr ;
    BindElement *BSIM4SPspStructPtr ;
    BindElement *BSIM4DdpStructPtr ;
    BindElement *BSIM4GPdpStructPtr ;
    BindElement *BSIM4GPspStructPtr ;
    BindElement *BSIM4SspStructPtr ;
    BindElement *BSIM4DPspStructPtr ;
    BindElement *BSIM4DPdStructPtr ;
    BindElement *BSIM4DPgpStructPtr ;
    BindElement *BSIM4SPgpStructPtr ;
    BindElement *BSIM4SPsStructPtr ;
    BindElement *BSIM4SPdpStructPtr ;
    BindElement *BSIM4QqStructPtr ;
    BindElement *BSIM4QbpStructPtr ;
    BindElement *BSIM4QdpStructPtr ;
    BindElement *BSIM4QspStructPtr ;
    BindElement *BSIM4QgpStructPtr ;
    BindElement *BSIM4DPqStructPtr ;
    BindElement *BSIM4SPqStructPtr ;
    BindElement *BSIM4GPqStructPtr ;
    BindElement *BSIM4GEgeStructPtr ;
    BindElement *BSIM4GEgpStructPtr ;
    BindElement *BSIM4GPgeStructPtr ;
    BindElement *BSIM4GEdpStructPtr ;
    BindElement *BSIM4GEspStructPtr ;
    BindElement *BSIM4GEbpStructPtr ;
    BindElement *BSIM4GMdpStructPtr ;
    BindElement *BSIM4GMgpStructPtr ;
    BindElement *BSIM4GMgmStructPtr ;
    BindElement *BSIM4GMgeStructPtr ;
    BindElement *BSIM4GMspStructPtr ;
    BindElement *BSIM4GMbpStructPtr ;
    BindElement *BSIM4DPgmStructPtr ;
    BindElement *BSIM4GPgmStructPtr ;
    BindElement *BSIM4GEgmStructPtr ;
    BindElement *BSIM4SPgmStructPtr ;
    BindElement *BSIM4BPgmStructPtr ;
    BindElement *BSIM4DPdbStructPtr ;
    BindElement *BSIM4SPsbStructPtr ;
    BindElement *BSIM4DBdpStructPtr ;
    BindElement *BSIM4DBdbStructPtr ;
    BindElement *BSIM4DBbpStructPtr ;
    BindElement *BSIM4DBbStructPtr ;
    BindElement *BSIM4BPdbStructPtr ;
    BindElement *BSIM4BPbStructPtr ;
    BindElement *BSIM4BPsbStructPtr ;
    BindElement *BSIM4SBspStructPtr ;
    BindElement *BSIM4SBbpStructPtr ;
    BindElement *BSIM4SBbStructPtr ;
    BindElement *BSIM4SBsbStructPtr ;
    BindElement *BSIM4BdbStructPtr ;
    BindElement *BSIM4BbpStructPtr ;
    BindElement *BSIM4BsbStructPtr ;
    BindElement *BSIM4BbStructPtr ;
    BindElement *BSIM4DgpStructPtr ;
    BindElement *BSIM4DspStructPtr ;
    BindElement *BSIM4DbpStructPtr ;
    BindElement *BSIM4SdpStructPtr ;
    BindElement *BSIM4SgpStructPtr ;
    BindElement *BSIM4SbpStructPtr ;
=======
#ifdef KIRCHHOFF
//RHS
    double *KCLcurrentdNodePrimeRHS_1 ;
    double *KCLcurrentdNodePrimeRHS_2 ;
    double *KCLcurrentdNodePrimeRHS_3 ;
    double *KCLcurrentdNodePrimeRHS_4 ;
    double *KCLcurrentdNodePrimeRHS_5 ;
    double *KCLcurrentdNodePrimeRHS_6 ;

    double *KCLcurrentgNodePrimeRHS_1 ;
    double *KCLcurrentgNodePrimeRHS_2 ;

    double *KCLcurrentgNodeMidRHS ;

    double *KCLcurrentbNodePrimeRHS_1 ;
    double *KCLcurrentbNodePrimeRHS_2 ;
    double *KCLcurrentbNodePrimeRHS_3 ;
    double *KCLcurrentbNodePrimeRHS_4 ;
    double *KCLcurrentbNodePrimeRHS_5 ;
    double *KCLcurrentbNodePrimeRHS_6 ;

    double *KCLcurrentsNodePrimeRHS_1 ;
    double *KCLcurrentsNodePrimeRHS_2 ;
    double *KCLcurrentsNodePrimeRHS_3 ;
    double *KCLcurrentsNodePrimeRHS_4 ;
    double *KCLcurrentsNodePrimeRHS_5 ;
    double *KCLcurrentsNodePrimeRHS_6 ;
    double *KCLcurrentsNodePrimeRHS_7 ;
    double *KCLcurrentsNodePrimeRHS_8 ;
    double *KCLcurrentsNodePrimeRHS_9 ;
    double *KCLcurrentsNodePrimeRHS_10 ;
    double *KCLcurrentsNodePrimeRHS_11 ;

    double *KCLcurrentdbNodeRHS_1 ;
    double *KCLcurrentdbNodeRHS_2 ;

    double *KCLcurrentsbNodeRHS_1 ;
    double *KCLcurrentsbNodeRHS_2 ;

    double *KCLcurrentdNodeRHS ;

    double *KCLcurrentsNodeRHS ;

    double *KCLcurrentqNodeRHS_1 ;
    double *KCLcurrentqNodeRHS_2 ;

//Matrix
    double *KCLcurrentdNodePrime_1 ;
    double *KCLcurrentdNodePrime_2 ;

    double *KCLcurrentdNode_1 ;
    double *KCLcurrentdNode_2 ;

    double *KCLcurrentsNodePrime_1 ;
    double *KCLcurrentsNodePrime_2 ;

    double *KCLcurrentsNode_1 ;
    double *KCLcurrentsNode_2 ;

    double *KCLcurrentgNodeExt ;

    double *KCLcurrentgNodeMid_1 ;
    double *KCLcurrentgNodeMid_2 ;

    double *KCLcurrentgNodePrime ;

    double *KCLcurrentdbNode_1 ;
    double *KCLcurrentdbNode_2 ;

    double *KCLcurrentbNodePrime_1 ;
    double *KCLcurrentbNodePrime_2 ;
    double *KCLcurrentbNodePrime_3 ;

    double *KCLcurrentbNode_1 ;
    double *KCLcurrentbNode_2 ;
    double *KCLcurrentbNode_3 ;

    double *KCLcurrentsbNode_1 ;
    double *KCLcurrentsbNode_2 ;
>>>>>>> 8ec23a72
#endif

} BSIM4instance ;

struct bsim4SizeDependParam
{
    double Width;
    double Length;
    double NFinger;

    double BSIM4cdsc;
    double BSIM4cdscb;
    double BSIM4cdscd;
    double BSIM4cit;
    double BSIM4nfactor;
    double BSIM4xj;
    double BSIM4vsat;
    double BSIM4at;
    double BSIM4a0;
    double BSIM4ags;
    double BSIM4a1;
    double BSIM4a2;
    double BSIM4keta;
    double BSIM4nsub;
    double BSIM4ndep;
    double BSIM4nsd;
    double BSIM4phin;
    double BSIM4ngate;
    double BSIM4gamma1;
    double BSIM4gamma2;
    double BSIM4vbx;
    double BSIM4vbi;
    double BSIM4vbm;
    double BSIM4xt;
    double BSIM4phi;
    double BSIM4litl;
    double BSIM4k1;
    double BSIM4kt1;
    double BSIM4kt1l;
    double BSIM4kt2;
    double BSIM4k2;
    double BSIM4k3;
    double BSIM4k3b;
    double BSIM4w0;
    double BSIM4dvtp0;
    double BSIM4dvtp1;
    double BSIM4dvtp2;	/* New DIBL/Rout */
    double BSIM4dvtp3;
    double BSIM4dvtp4;
    double BSIM4dvtp5;
    double BSIM4lpe0;
    double BSIM4lpeb;
    double BSIM4dvt0;
    double BSIM4dvt1;
    double BSIM4dvt2;
    double BSIM4dvt0w;
    double BSIM4dvt1w;
    double BSIM4dvt2w;
    double BSIM4drout;
    double BSIM4dsub;
    double BSIM4vth0;
    double BSIM4ua;
    double BSIM4ua1;
    double BSIM4ub;
    double BSIM4ub1;
    double BSIM4uc;
    double BSIM4uc1;
    double BSIM4ud;
    double BSIM4ud1;
    double BSIM4up;
    double BSIM4lp;
    double BSIM4u0;
    double BSIM4eu;
  	double BSIM4ucs;
    double BSIM4ute;
	  double BSIM4ucste;
    double BSIM4voff;
    double BSIM4tvoff;
    double BSIM4tnfactor; 	/* v4.7 Temp dep of leakage current */
    double BSIM4teta0;   	/* v4.7 temp dep of leakage current */
    double BSIM4tvoffcv;	/* v4.7 temp dep of leakage current */
    double BSIM4minv;
    double BSIM4minvcv;
    double BSIM4vfb;
    double BSIM4delta;
    double BSIM4rdsw;
    double BSIM4rds0;
    double BSIM4rs0;
    double BSIM4rd0;
    double BSIM4rsw;
    double BSIM4rdw;
    double BSIM4prwg;
    double BSIM4prwb;
    double BSIM4prt;
    double BSIM4eta0;
    double BSIM4etab;
    double BSIM4pclm;
    double BSIM4pdibl1;
    double BSIM4pdibl2;
    double BSIM4pdiblb;
    double BSIM4fprout;
    double BSIM4pdits;
    double BSIM4pditsd;
    double BSIM4pscbe1;
    double BSIM4pscbe2;
    double BSIM4pvag;
    double BSIM4wr;
    double BSIM4dwg;
    double BSIM4dwb;
    double BSIM4b0;
    double BSIM4b1;
    double BSIM4alpha0;
    double BSIM4alpha1;
    double BSIM4beta0;
    double BSIM4agidl;
    double BSIM4bgidl;
    double BSIM4cgidl;
    double BSIM4egidl;
    double BSIM4fgidl; /* v4.7 New GIDL/GISL */
    double BSIM4kgidl; /* v4.7 New GIDL/GISL */
    double BSIM4rgidl; /* v4.7 New GIDL/GISL */
    double BSIM4agisl;
    double BSIM4bgisl;
    double BSIM4cgisl;
    double BSIM4egisl;
    double BSIM4fgisl; /* v4.7 New GIDL/GISL */
    double BSIM4kgisl; /* v4.7 New GIDL/GISL */
    double BSIM4rgisl; /* v4.7 New GIDL/GISL */
    double BSIM4aigc;
    double BSIM4bigc;
    double BSIM4cigc;
    double BSIM4aigs;
    double BSIM4bigs;
    double BSIM4cigs;
    double BSIM4aigd;
    double BSIM4bigd;
    double BSIM4cigd;
    double BSIM4aigbacc;
    double BSIM4bigbacc;
    double BSIM4cigbacc;
    double BSIM4aigbinv;
    double BSIM4bigbinv;
    double BSIM4cigbinv;
    double BSIM4nigc;
    double BSIM4nigbacc;
    double BSIM4nigbinv;
    double BSIM4ntox;
    double BSIM4eigbinv;
    double BSIM4pigcd;
    double BSIM4poxedge;
    double BSIM4xrcrg1;
    double BSIM4xrcrg2;
    double BSIM4lambda; /* overshoot */
    double BSIM4vtl; /* thermal velocity limit */
    double BSIM4xn; /* back scattering parameter */
    double BSIM4lc; /* back scattering parameter */
    double BSIM4tfactor;  /* ballistic transportation factor  */
    double BSIM4vfbsdoff;  /* S/D flatband offset voltage  */
    double BSIM4tvfbsdoff;

/* added for stress effect */
    double BSIM4ku0;
    double BSIM4kvth0;
    double BSIM4ku0temp;
    double BSIM4rho_ref;
    double BSIM4inv_od_ref;
/* added for well proximity effect */
    double BSIM4kvth0we;
    double BSIM4k2we;
    double BSIM4ku0we;

    /* CV model */
    double BSIM4cgsl;
    double BSIM4cgdl;
    double BSIM4ckappas;
    double BSIM4ckappad;
    double BSIM4cf;
    double BSIM4clc;
    double BSIM4cle;
    double BSIM4vfbcv;
    double BSIM4noff;
    double BSIM4voffcv;
    double BSIM4acde;
    double BSIM4moin;

/* Pre-calculated constants */

    double BSIM4dw;
    double BSIM4dl;
    double BSIM4leff;
    double BSIM4weff;

    double BSIM4dwc;
    double BSIM4dlc;
    double BSIM4dwj;
    double BSIM4leffCV;
    double BSIM4weffCV;
    double BSIM4weffCJ;
    double BSIM4abulkCVfactor;
    double BSIM4cgso;
    double BSIM4cgdo;
    double BSIM4cgbo;

    double BSIM4u0temp;
    double BSIM4vsattemp;
    double BSIM4sqrtPhi;
    double BSIM4phis3;
    double BSIM4Xdep0;
    double BSIM4sqrtXdep0;
    double BSIM4theta0vb0;
    double BSIM4thetaRout;
    double BSIM4mstar;
	  double BSIM4VgsteffVth;
    double BSIM4mstarcv;
    double BSIM4voffcbn;
    double BSIM4voffcbncv;
    double BSIM4rdswmin;
    double BSIM4rdwmin;
    double BSIM4rswmin;
    double BSIM4vfbsd;

    double BSIM4cof1;
    double BSIM4cof2;
    double BSIM4cof3;
    double BSIM4cof4;
    double BSIM4cdep0;
    double BSIM4ToxRatio;
    double BSIM4Aechvb;
    double BSIM4Bechvb;
    double BSIM4ToxRatioEdge;
    double BSIM4AechvbEdgeS;
    double BSIM4AechvbEdgeD;
    double BSIM4BechvbEdge;
    double BSIM4ldeb;
    double BSIM4k1ox;
    double BSIM4k2ox;
    double BSIM4vfbzbfactor;
    double BSIM4dvtp2factor; /* v4.7 */
    struct bsim4SizeDependParam  *pNext;
};


typedef struct sBSIM4model
{
    int BSIM4modType;
    struct sBSIM4model *BSIM4nextModel;
    BSIM4instance *BSIM4instances;
    IFuid BSIM4modName;
    int BSIM4type;

    int    BSIM4mobMod;
    int    BSIM4cvchargeMod;
    int    BSIM4capMod;
    int    BSIM4dioMod;
    int    BSIM4trnqsMod;
    int    BSIM4acnqsMod;
    int    BSIM4fnoiMod;
    int    BSIM4tnoiMod;
    int    BSIM4rdsMod;
    int    BSIM4rbodyMod;
    int    BSIM4rgateMod;
    int    BSIM4perMod;
    int    BSIM4geoMod;
    int    BSIM4rgeoMod;
    int    BSIM4mtrlMod;
    int    BSIM4mtrlCompatMod; /* v4.7 */
    int    BSIM4gidlMod; /* v4.7 New GIDL/GISL */
    int    BSIM4igcMod;
    int    BSIM4igbMod;
    int    BSIM4tempMod;
    int    BSIM4binUnit;
    int    BSIM4paramChk;
    char   *BSIM4version;
    double BSIM4eot;
    double BSIM4vddeot;
  	double BSIM4tempeot;
  	double BSIM4leffeot;
  	double BSIM4weffeot;
    double BSIM4ados;
    double BSIM4bdos;
    double BSIM4toxe;
    double BSIM4toxp;
    double BSIM4toxm;
    double BSIM4dtox;
    double BSIM4epsrox;
    double BSIM4cdsc;
    double BSIM4cdscb;
    double BSIM4cdscd;
    double BSIM4cit;
    double BSIM4nfactor;
    double BSIM4xj;
    double BSIM4vsat;
    double BSIM4at;
    double BSIM4a0;
    double BSIM4ags;
    double BSIM4a1;
    double BSIM4a2;
    double BSIM4keta;
    double BSIM4nsub;
    double BSIM4phig;
    double BSIM4epsrgate;
    double BSIM4easub;
    double BSIM4epsrsub;
    double BSIM4ni0sub;
    double BSIM4bg0sub;
    double BSIM4tbgasub;
    double BSIM4tbgbsub;
    double BSIM4ndep;
    double BSIM4nsd;
    double BSIM4phin;
    double BSIM4ngate;
    double BSIM4gamma1;
    double BSIM4gamma2;
    double BSIM4vbx;
    double BSIM4vbm;
    double BSIM4xt;
    double BSIM4k1;
    double BSIM4kt1;
    double BSIM4kt1l;
    double BSIM4kt2;
    double BSIM4k2;
    double BSIM4k3;
    double BSIM4k3b;
    double BSIM4w0;
    double BSIM4dvtp0;
    double BSIM4dvtp1;
    double BSIM4dvtp2;	/* New DIBL/Rout */
    double BSIM4dvtp3;
    double BSIM4dvtp4;
    double BSIM4dvtp5;
    double BSIM4lpe0;
    double BSIM4lpeb;
    double BSIM4dvt0;
    double BSIM4dvt1;
    double BSIM4dvt2;
    double BSIM4dvt0w;
    double BSIM4dvt1w;
    double BSIM4dvt2w;
    double BSIM4drout;
    double BSIM4dsub;
    double BSIM4vth0;
    double BSIM4eu;
  	double BSIM4ucs;
    double BSIM4ua;
    double BSIM4ua1;
    double BSIM4ub;
    double BSIM4ub1;
    double BSIM4uc;
    double BSIM4uc1;
    double BSIM4ud;
    double BSIM4ud1;
    double BSIM4up;
    double BSIM4lp;
    double BSIM4u0;
    double BSIM4ute;
  	double BSIM4ucste;
    double BSIM4voff;
    double BSIM4tvoff;
    double BSIM4tnfactor; 	/* v4.7 Temp dep of leakage current */
    double BSIM4teta0;   	/* v4.7 temp dep of leakage current */
    double BSIM4tvoffcv;	/* v4.7 temp dep of leakage current */
    double BSIM4minv;
    double BSIM4minvcv;
    double BSIM4voffl;
    double BSIM4voffcvl;
    double BSIM4delta;
    double BSIM4rdsw;
    double BSIM4rdswmin;
    double BSIM4rdwmin;
    double BSIM4rswmin;
    double BSIM4rsw;
    double BSIM4rdw;
    double BSIM4prwg;
    double BSIM4prwb;
    double BSIM4prt;
    double BSIM4eta0;
    double BSIM4etab;
    double BSIM4pclm;
    double BSIM4pdibl1;
    double BSIM4pdibl2;
    double BSIM4pdiblb;
    double BSIM4fprout;
    double BSIM4pdits;
    double BSIM4pditsd;
    double BSIM4pditsl;
    double BSIM4pscbe1;
    double BSIM4pscbe2;
    double BSIM4pvag;
    double BSIM4wr;
    double BSIM4dwg;
    double BSIM4dwb;
    double BSIM4b0;
    double BSIM4b1;
    double BSIM4alpha0;
    double BSIM4alpha1;
    double BSIM4beta0;
    double BSIM4agidl;
    double BSIM4bgidl;
    double BSIM4cgidl;
    double BSIM4egidl;
    double BSIM4fgidl; /* v4.7 New GIDL/GISL */
    double BSIM4kgidl; /* v4.7 New GIDL/GISL */
    double BSIM4rgidl; /* v4.7 New GIDL/GISL */
    double BSIM4agisl;
    double BSIM4bgisl;
    double BSIM4cgisl;
    double BSIM4egisl;
    double BSIM4fgisl; /* v4.7 New GIDL/GISL */
    double BSIM4kgisl; /* v4.7 New GIDL/GISL */
    double BSIM4rgisl; /* v4.7 New GIDL/GISL */
    double BSIM4aigc;
    double BSIM4bigc;
    double BSIM4cigc;
    double BSIM4aigsd;
    double BSIM4bigsd;
    double BSIM4cigsd;
    double BSIM4aigs;
    double BSIM4bigs;
    double BSIM4cigs;
    double BSIM4aigd;
    double BSIM4bigd;
    double BSIM4cigd;
    double BSIM4aigbacc;
    double BSIM4bigbacc;
    double BSIM4cigbacc;
    double BSIM4aigbinv;
    double BSIM4bigbinv;
    double BSIM4cigbinv;
    double BSIM4nigc;
    double BSIM4nigbacc;
    double BSIM4nigbinv;
    double BSIM4ntox;
    double BSIM4eigbinv;
    double BSIM4pigcd;
    double BSIM4poxedge;
    double BSIM4toxref;
    double BSIM4ijthdfwd;
    double BSIM4ijthsfwd;
    double BSIM4ijthdrev;
    double BSIM4ijthsrev;
    double BSIM4xjbvd;
    double BSIM4xjbvs;
    double BSIM4bvd;
    double BSIM4bvs;

    double BSIM4jtss;
    double BSIM4jtsd;
    double BSIM4jtssws;
    double BSIM4jtsswd;
    double BSIM4jtsswgs;
    double BSIM4jtsswgd;
    double BSIM4jtweff;
    double BSIM4njts;
    double BSIM4njtssw;
    double BSIM4njtsswg;
    double BSIM4njtsd;
    double BSIM4njtsswd;
    double BSIM4njtsswgd;
    double BSIM4xtss;
    double BSIM4xtsd;
    double BSIM4xtssws;
    double BSIM4xtsswd;
    double BSIM4xtsswgs;
    double BSIM4xtsswgd;
    double BSIM4tnjts;
    double BSIM4tnjtssw;
    double BSIM4tnjtsswg;
    double BSIM4tnjtsd;
    double BSIM4tnjtsswd;
    double BSIM4tnjtsswgd;
    double BSIM4vtss;
    double BSIM4vtsd;
    double BSIM4vtssws;
    double BSIM4vtsswd;
    double BSIM4vtsswgs;
    double BSIM4vtsswgd;

    double BSIM4xrcrg1;
    double BSIM4xrcrg2;
    double BSIM4lambda;
    double BSIM4vtl;
    double BSIM4lc;
    double BSIM4xn;
    double BSIM4vfbsdoff;  /* S/D flatband offset voltage  */
    double BSIM4lintnoi;  /* lint offset for noise calculation  */
    double BSIM4tvfbsdoff;

    double BSIM4vfb;
    double BSIM4gbmin;
    double BSIM4rbdb;
    double BSIM4rbsb;
    double BSIM4rbpb;
    double BSIM4rbps;
    double BSIM4rbpd;

    double BSIM4rbps0;
    double BSIM4rbpsl;
    double BSIM4rbpsw;
    double BSIM4rbpsnf;

    double BSIM4rbpd0;
    double BSIM4rbpdl;
    double BSIM4rbpdw;
    double BSIM4rbpdnf;

    double BSIM4rbpbx0;
    double BSIM4rbpbxl;
    double BSIM4rbpbxw;
    double BSIM4rbpbxnf;
    double BSIM4rbpby0;
    double BSIM4rbpbyl;
    double BSIM4rbpbyw;
    double BSIM4rbpbynf;

    double BSIM4rbsbx0;
    double BSIM4rbsby0;
    double BSIM4rbdbx0;
    double BSIM4rbdby0;

    double BSIM4rbsdbxl;
    double BSIM4rbsdbxw;
    double BSIM4rbsdbxnf;
    double BSIM4rbsdbyl;
    double BSIM4rbsdbyw;
    double BSIM4rbsdbynf;

    double BSIM4tnoia;
    double BSIM4tnoib;
    double BSIM4tnoic;
    double BSIM4rnoia;
    double BSIM4rnoib;
    double BSIM4rnoic;
    double BSIM4ntnoi;

    /* CV model and Parasitics */
    double BSIM4cgsl;
    double BSIM4cgdl;
    double BSIM4ckappas;
    double BSIM4ckappad;
    double BSIM4cf;
    double BSIM4vfbcv;
    double BSIM4clc;
    double BSIM4cle;
    double BSIM4dwc;
    double BSIM4dlc;
    double BSIM4xw;
    double BSIM4xl;
    double BSIM4dlcig;
    double BSIM4dlcigd;
    double BSIM4dwj;
    double BSIM4noff;
    double BSIM4voffcv;
    double BSIM4acde;
    double BSIM4moin;
    double BSIM4tcj;
    double BSIM4tcjsw;
    double BSIM4tcjswg;
    double BSIM4tpb;
    double BSIM4tpbsw;
    double BSIM4tpbswg;
    double BSIM4dmcg;
    double BSIM4dmci;
    double BSIM4dmdg;
    double BSIM4dmcgt;
    double BSIM4xgw;
    double BSIM4xgl;
    double BSIM4rshg;
    double BSIM4ngcon;

    /* Length Dependence */
    double BSIM4lcdsc;
    double BSIM4lcdscb;
    double BSIM4lcdscd;
    double BSIM4lcit;
    double BSIM4lnfactor;
    double BSIM4lxj;
    double BSIM4lvsat;
    double BSIM4lat;
    double BSIM4la0;
    double BSIM4lags;
    double BSIM4la1;
    double BSIM4la2;
    double BSIM4lketa;
    double BSIM4lnsub;
    double BSIM4lndep;
    double BSIM4lnsd;
    double BSIM4lphin;
    double BSIM4lngate;
    double BSIM4lgamma1;
    double BSIM4lgamma2;
    double BSIM4lvbx;
    double BSIM4lvbm;
    double BSIM4lxt;
    double BSIM4lk1;
    double BSIM4lkt1;
    double BSIM4lkt1l;
    double BSIM4lkt2;
    double BSIM4lk2;
    double BSIM4lk3;
    double BSIM4lk3b;
    double BSIM4lw0;
    double BSIM4ldvtp0;
    double BSIM4ldvtp1;
    double BSIM4ldvtp2;        /* New DIBL/Rout */
    double BSIM4ldvtp3;
    double BSIM4ldvtp4;
    double BSIM4ldvtp5;
    double BSIM4llpe0;
    double BSIM4llpeb;
    double BSIM4ldvt0;
    double BSIM4ldvt1;
    double BSIM4ldvt2;
    double BSIM4ldvt0w;
    double BSIM4ldvt1w;
    double BSIM4ldvt2w;
    double BSIM4ldrout;
    double BSIM4ldsub;
    double BSIM4lvth0;
    double BSIM4lua;
    double BSIM4lua1;
    double BSIM4lub;
    double BSIM4lub1;
    double BSIM4luc;
    double BSIM4luc1;
    double BSIM4lud;
    double BSIM4lud1;
    double BSIM4lup;
    double BSIM4llp;
    double BSIM4lu0;
    double BSIM4leu;
    double BSIM4lucs;
    double BSIM4lute;
    double BSIM4lucste;
    double BSIM4lvoff;
    double BSIM4ltvoff;
    double BSIM4ltnfactor;         /* v4.7 Temp dep of leakage current */
    double BSIM4lteta0;           /* v4.7 temp dep of leakage current */
    double BSIM4ltvoffcv;        /* v4.7 temp dep of leakage current */
    double BSIM4lminv;
    double BSIM4lminvcv;
    double BSIM4ldelta;
    double BSIM4lrdsw;
    double BSIM4lrsw;
    double BSIM4lrdw;
    double BSIM4lprwg;
    double BSIM4lprwb;
    double BSIM4lprt;
    double BSIM4leta0;
    double BSIM4letab;
    double BSIM4lpclm;
    double BSIM4lpdibl1;
    double BSIM4lpdibl2;
    double BSIM4lpdiblb;
    double BSIM4lfprout;
    double BSIM4lpdits;
    double BSIM4lpditsd;
    double BSIM4lpscbe1;
    double BSIM4lpscbe2;
    double BSIM4lpvag;
    double BSIM4lwr;
    double BSIM4ldwg;
    double BSIM4ldwb;
    double BSIM4lb0;
    double BSIM4lb1;
    double BSIM4lalpha0;
    double BSIM4lalpha1;
    double BSIM4lbeta0;
    double BSIM4lvfb;
    double BSIM4lagidl;
    double BSIM4lbgidl;
    double BSIM4lcgidl;
    double BSIM4legidl;
    double BSIM4lfgidl; /* v4.7 New GIDL/GISL */
    double BSIM4lkgidl; /* v4.7 New GIDL/GISL */
    double BSIM4lrgidl; /* v4.7 New GIDL/GISL */
    double BSIM4lagisl;
    double BSIM4lbgisl;
    double BSIM4lcgisl;
    double BSIM4legisl;
    double BSIM4lfgisl; /* v4.7 New GIDL/GISL */
    double BSIM4lkgisl; /* v4.7 New GIDL/GISL */
    double BSIM4lrgisl; /* v4.7 New GIDL/GISL */
    double BSIM4laigc;
    double BSIM4lbigc;
    double BSIM4lcigc;
    double BSIM4laigsd;
    double BSIM4lbigsd;
    double BSIM4lcigsd;
    double BSIM4laigs;
    double BSIM4lbigs;
    double BSIM4lcigs;
    double BSIM4laigd;
    double BSIM4lbigd;
    double BSIM4lcigd;
    double BSIM4laigbacc;
    double BSIM4lbigbacc;
    double BSIM4lcigbacc;
    double BSIM4laigbinv;
    double BSIM4lbigbinv;
    double BSIM4lcigbinv;
    double BSIM4lnigc;
    double BSIM4lnigbacc;
    double BSIM4lnigbinv;
    double BSIM4lntox;
    double BSIM4leigbinv;
    double BSIM4lpigcd;
    double BSIM4lpoxedge;
    double BSIM4lxrcrg1;
    double BSIM4lxrcrg2;
    double BSIM4llambda;
    double BSIM4lvtl;
    double BSIM4lxn;
    double BSIM4lvfbsdoff;
    double BSIM4ltvfbsdoff;

    /* CV model */
    double BSIM4lcgsl;
    double BSIM4lcgdl;
    double BSIM4lckappas;
    double BSIM4lckappad;
    double BSIM4lcf;
    double BSIM4lclc;
    double BSIM4lcle;
    double BSIM4lvfbcv;
    double BSIM4lnoff;
    double BSIM4lvoffcv;
    double BSIM4lacde;
    double BSIM4lmoin;

    /* Width Dependence */
    double BSIM4wcdsc;
    double BSIM4wcdscb;
    double BSIM4wcdscd;
    double BSIM4wcit;
    double BSIM4wnfactor;
    double BSIM4wxj;
    double BSIM4wvsat;
    double BSIM4wat;
    double BSIM4wa0;
    double BSIM4wags;
    double BSIM4wa1;
    double BSIM4wa2;
    double BSIM4wketa;
    double BSIM4wnsub;
    double BSIM4wndep;
    double BSIM4wnsd;
    double BSIM4wphin;
    double BSIM4wngate;
    double BSIM4wgamma1;
    double BSIM4wgamma2;
    double BSIM4wvbx;
    double BSIM4wvbm;
    double BSIM4wxt;
    double BSIM4wk1;
    double BSIM4wkt1;
    double BSIM4wkt1l;
    double BSIM4wkt2;
    double BSIM4wk2;
    double BSIM4wk3;
    double BSIM4wk3b;
    double BSIM4ww0;
    double BSIM4wdvtp0;
    double BSIM4wdvtp1;
    double BSIM4wdvtp2;        /* New DIBL/Rout */
    double BSIM4wdvtp3;
    double BSIM4wdvtp4;
    double BSIM4wdvtp5;
    double BSIM4wlpe0;
    double BSIM4wlpeb;
    double BSIM4wdvt0;
    double BSIM4wdvt1;
    double BSIM4wdvt2;
    double BSIM4wdvt0w;
    double BSIM4wdvt1w;
    double BSIM4wdvt2w;
    double BSIM4wdrout;
    double BSIM4wdsub;
    double BSIM4wvth0;
    double BSIM4wua;
    double BSIM4wua1;
    double BSIM4wub;
    double BSIM4wub1;
    double BSIM4wuc;
    double BSIM4wuc1;
    double BSIM4wud;
    double BSIM4wud1;
    double BSIM4wup;
    double BSIM4wlp;
    double BSIM4wu0;
    double BSIM4weu;
    double BSIM4wucs;
    double BSIM4wute;
    double BSIM4wucste;
    double BSIM4wvoff;
    double BSIM4wtvoff;
    double BSIM4wtnfactor;         /* v4.7 Temp dep of leakage current */
    double BSIM4wteta0;           /* v4.7 temp dep of leakage current */
    double BSIM4wtvoffcv;        /* v4.7 temp dep of leakage current */
    double BSIM4wminv;
    double BSIM4wminvcv;
    double BSIM4wdelta;
    double BSIM4wrdsw;
    double BSIM4wrsw;
    double BSIM4wrdw;
    double BSIM4wprwg;
    double BSIM4wprwb;
    double BSIM4wprt;
    double BSIM4weta0;
    double BSIM4wetab;
    double BSIM4wpclm;
    double BSIM4wpdibl1;
    double BSIM4wpdibl2;
    double BSIM4wpdiblb;
    double BSIM4wfprout;
    double BSIM4wpdits;
    double BSIM4wpditsd;
    double BSIM4wpscbe1;
    double BSIM4wpscbe2;
    double BSIM4wpvag;
    double BSIM4wwr;
    double BSIM4wdwg;
    double BSIM4wdwb;
    double BSIM4wb0;
    double BSIM4wb1;
    double BSIM4walpha0;
    double BSIM4walpha1;
    double BSIM4wbeta0;
    double BSIM4wvfb;
    double BSIM4wagidl;
    double BSIM4wbgidl;
    double BSIM4wcgidl;
    double BSIM4wegidl;
    double BSIM4wfgidl; /* v4.7 New GIDL/GISL */
    double BSIM4wkgidl; /* v4.7 New GIDL/GISL */
    double BSIM4wrgidl; /* v4.7 New GIDL/GISL */
    double BSIM4wagisl;
    double BSIM4wbgisl;
    double BSIM4wcgisl;
    double BSIM4wegisl;
    double BSIM4wfgisl; /* v4.7 New GIDL/GISL */
    double BSIM4wkgisl; /* v4.7 New GIDL/GISL */
    double BSIM4wrgisl; /* v4.7 New GIDL/GISL */
    double BSIM4waigc;
    double BSIM4wbigc;
    double BSIM4wcigc;
    double BSIM4waigsd;
    double BSIM4wbigsd;
    double BSIM4wcigsd;
    double BSIM4waigs;
    double BSIM4wbigs;
    double BSIM4wcigs;
    double BSIM4waigd;
    double BSIM4wbigd;
    double BSIM4wcigd;
    double BSIM4waigbacc;
    double BSIM4wbigbacc;
    double BSIM4wcigbacc;
    double BSIM4waigbinv;
    double BSIM4wbigbinv;
    double BSIM4wcigbinv;
    double BSIM4wnigc;
    double BSIM4wnigbacc;
    double BSIM4wnigbinv;
    double BSIM4wntox;
    double BSIM4weigbinv;
    double BSIM4wpigcd;
    double BSIM4wpoxedge;
    double BSIM4wxrcrg1;
    double BSIM4wxrcrg2;
    double BSIM4wlambda;
    double BSIM4wvtl;
    double BSIM4wxn;
    double BSIM4wvfbsdoff;
    double BSIM4wtvfbsdoff;

    /* CV model */
    double BSIM4wcgsl;
    double BSIM4wcgdl;
    double BSIM4wckappas;
    double BSIM4wckappad;
    double BSIM4wcf;
    double BSIM4wclc;
    double BSIM4wcle;
    double BSIM4wvfbcv;
    double BSIM4wnoff;
    double BSIM4wvoffcv;
    double BSIM4wacde;
    double BSIM4wmoin;

    /* Cross-term Dependence */
    double BSIM4pcdsc;
    double BSIM4pcdscb;
    double BSIM4pcdscd;
    double BSIM4pcit;
    double BSIM4pnfactor;
    double BSIM4pxj;
    double BSIM4pvsat;
    double BSIM4pat;
    double BSIM4pa0;
    double BSIM4pags;
    double BSIM4pa1;
    double BSIM4pa2;
    double BSIM4pketa;
    double BSIM4pnsub;
    double BSIM4pndep;
    double BSIM4pnsd;
    double BSIM4pphin;
    double BSIM4pngate;
    double BSIM4pgamma1;
    double BSIM4pgamma2;
    double BSIM4pvbx;
    double BSIM4pvbm;
    double BSIM4pxt;
    double BSIM4pk1;
    double BSIM4pkt1;
    double BSIM4pkt1l;
    double BSIM4pkt2;
    double BSIM4pk2;
    double BSIM4pk3;
    double BSIM4pk3b;
    double BSIM4pw0;
    double BSIM4pdvtp0;
    double BSIM4pdvtp1;
    double BSIM4pdvtp2;        /* New DIBL/Rout */
    double BSIM4pdvtp3;
    double BSIM4pdvtp4;
    double BSIM4pdvtp5;
    double BSIM4plpe0;
    double BSIM4plpeb;
    double BSIM4pdvt0;
    double BSIM4pdvt1;
    double BSIM4pdvt2;
    double BSIM4pdvt0w;
    double BSIM4pdvt1w;
    double BSIM4pdvt2w;
    double BSIM4pdrout;
    double BSIM4pdsub;
    double BSIM4pvth0;
    double BSIM4pua;
    double BSIM4pua1;
    double BSIM4pub;
    double BSIM4pub1;
    double BSIM4puc;
    double BSIM4puc1;
    double BSIM4pud;
    double BSIM4pud1;
    double BSIM4pup;
    double BSIM4plp;
    double BSIM4pu0;
    double BSIM4peu;
    double BSIM4pucs;
    double BSIM4pute;
    double BSIM4pucste;
    double BSIM4pvoff;
    double BSIM4ptvoff;
    double BSIM4ptnfactor;         /* v4.7 Temp dep of leakage current */
    double BSIM4pteta0;           /* v4.7 temp dep of leakage current */
    double BSIM4ptvoffcv;        /* v4.7 temp dep of leakage current */
    double BSIM4pminv;
    double BSIM4pminvcv;
    double BSIM4pdelta;
    double BSIM4prdsw;
    double BSIM4prsw;
    double BSIM4prdw;
    double BSIM4pprwg;
    double BSIM4pprwb;
    double BSIM4pprt;
    double BSIM4peta0;
    double BSIM4petab;
    double BSIM4ppclm;
    double BSIM4ppdibl1;
    double BSIM4ppdibl2;
    double BSIM4ppdiblb;
    double BSIM4pfprout;
    double BSIM4ppdits;
    double BSIM4ppditsd;
    double BSIM4ppscbe1;
    double BSIM4ppscbe2;
    double BSIM4ppvag;
    double BSIM4pwr;
    double BSIM4pdwg;
    double BSIM4pdwb;
    double BSIM4pb0;
    double BSIM4pb1;
    double BSIM4palpha0;
    double BSIM4palpha1;
    double BSIM4pbeta0;
    double BSIM4pvfb;
    double BSIM4pagidl;
    double BSIM4pbgidl;
    double BSIM4pcgidl;
    double BSIM4pegidl;
    double BSIM4pfgidl; /* v4.7 New GIDL/GISL */
    double BSIM4pkgidl; /* v4.7 New GIDL/GISL */
    double BSIM4prgidl; /* v4.7 New GIDL/GISL */
    double BSIM4pagisl;
    double BSIM4pbgisl;
    double BSIM4pcgisl;
    double BSIM4pegisl;
    double BSIM4pfgisl; /* v4.7 New GIDL/GISL */
    double BSIM4pkgisl; /* v4.7 New GIDL/GISL */
    double BSIM4prgisl; /* v4.7 New GIDL/GISL */
    double BSIM4paigc;
    double BSIM4pbigc;
    double BSIM4pcigc;
    double BSIM4paigsd;
    double BSIM4pbigsd;
    double BSIM4pcigsd;
    double BSIM4paigs;
    double BSIM4pbigs;
    double BSIM4pcigs;
    double BSIM4paigd;
    double BSIM4pbigd;
    double BSIM4pcigd;
    double BSIM4paigbacc;
    double BSIM4pbigbacc;
    double BSIM4pcigbacc;
    double BSIM4paigbinv;
    double BSIM4pbigbinv;
    double BSIM4pcigbinv;
    double BSIM4pnigc;
    double BSIM4pnigbacc;
    double BSIM4pnigbinv;
    double BSIM4pntox;
    double BSIM4peigbinv;
    double BSIM4ppigcd;
    double BSIM4ppoxedge;
    double BSIM4pxrcrg1;
    double BSIM4pxrcrg2;
    double BSIM4plambda;
    double BSIM4pvtl;
    double BSIM4pxn;
    double BSIM4pvfbsdoff;
    double BSIM4ptvfbsdoff;

    /* CV model */
    double BSIM4pcgsl;
    double BSIM4pcgdl;
    double BSIM4pckappas;
    double BSIM4pckappad;
    double BSIM4pcf;
    double BSIM4pclc;
    double BSIM4pcle;
    double BSIM4pvfbcv;
    double BSIM4pnoff;
    double BSIM4pvoffcv;
    double BSIM4pacde;
    double BSIM4pmoin;

    double BSIM4tnom;
    double BSIM4cgso;
    double BSIM4cgdo;
    double BSIM4cgbo;
    double BSIM4xpart;
    double BSIM4cFringOut;
    double BSIM4cFringMax;

    double BSIM4sheetResistance;
    double BSIM4SjctSatCurDensity;
    double BSIM4DjctSatCurDensity;
    double BSIM4SjctSidewallSatCurDensity;
    double BSIM4DjctSidewallSatCurDensity;
    double BSIM4SjctGateSidewallSatCurDensity;
    double BSIM4DjctGateSidewallSatCurDensity;
    double BSIM4SbulkJctPotential;
    double BSIM4DbulkJctPotential;
    double BSIM4SbulkJctBotGradingCoeff;
    double BSIM4DbulkJctBotGradingCoeff;
    double BSIM4SbulkJctSideGradingCoeff;
    double BSIM4DbulkJctSideGradingCoeff;
    double BSIM4SbulkJctGateSideGradingCoeff;
    double BSIM4DbulkJctGateSideGradingCoeff;
    double BSIM4SsidewallJctPotential;
    double BSIM4DsidewallJctPotential;
    double BSIM4SGatesidewallJctPotential;
    double BSIM4DGatesidewallJctPotential;
    double BSIM4SunitAreaJctCap;
    double BSIM4DunitAreaJctCap;
    double BSIM4SunitLengthSidewallJctCap;
    double BSIM4DunitLengthSidewallJctCap;
    double BSIM4SunitLengthGateSidewallJctCap;
    double BSIM4DunitLengthGateSidewallJctCap;
    double BSIM4SjctEmissionCoeff;
    double BSIM4DjctEmissionCoeff;
    double BSIM4SjctTempExponent;
    double BSIM4DjctTempExponent;
    double BSIM4njtsstemp;
    double BSIM4njtsswstemp;
    double BSIM4njtsswgstemp;
    double BSIM4njtsdtemp;
    double BSIM4njtsswdtemp;
    double BSIM4njtsswgdtemp;

    double BSIM4Lint;
    double BSIM4Ll;
    double BSIM4Llc;
    double BSIM4Lln;
    double BSIM4Lw;
    double BSIM4Lwc;
    double BSIM4Lwn;
    double BSIM4Lwl;
    double BSIM4Lwlc;
    double BSIM4Lmin;
    double BSIM4Lmax;

    double BSIM4Wint;
    double BSIM4Wl;
    double BSIM4Wlc;
    double BSIM4Wln;
    double BSIM4Ww;
    double BSIM4Wwc;
    double BSIM4Wwn;
    double BSIM4Wwl;
    double BSIM4Wwlc;
    double BSIM4Wmin;
    double BSIM4Wmax;

    /* added for stress effect */
    double BSIM4saref;
    double BSIM4sbref;
    double BSIM4wlod;
    double BSIM4ku0;
    double BSIM4kvsat;
    double BSIM4kvth0;
    double BSIM4tku0;
    double BSIM4llodku0;
    double BSIM4wlodku0;
    double BSIM4llodvth;
    double BSIM4wlodvth;
    double BSIM4lku0;
    double BSIM4wku0;
    double BSIM4pku0;
    double BSIM4lkvth0;
    double BSIM4wkvth0;
    double BSIM4pkvth0;
    double BSIM4stk2;
    double BSIM4lodk2;
    double BSIM4steta0;
    double BSIM4lodeta0;

    double BSIM4web;
    double BSIM4wec;
    double BSIM4kvth0we;
    double BSIM4k2we;
    double BSIM4ku0we;
    double BSIM4scref;
    double BSIM4wpemod;
    double BSIM4lkvth0we;
    double BSIM4lk2we;
    double BSIM4lku0we;
    double BSIM4wkvth0we;
    double BSIM4wk2we;
    double BSIM4wku0we;
    double BSIM4pkvth0we;
    double BSIM4pk2we;
    double BSIM4pku0we;

/* Pre-calculated constants
 * move to size-dependent param */
    double BSIM4Eg0;
    double BSIM4vtm;
    double BSIM4vtm0;
    double BSIM4coxe;
    double BSIM4coxp;
    double BSIM4cof1;
    double BSIM4cof2;
    double BSIM4cof3;
    double BSIM4cof4;
    double BSIM4vcrit;
    double BSIM4factor1;
    double BSIM4PhiBS;
    double BSIM4PhiBSWS;
    double BSIM4PhiBSWGS;
    double BSIM4SjctTempSatCurDensity;
    double BSIM4SjctSidewallTempSatCurDensity;
    double BSIM4SjctGateSidewallTempSatCurDensity;
    double BSIM4PhiBD;
    double BSIM4PhiBSWD;
    double BSIM4PhiBSWGD;
    double BSIM4DjctTempSatCurDensity;
    double BSIM4DjctSidewallTempSatCurDensity;
    double BSIM4DjctGateSidewallTempSatCurDensity;
    double BSIM4SunitAreaTempJctCap;
    double BSIM4DunitAreaTempJctCap;
    double BSIM4SunitLengthSidewallTempJctCap;
    double BSIM4DunitLengthSidewallTempJctCap;
    double BSIM4SunitLengthGateSidewallTempJctCap;
    double BSIM4DunitLengthGateSidewallTempJctCap;

    double BSIM4oxideTrapDensityA;
    double BSIM4oxideTrapDensityB;
    double BSIM4oxideTrapDensityC;
    double BSIM4em;
    double BSIM4ef;
    double BSIM4af;
    double BSIM4kf;

    struct bsim4SizeDependParam *pSizeDependParamKnot;

#ifdef USE_OMP
    int BSIM4InstCount;
    struct sBSIM4instance **BSIM4InstanceArray;
#endif

    /* Flags */
    unsigned  BSIM4mobModGiven :1;
    unsigned  BSIM4binUnitGiven :1;
    unsigned  BSIM4cvchargeModGiven :1;
    unsigned  BSIM4capModGiven :1;
    unsigned  BSIM4dioModGiven :1;
    unsigned  BSIM4rdsModGiven :1;
    unsigned  BSIM4rbodyModGiven :1;
    unsigned  BSIM4rgateModGiven :1;
    unsigned  BSIM4perModGiven :1;
    unsigned  BSIM4geoModGiven :1;
    unsigned  BSIM4rgeoModGiven :1;
    unsigned  BSIM4paramChkGiven :1;
    unsigned  BSIM4trnqsModGiven :1;
    unsigned  BSIM4acnqsModGiven :1;
    unsigned  BSIM4fnoiModGiven :1;
    unsigned  BSIM4tnoiModGiven :1;
    unsigned  BSIM4mtrlModGiven :1;
    unsigned  BSIM4mtrlCompatModGiven :1;
    unsigned  BSIM4gidlModGiven :1;    /* v4.7 New GIDL/GISL */
    unsigned  BSIM4igcModGiven :1;
    unsigned  BSIM4igbModGiven :1;
    unsigned  BSIM4tempModGiven :1;
    unsigned  BSIM4typeGiven   :1;
    unsigned  BSIM4toxrefGiven   :1;
    unsigned  BSIM4eotGiven   :1;
    unsigned  BSIM4vddeotGiven   :1;
    unsigned  BSIM4tempeotGiven  :1;
    unsigned  BSIM4leffeotGiven  :1;
    unsigned  BSIM4weffeotGiven  :1;
    unsigned  BSIM4adosGiven   :1;
    unsigned  BSIM4bdosGiven   :1;
    unsigned  BSIM4toxeGiven   :1;
    unsigned  BSIM4toxpGiven   :1;
    unsigned  BSIM4toxmGiven   :1;
    unsigned  BSIM4dtoxGiven   :1;
    unsigned  BSIM4epsroxGiven   :1;
    unsigned  BSIM4versionGiven   :1;
    unsigned  BSIM4cdscGiven   :1;
    unsigned  BSIM4cdscbGiven   :1;
    unsigned  BSIM4cdscdGiven   :1;
    unsigned  BSIM4citGiven   :1;
    unsigned  BSIM4nfactorGiven   :1;
    unsigned  BSIM4xjGiven   :1;
    unsigned  BSIM4vsatGiven   :1;
    unsigned  BSIM4atGiven   :1;
    unsigned  BSIM4a0Given   :1;
    unsigned  BSIM4agsGiven   :1;
    unsigned  BSIM4a1Given   :1;
    unsigned  BSIM4a2Given   :1;
    unsigned  BSIM4ketaGiven   :1;
    unsigned  BSIM4nsubGiven   :1;
    unsigned  BSIM4phigGiven   :1;
    unsigned  BSIM4epsrgateGiven   :1;
    unsigned  BSIM4easubGiven   :1;
    unsigned  BSIM4epsrsubGiven   :1;
    unsigned  BSIM4ni0subGiven   :1;
    unsigned  BSIM4bg0subGiven   :1;
    unsigned  BSIM4tbgasubGiven   :1;
    unsigned  BSIM4tbgbsubGiven   :1;
    unsigned  BSIM4ndepGiven   :1;
    unsigned  BSIM4nsdGiven    :1;
    unsigned  BSIM4phinGiven   :1;
    unsigned  BSIM4ngateGiven   :1;
    unsigned  BSIM4gamma1Given   :1;
    unsigned  BSIM4gamma2Given   :1;
    unsigned  BSIM4vbxGiven   :1;
    unsigned  BSIM4vbmGiven   :1;
    unsigned  BSIM4xtGiven   :1;
    unsigned  BSIM4k1Given   :1;
    unsigned  BSIM4kt1Given   :1;
    unsigned  BSIM4kt1lGiven   :1;
    unsigned  BSIM4kt2Given   :1;
    unsigned  BSIM4k2Given   :1;
    unsigned  BSIM4k3Given   :1;
    unsigned  BSIM4k3bGiven   :1;
    unsigned  BSIM4w0Given   :1;
    unsigned  BSIM4dvtp0Given :1;
    unsigned  BSIM4dvtp1Given :1;
    unsigned  BSIM4dvtp2Given :1;        /* New DIBL/Rout */
    unsigned  BSIM4dvtp3Given :1;
    unsigned  BSIM4dvtp4Given :1;
    unsigned  BSIM4dvtp5Given :1;
    unsigned  BSIM4lpe0Given   :1;
    unsigned  BSIM4lpebGiven   :1;
    unsigned  BSIM4dvt0Given   :1;
    unsigned  BSIM4dvt1Given   :1;
    unsigned  BSIM4dvt2Given   :1;
    unsigned  BSIM4dvt0wGiven   :1;
    unsigned  BSIM4dvt1wGiven   :1;
    unsigned  BSIM4dvt2wGiven   :1;
    unsigned  BSIM4droutGiven   :1;
    unsigned  BSIM4dsubGiven   :1;
    unsigned  BSIM4vth0Given   :1;
    unsigned  BSIM4euGiven   :1;
    unsigned  BSIM4ucsGiven  :1;
    unsigned  BSIM4uaGiven   :1;
    unsigned  BSIM4ua1Given   :1;
    unsigned  BSIM4ubGiven   :1;
    unsigned  BSIM4ub1Given   :1;
    unsigned  BSIM4ucGiven   :1;
    unsigned  BSIM4uc1Given   :1;
    unsigned  BSIM4udGiven     :1;
    unsigned  BSIM4ud1Given     :1;
    unsigned  BSIM4upGiven     :1;
    unsigned  BSIM4lpGiven     :1;
    unsigned  BSIM4u0Given   :1;
    unsigned  BSIM4uteGiven   :1;
    unsigned  BSIM4ucsteGiven :1;
    unsigned  BSIM4voffGiven   :1;
    unsigned  BSIM4tvoffGiven   :1;
    unsigned  BSIM4tnfactorGiven  :1;         /* v4.7 Temp dep of leakage current */
    unsigned  BSIM4teta0Given   :1;           /* v4.7 temp dep of leakage current */
    unsigned  BSIM4tvoffcvGiven   :1;        /* v4.7 temp dep of leakage current */
    unsigned  BSIM4vofflGiven  :1;
    unsigned  BSIM4voffcvlGiven  :1;
    unsigned  BSIM4minvGiven   :1;
    unsigned  BSIM4minvcvGiven   :1;
    unsigned  BSIM4rdswGiven   :1;
    unsigned  BSIM4rdswminGiven :1;
    unsigned  BSIM4rdwminGiven :1;
    unsigned  BSIM4rswminGiven :1;
    unsigned  BSIM4rswGiven   :1;
    unsigned  BSIM4rdwGiven   :1;
    unsigned  BSIM4prwgGiven   :1;
    unsigned  BSIM4prwbGiven   :1;
    unsigned  BSIM4prtGiven   :1;
    unsigned  BSIM4eta0Given   :1;
    unsigned  BSIM4etabGiven   :1;
    unsigned  BSIM4pclmGiven   :1;
    unsigned  BSIM4pdibl1Given   :1;
    unsigned  BSIM4pdibl2Given   :1;
    unsigned  BSIM4pdiblbGiven   :1;
    unsigned  BSIM4fproutGiven   :1;
    unsigned  BSIM4pditsGiven    :1;
    unsigned  BSIM4pditsdGiven    :1;
    unsigned  BSIM4pditslGiven    :1;
    unsigned  BSIM4pscbe1Given   :1;
    unsigned  BSIM4pscbe2Given   :1;
    unsigned  BSIM4pvagGiven   :1;
    unsigned  BSIM4deltaGiven  :1;
    unsigned  BSIM4wrGiven   :1;
    unsigned  BSIM4dwgGiven   :1;
    unsigned  BSIM4dwbGiven   :1;
    unsigned  BSIM4b0Given   :1;
    unsigned  BSIM4b1Given   :1;
    unsigned  BSIM4alpha0Given   :1;
    unsigned  BSIM4alpha1Given   :1;
    unsigned  BSIM4beta0Given   :1;
    unsigned  BSIM4agidlGiven   :1;
    unsigned  BSIM4bgidlGiven   :1;
    unsigned  BSIM4cgidlGiven   :1;
    unsigned  BSIM4egidlGiven   :1;
    unsigned  BSIM4fgidlGiven   :1;    /* v4.7 New GIDL/GISL */
    unsigned  BSIM4kgidlGiven   :1;    /* v4.7 New GIDL/GISL */
    unsigned  BSIM4rgidlGiven   :1;    /* v4.7 New GIDL/GISL */
    unsigned  BSIM4agislGiven   :1;
    unsigned  BSIM4bgislGiven   :1;
    unsigned  BSIM4cgislGiven   :1;
    unsigned  BSIM4egislGiven   :1;
    unsigned  BSIM4fgislGiven   :1;    /* v4.7 New GIDL/GISL */
    unsigned  BSIM4kgislGiven   :1;    /* v4.7 New GIDL/GISL */
    unsigned  BSIM4rgislGiven   :1;    /* v4.7 New GIDL/GISL */
    unsigned  BSIM4aigcGiven   :1;
    unsigned  BSIM4bigcGiven   :1;
    unsigned  BSIM4cigcGiven   :1;
    unsigned  BSIM4aigsdGiven   :1;
    unsigned  BSIM4bigsdGiven   :1;
    unsigned  BSIM4cigsdGiven   :1;
    unsigned  BSIM4aigsGiven   :1;
    unsigned  BSIM4bigsGiven   :1;
    unsigned  BSIM4cigsGiven   :1;
    unsigned  BSIM4aigdGiven   :1;
    unsigned  BSIM4bigdGiven   :1;
    unsigned  BSIM4cigdGiven   :1;
    unsigned  BSIM4aigbaccGiven   :1;
    unsigned  BSIM4bigbaccGiven   :1;
    unsigned  BSIM4cigbaccGiven   :1;
    unsigned  BSIM4aigbinvGiven   :1;
    unsigned  BSIM4bigbinvGiven   :1;
    unsigned  BSIM4cigbinvGiven   :1;
    unsigned  BSIM4nigcGiven   :1;
    unsigned  BSIM4nigbinvGiven   :1;
    unsigned  BSIM4nigbaccGiven   :1;
    unsigned  BSIM4ntoxGiven   :1;
    unsigned  BSIM4eigbinvGiven   :1;
    unsigned  BSIM4pigcdGiven   :1;
    unsigned  BSIM4poxedgeGiven   :1;
    unsigned  BSIM4ijthdfwdGiven  :1;
    unsigned  BSIM4ijthsfwdGiven  :1;
    unsigned  BSIM4ijthdrevGiven  :1;
    unsigned  BSIM4ijthsrevGiven  :1;
    unsigned  BSIM4xjbvdGiven   :1;
    unsigned  BSIM4xjbvsGiven   :1;
    unsigned  BSIM4bvdGiven   :1;
    unsigned  BSIM4bvsGiven   :1;

    unsigned  BSIM4jtssGiven   :1;
    unsigned  BSIM4jtsdGiven   :1;
    unsigned  BSIM4jtsswsGiven   :1;
    unsigned  BSIM4jtsswdGiven   :1;
    unsigned  BSIM4jtsswgsGiven   :1;
    unsigned  BSIM4jtsswgdGiven   :1;
        unsigned  BSIM4jtweffGiven    :1;
    unsigned  BSIM4njtsGiven   :1;
    unsigned  BSIM4njtsswGiven   :1;
    unsigned  BSIM4njtsswgGiven   :1;
    unsigned  BSIM4njtsdGiven   :1;
    unsigned  BSIM4njtsswdGiven   :1;
    unsigned  BSIM4njtsswgdGiven   :1;
    unsigned  BSIM4xtssGiven   :1;
    unsigned  BSIM4xtsdGiven   :1;
    unsigned  BSIM4xtsswsGiven   :1;
    unsigned  BSIM4xtsswdGiven   :1;
    unsigned  BSIM4xtsswgsGiven   :1;
    unsigned  BSIM4xtsswgdGiven   :1;
    unsigned  BSIM4tnjtsGiven   :1;
    unsigned  BSIM4tnjtsswGiven   :1;
    unsigned  BSIM4tnjtsswgGiven   :1;
    unsigned  BSIM4tnjtsdGiven   :1;
    unsigned  BSIM4tnjtsswdGiven   :1;
    unsigned  BSIM4tnjtsswgdGiven   :1;
    unsigned  BSIM4vtssGiven   :1;
    unsigned  BSIM4vtsdGiven   :1;
    unsigned  BSIM4vtsswsGiven   :1;
    unsigned  BSIM4vtsswdGiven   :1;
    unsigned  BSIM4vtsswgsGiven   :1;
    unsigned  BSIM4vtsswgdGiven   :1;

    unsigned  BSIM4vfbGiven   :1;
    unsigned  BSIM4gbminGiven :1;
    unsigned  BSIM4rbdbGiven :1;
    unsigned  BSIM4rbsbGiven :1;
    unsigned  BSIM4rbpsGiven :1;
    unsigned  BSIM4rbpdGiven :1;
    unsigned  BSIM4rbpbGiven :1;

    unsigned BSIM4rbps0Given :1;
    unsigned BSIM4rbpslGiven :1;
    unsigned BSIM4rbpswGiven :1;
    unsigned BSIM4rbpsnfGiven :1;

    unsigned BSIM4rbpd0Given :1;
    unsigned BSIM4rbpdlGiven :1;
    unsigned BSIM4rbpdwGiven :1;
    unsigned BSIM4rbpdnfGiven :1;

    unsigned BSIM4rbpbx0Given :1;
    unsigned BSIM4rbpbxlGiven :1;
    unsigned BSIM4rbpbxwGiven :1;
    unsigned BSIM4rbpbxnfGiven :1;
    unsigned BSIM4rbpby0Given :1;
    unsigned BSIM4rbpbylGiven :1;
    unsigned BSIM4rbpbywGiven :1;
    unsigned BSIM4rbpbynfGiven :1;

    unsigned BSIM4rbsbx0Given :1;
    unsigned BSIM4rbsby0Given :1;
    unsigned BSIM4rbdbx0Given :1;
    unsigned BSIM4rbdby0Given :1;

    unsigned BSIM4rbsdbxlGiven :1;
    unsigned BSIM4rbsdbxwGiven :1;
    unsigned BSIM4rbsdbxnfGiven :1;
    unsigned BSIM4rbsdbylGiven :1;
    unsigned BSIM4rbsdbywGiven :1;
    unsigned BSIM4rbsdbynfGiven :1;

    unsigned  BSIM4xrcrg1Given   :1;
    unsigned  BSIM4xrcrg2Given   :1;
    unsigned  BSIM4tnoiaGiven    :1;
    unsigned  BSIM4tnoibGiven    :1;
    unsigned  BSIM4tnoicGiven    :1;
    unsigned  BSIM4rnoiaGiven    :1;
    unsigned  BSIM4rnoibGiven    :1;
    unsigned  BSIM4rnoicGiven    :1;
    unsigned  BSIM4ntnoiGiven    :1;

    unsigned  BSIM4lambdaGiven    :1;
    unsigned  BSIM4vtlGiven    :1;
    unsigned  BSIM4lcGiven    :1;
    unsigned  BSIM4xnGiven    :1;
    unsigned  BSIM4vfbsdoffGiven    :1;
    unsigned  BSIM4lintnoiGiven    :1;
    unsigned  BSIM4tvfbsdoffGiven    :1;

    /* CV model and parasitics */
    unsigned  BSIM4cgslGiven   :1;
    unsigned  BSIM4cgdlGiven   :1;
    unsigned  BSIM4ckappasGiven   :1;
    unsigned  BSIM4ckappadGiven   :1;
    unsigned  BSIM4cfGiven   :1;
    unsigned  BSIM4vfbcvGiven   :1;
    unsigned  BSIM4clcGiven   :1;
    unsigned  BSIM4cleGiven   :1;
    unsigned  BSIM4dwcGiven   :1;
    unsigned  BSIM4dlcGiven   :1;
    unsigned  BSIM4xwGiven    :1;
    unsigned  BSIM4xlGiven    :1;
    unsigned  BSIM4dlcigGiven   :1;
    unsigned  BSIM4dlcigdGiven   :1;
    unsigned  BSIM4dwjGiven   :1;
    unsigned  BSIM4noffGiven  :1;
    unsigned  BSIM4voffcvGiven :1;
    unsigned  BSIM4acdeGiven  :1;
    unsigned  BSIM4moinGiven  :1;
    unsigned  BSIM4tcjGiven   :1;
    unsigned  BSIM4tcjswGiven :1;
    unsigned  BSIM4tcjswgGiven :1;
    unsigned  BSIM4tpbGiven    :1;
    unsigned  BSIM4tpbswGiven  :1;
    unsigned  BSIM4tpbswgGiven :1;
    unsigned  BSIM4dmcgGiven :1;
    unsigned  BSIM4dmciGiven :1;
    unsigned  BSIM4dmdgGiven :1;
    unsigned  BSIM4dmcgtGiven :1;
    unsigned  BSIM4xgwGiven :1;
    unsigned  BSIM4xglGiven :1;
    unsigned  BSIM4rshgGiven :1;
    unsigned  BSIM4ngconGiven :1;


    /* Length dependence */
    unsigned  BSIM4lcdscGiven   :1;
    unsigned  BSIM4lcdscbGiven   :1;
    unsigned  BSIM4lcdscdGiven   :1;
    unsigned  BSIM4lcitGiven   :1;
    unsigned  BSIM4lnfactorGiven   :1;
    unsigned  BSIM4lxjGiven   :1;
    unsigned  BSIM4lvsatGiven   :1;
    unsigned  BSIM4latGiven   :1;
    unsigned  BSIM4la0Given   :1;
    unsigned  BSIM4lagsGiven   :1;
    unsigned  BSIM4la1Given   :1;
    unsigned  BSIM4la2Given   :1;
    unsigned  BSIM4lketaGiven   :1;
    unsigned  BSIM4lnsubGiven   :1;
    unsigned  BSIM4lndepGiven   :1;
    unsigned  BSIM4lnsdGiven    :1;
    unsigned  BSIM4lphinGiven   :1;
    unsigned  BSIM4lngateGiven   :1;
    unsigned  BSIM4lgamma1Given   :1;
    unsigned  BSIM4lgamma2Given   :1;
    unsigned  BSIM4lvbxGiven   :1;
    unsigned  BSIM4lvbmGiven   :1;
    unsigned  BSIM4lxtGiven   :1;
    unsigned  BSIM4lk1Given   :1;
    unsigned  BSIM4lkt1Given   :1;
    unsigned  BSIM4lkt1lGiven   :1;
    unsigned  BSIM4lkt2Given   :1;
    unsigned  BSIM4lk2Given   :1;
    unsigned  BSIM4lk3Given   :1;
    unsigned  BSIM4lk3bGiven   :1;
    unsigned  BSIM4lw0Given   :1;
    unsigned  BSIM4ldvtp0Given :1;
    unsigned  BSIM4ldvtp1Given :1;
    unsigned  BSIM4ldvtp2Given :1;        /* New DIBL/Rout */
    unsigned  BSIM4ldvtp3Given :1;
    unsigned  BSIM4ldvtp4Given :1;
    unsigned  BSIM4ldvtp5Given :1;
    unsigned  BSIM4llpe0Given   :1;
    unsigned  BSIM4llpebGiven   :1;
    unsigned  BSIM4ldvt0Given   :1;
    unsigned  BSIM4ldvt1Given   :1;
    unsigned  BSIM4ldvt2Given   :1;
    unsigned  BSIM4ldvt0wGiven   :1;
    unsigned  BSIM4ldvt1wGiven   :1;
    unsigned  BSIM4ldvt2wGiven   :1;
    unsigned  BSIM4ldroutGiven   :1;
    unsigned  BSIM4ldsubGiven   :1;
    unsigned  BSIM4lvth0Given   :1;
    unsigned  BSIM4luaGiven   :1;
    unsigned  BSIM4lua1Given   :1;
    unsigned  BSIM4lubGiven   :1;
    unsigned  BSIM4lub1Given   :1;
    unsigned  BSIM4lucGiven   :1;
    unsigned  BSIM4luc1Given   :1;
    unsigned  BSIM4ludGiven     :1;
    unsigned  BSIM4lud1Given     :1;
    unsigned  BSIM4lupGiven     :1;
    unsigned  BSIM4llpGiven     :1;
    unsigned  BSIM4lu0Given   :1;
    unsigned  BSIM4leuGiven   :1;
        unsigned  BSIM4lucsGiven   :1;
    unsigned  BSIM4luteGiven   :1;
        unsigned  BSIM4lucsteGiven  :1;
    unsigned  BSIM4lvoffGiven   :1;
    unsigned  BSIM4ltvoffGiven   :1;
    unsigned  BSIM4ltnfactorGiven  :1;         /* v4.7 Temp dep of leakage current */
    unsigned  BSIM4lteta0Given   :1;           /* v4.7 temp dep of leakage current */
    unsigned  BSIM4ltvoffcvGiven   :1;        /* v4.7 temp dep of leakage current */
    unsigned  BSIM4lminvGiven   :1;
    unsigned  BSIM4lminvcvGiven   :1;
    unsigned  BSIM4lrdswGiven   :1;
    unsigned  BSIM4lrswGiven   :1;
    unsigned  BSIM4lrdwGiven   :1;
    unsigned  BSIM4lprwgGiven   :1;
    unsigned  BSIM4lprwbGiven   :1;
    unsigned  BSIM4lprtGiven   :1;
    unsigned  BSIM4leta0Given   :1;
    unsigned  BSIM4letabGiven   :1;
    unsigned  BSIM4lpclmGiven   :1;
    unsigned  BSIM4lpdibl1Given   :1;
    unsigned  BSIM4lpdibl2Given   :1;
    unsigned  BSIM4lpdiblbGiven   :1;
    unsigned  BSIM4lfproutGiven   :1;
    unsigned  BSIM4lpditsGiven    :1;
    unsigned  BSIM4lpditsdGiven    :1;
    unsigned  BSIM4lpscbe1Given   :1;
    unsigned  BSIM4lpscbe2Given   :1;
    unsigned  BSIM4lpvagGiven   :1;
    unsigned  BSIM4ldeltaGiven  :1;
    unsigned  BSIM4lwrGiven   :1;
    unsigned  BSIM4ldwgGiven   :1;
    unsigned  BSIM4ldwbGiven   :1;
    unsigned  BSIM4lb0Given   :1;
    unsigned  BSIM4lb1Given   :1;
    unsigned  BSIM4lalpha0Given   :1;
    unsigned  BSIM4lalpha1Given   :1;
    unsigned  BSIM4lbeta0Given   :1;
    unsigned  BSIM4lvfbGiven   :1;
    unsigned  BSIM4lagidlGiven   :1;
    unsigned  BSIM4lbgidlGiven   :1;
    unsigned  BSIM4lcgidlGiven   :1;
    unsigned  BSIM4legidlGiven   :1;
    unsigned  BSIM4lfgidlGiven   :1;    /* v4.7 New GIDL/GISL */
    unsigned  BSIM4lkgidlGiven   :1;    /* v4.7 New GIDL/GISL */
    unsigned  BSIM4lrgidlGiven   :1;    /* v4.7 New GIDL/GISL */
    unsigned  BSIM4lagislGiven   :1;
    unsigned  BSIM4lbgislGiven   :1;
    unsigned  BSIM4lcgislGiven   :1;
    unsigned  BSIM4legislGiven   :1;
    unsigned  BSIM4lfgislGiven   :1;    /* v4.7 New GIDL/GISL */
    unsigned  BSIM4lkgislGiven   :1;    /* v4.7 New GIDL/GISL */
    unsigned  BSIM4lrgislGiven   :1;    /* v4.7 New GIDL/GISL */
    unsigned  BSIM4laigcGiven   :1;
    unsigned  BSIM4lbigcGiven   :1;
    unsigned  BSIM4lcigcGiven   :1;
    unsigned  BSIM4laigsdGiven   :1;
    unsigned  BSIM4lbigsdGiven   :1;
    unsigned  BSIM4lcigsdGiven   :1;
    unsigned  BSIM4laigsGiven   :1;
    unsigned  BSIM4lbigsGiven   :1;
    unsigned  BSIM4lcigsGiven   :1;
    unsigned  BSIM4laigdGiven   :1;
    unsigned  BSIM4lbigdGiven   :1;
    unsigned  BSIM4lcigdGiven   :1;
    unsigned  BSIM4laigbaccGiven   :1;
    unsigned  BSIM4lbigbaccGiven   :1;
    unsigned  BSIM4lcigbaccGiven   :1;
    unsigned  BSIM4laigbinvGiven   :1;
    unsigned  BSIM4lbigbinvGiven   :1;
    unsigned  BSIM4lcigbinvGiven   :1;
    unsigned  BSIM4lnigcGiven   :1;
    unsigned  BSIM4lnigbinvGiven   :1;
    unsigned  BSIM4lnigbaccGiven   :1;
    unsigned  BSIM4lntoxGiven   :1;
    unsigned  BSIM4leigbinvGiven   :1;
    unsigned  BSIM4lpigcdGiven   :1;
    unsigned  BSIM4lpoxedgeGiven   :1;
    unsigned  BSIM4lxrcrg1Given   :1;
    unsigned  BSIM4lxrcrg2Given   :1;
    unsigned  BSIM4llambdaGiven    :1;
    unsigned  BSIM4lvtlGiven    :1;
    unsigned  BSIM4lxnGiven    :1;
    unsigned  BSIM4lvfbsdoffGiven    :1;
    unsigned  BSIM4ltvfbsdoffGiven    :1;

    /* CV model */
    unsigned  BSIM4lcgslGiven   :1;
    unsigned  BSIM4lcgdlGiven   :1;
    unsigned  BSIM4lckappasGiven   :1;
    unsigned  BSIM4lckappadGiven   :1;
    unsigned  BSIM4lcfGiven   :1;
    unsigned  BSIM4lclcGiven   :1;
    unsigned  BSIM4lcleGiven   :1;
    unsigned  BSIM4lvfbcvGiven   :1;
    unsigned  BSIM4lnoffGiven   :1;
    unsigned  BSIM4lvoffcvGiven :1;
    unsigned  BSIM4lacdeGiven   :1;
    unsigned  BSIM4lmoinGiven   :1;

    /* Width dependence */
    unsigned  BSIM4wcdscGiven   :1;
    unsigned  BSIM4wcdscbGiven   :1;
    unsigned  BSIM4wcdscdGiven   :1;
    unsigned  BSIM4wcitGiven   :1;
    unsigned  BSIM4wnfactorGiven   :1;
    unsigned  BSIM4wxjGiven   :1;
    unsigned  BSIM4wvsatGiven   :1;
    unsigned  BSIM4watGiven   :1;
    unsigned  BSIM4wa0Given   :1;
    unsigned  BSIM4wagsGiven   :1;
    unsigned  BSIM4wa1Given   :1;
    unsigned  BSIM4wa2Given   :1;
    unsigned  BSIM4wketaGiven   :1;
    unsigned  BSIM4wnsubGiven   :1;
    unsigned  BSIM4wndepGiven   :1;
    unsigned  BSIM4wnsdGiven    :1;
    unsigned  BSIM4wphinGiven   :1;
    unsigned  BSIM4wngateGiven   :1;
    unsigned  BSIM4wgamma1Given   :1;
    unsigned  BSIM4wgamma2Given   :1;
    unsigned  BSIM4wvbxGiven   :1;
    unsigned  BSIM4wvbmGiven   :1;
    unsigned  BSIM4wxtGiven   :1;
    unsigned  BSIM4wk1Given   :1;
    unsigned  BSIM4wkt1Given   :1;
    unsigned  BSIM4wkt1lGiven   :1;
    unsigned  BSIM4wkt2Given   :1;
    unsigned  BSIM4wk2Given   :1;
    unsigned  BSIM4wk3Given   :1;
    unsigned  BSIM4wk3bGiven   :1;
    unsigned  BSIM4ww0Given   :1;
    unsigned  BSIM4wdvtp0Given :1;
    unsigned  BSIM4wdvtp1Given :1;
    unsigned  BSIM4wdvtp2Given :1;        /* New DIBL/Rout */
    unsigned  BSIM4wdvtp3Given :1;
    unsigned  BSIM4wdvtp4Given :1;
    unsigned  BSIM4wdvtp5Given :1;
    unsigned  BSIM4wlpe0Given   :1;
    unsigned  BSIM4wlpebGiven   :1;
    unsigned  BSIM4wdvt0Given   :1;
    unsigned  BSIM4wdvt1Given   :1;
    unsigned  BSIM4wdvt2Given   :1;
    unsigned  BSIM4wdvt0wGiven   :1;
    unsigned  BSIM4wdvt1wGiven   :1;
    unsigned  BSIM4wdvt2wGiven   :1;
    unsigned  BSIM4wdroutGiven   :1;
    unsigned  BSIM4wdsubGiven   :1;
    unsigned  BSIM4wvth0Given   :1;
    unsigned  BSIM4wuaGiven   :1;
    unsigned  BSIM4wua1Given   :1;
    unsigned  BSIM4wubGiven   :1;
    unsigned  BSIM4wub1Given   :1;
    unsigned  BSIM4wucGiven   :1;
    unsigned  BSIM4wuc1Given   :1;
    unsigned  BSIM4wudGiven     :1;
    unsigned  BSIM4wud1Given     :1;
    unsigned  BSIM4wupGiven     :1;
    unsigned  BSIM4wlpGiven     :1;
    unsigned  BSIM4wu0Given   :1;
    unsigned  BSIM4weuGiven   :1;
        unsigned  BSIM4wucsGiven  :1;
    unsigned  BSIM4wuteGiven   :1;
        unsigned  BSIM4wucsteGiven  :1;
    unsigned  BSIM4wvoffGiven   :1;
    unsigned  BSIM4wtvoffGiven   :1;
    unsigned  BSIM4wtnfactorGiven  :1;         /* v4.7 Temp dep of leakage current */
    unsigned  BSIM4wteta0Given   :1;           /* v4.7 temp dep of leakage current */
    unsigned  BSIM4wtvoffcvGiven   :1;        /* v4.7 temp dep of leakage current */
    unsigned  BSIM4wminvGiven   :1;
    unsigned  BSIM4wminvcvGiven   :1;
    unsigned  BSIM4wrdswGiven   :1;
    unsigned  BSIM4wrswGiven   :1;
    unsigned  BSIM4wrdwGiven   :1;
    unsigned  BSIM4wprwgGiven   :1;
    unsigned  BSIM4wprwbGiven   :1;
    unsigned  BSIM4wprtGiven   :1;
    unsigned  BSIM4weta0Given   :1;
    unsigned  BSIM4wetabGiven   :1;
    unsigned  BSIM4wpclmGiven   :1;
    unsigned  BSIM4wpdibl1Given   :1;
    unsigned  BSIM4wpdibl2Given   :1;
    unsigned  BSIM4wpdiblbGiven   :1;
    unsigned  BSIM4wfproutGiven   :1;
    unsigned  BSIM4wpditsGiven    :1;
    unsigned  BSIM4wpditsdGiven    :1;
    unsigned  BSIM4wpscbe1Given   :1;
    unsigned  BSIM4wpscbe2Given   :1;
    unsigned  BSIM4wpvagGiven   :1;
    unsigned  BSIM4wdeltaGiven  :1;
    unsigned  BSIM4wwrGiven   :1;
    unsigned  BSIM4wdwgGiven   :1;
    unsigned  BSIM4wdwbGiven   :1;
    unsigned  BSIM4wb0Given   :1;
    unsigned  BSIM4wb1Given   :1;
    unsigned  BSIM4walpha0Given   :1;
    unsigned  BSIM4walpha1Given   :1;
    unsigned  BSIM4wbeta0Given   :1;
    unsigned  BSIM4wvfbGiven   :1;
    unsigned  BSIM4wagidlGiven   :1;
    unsigned  BSIM4wbgidlGiven   :1;
    unsigned  BSIM4wcgidlGiven   :1;
    unsigned  BSIM4wegidlGiven   :1;
    unsigned  BSIM4wfgidlGiven   :1;    /* v4.7 New GIDL/GISL */
    unsigned  BSIM4wkgidlGiven   :1;    /* v4.7 New GIDL/GISL */
    unsigned  BSIM4wrgidlGiven   :1;    /* v4.7 New GIDL/GISL */
    unsigned  BSIM4wagislGiven   :1;
    unsigned  BSIM4wbgislGiven   :1;
    unsigned  BSIM4wcgislGiven   :1;
    unsigned  BSIM4wegislGiven   :1;
    unsigned  BSIM4wfgislGiven   :1;    /* v4.7 New GIDL/GISL */
    unsigned  BSIM4wkgislGiven   :1;    /* v4.7 New GIDL/GISL */
    unsigned  BSIM4wrgislGiven   :1;    /* v4.7 New GIDL/GISL */
    unsigned  BSIM4waigcGiven   :1;
    unsigned  BSIM4wbigcGiven   :1;
    unsigned  BSIM4wcigcGiven   :1;
    unsigned  BSIM4waigsdGiven   :1;
    unsigned  BSIM4wbigsdGiven   :1;
    unsigned  BSIM4wcigsdGiven   :1;
    unsigned  BSIM4waigsGiven   :1;
    unsigned  BSIM4wbigsGiven   :1;
    unsigned  BSIM4wcigsGiven   :1;
    unsigned  BSIM4waigdGiven   :1;
    unsigned  BSIM4wbigdGiven   :1;
    unsigned  BSIM4wcigdGiven   :1;
    unsigned  BSIM4waigbaccGiven   :1;
    unsigned  BSIM4wbigbaccGiven   :1;
    unsigned  BSIM4wcigbaccGiven   :1;
    unsigned  BSIM4waigbinvGiven   :1;
    unsigned  BSIM4wbigbinvGiven   :1;
    unsigned  BSIM4wcigbinvGiven   :1;
    unsigned  BSIM4wnigcGiven   :1;
    unsigned  BSIM4wnigbinvGiven   :1;
    unsigned  BSIM4wnigbaccGiven   :1;
    unsigned  BSIM4wntoxGiven   :1;
    unsigned  BSIM4weigbinvGiven   :1;
    unsigned  BSIM4wpigcdGiven   :1;
    unsigned  BSIM4wpoxedgeGiven   :1;
    unsigned  BSIM4wxrcrg1Given   :1;
    unsigned  BSIM4wxrcrg2Given   :1;
    unsigned  BSIM4wlambdaGiven    :1;
    unsigned  BSIM4wvtlGiven    :1;
    unsigned  BSIM4wxnGiven    :1;
    unsigned  BSIM4wvfbsdoffGiven    :1;
    unsigned  BSIM4wtvfbsdoffGiven    :1;

    /* CV model */
    unsigned  BSIM4wcgslGiven   :1;
    unsigned  BSIM4wcgdlGiven   :1;
    unsigned  BSIM4wckappasGiven   :1;
    unsigned  BSIM4wckappadGiven   :1;
    unsigned  BSIM4wcfGiven   :1;
    unsigned  BSIM4wclcGiven   :1;
    unsigned  BSIM4wcleGiven   :1;
    unsigned  BSIM4wvfbcvGiven   :1;
    unsigned  BSIM4wnoffGiven   :1;
    unsigned  BSIM4wvoffcvGiven :1;
    unsigned  BSIM4wacdeGiven   :1;
    unsigned  BSIM4wmoinGiven   :1;

    /* Cross-term dependence */
    unsigned  BSIM4pcdscGiven   :1;
    unsigned  BSIM4pcdscbGiven   :1;
    unsigned  BSIM4pcdscdGiven   :1;
    unsigned  BSIM4pcitGiven   :1;
    unsigned  BSIM4pnfactorGiven   :1;
    unsigned  BSIM4pxjGiven   :1;
    unsigned  BSIM4pvsatGiven   :1;
    unsigned  BSIM4patGiven   :1;
    unsigned  BSIM4pa0Given   :1;
    unsigned  BSIM4pagsGiven   :1;
    unsigned  BSIM4pa1Given   :1;
    unsigned  BSIM4pa2Given   :1;
    unsigned  BSIM4pketaGiven   :1;
    unsigned  BSIM4pnsubGiven   :1;
    unsigned  BSIM4pndepGiven   :1;
    unsigned  BSIM4pnsdGiven    :1;
    unsigned  BSIM4pphinGiven   :1;
    unsigned  BSIM4pngateGiven   :1;
    unsigned  BSIM4pgamma1Given   :1;
    unsigned  BSIM4pgamma2Given   :1;
    unsigned  BSIM4pvbxGiven   :1;
    unsigned  BSIM4pvbmGiven   :1;
    unsigned  BSIM4pxtGiven   :1;
    unsigned  BSIM4pk1Given   :1;
    unsigned  BSIM4pkt1Given   :1;
    unsigned  BSIM4pkt1lGiven   :1;
    unsigned  BSIM4pkt2Given   :1;
    unsigned  BSIM4pk2Given   :1;
    unsigned  BSIM4pk3Given   :1;
    unsigned  BSIM4pk3bGiven   :1;
    unsigned  BSIM4pw0Given   :1;
    unsigned  BSIM4pdvtp0Given :1;
    unsigned  BSIM4pdvtp1Given :1;
    unsigned  BSIM4pdvtp2Given :1;        /* New DIBL/Rout */
    unsigned  BSIM4pdvtp3Given :1;
    unsigned  BSIM4pdvtp4Given :1;
    unsigned  BSIM4pdvtp5Given :1;
    unsigned  BSIM4plpe0Given   :1;
    unsigned  BSIM4plpebGiven   :1;
    unsigned  BSIM4pdvt0Given   :1;
    unsigned  BSIM4pdvt1Given   :1;
    unsigned  BSIM4pdvt2Given   :1;
    unsigned  BSIM4pdvt0wGiven   :1;
    unsigned  BSIM4pdvt1wGiven   :1;
    unsigned  BSIM4pdvt2wGiven   :1;
    unsigned  BSIM4pdroutGiven   :1;
    unsigned  BSIM4pdsubGiven   :1;
    unsigned  BSIM4pvth0Given   :1;
    unsigned  BSIM4puaGiven   :1;
    unsigned  BSIM4pua1Given   :1;
    unsigned  BSIM4pubGiven   :1;
    unsigned  BSIM4pub1Given   :1;
    unsigned  BSIM4pucGiven   :1;
    unsigned  BSIM4puc1Given   :1;
    unsigned  BSIM4pudGiven     :1;
    unsigned  BSIM4pud1Given     :1;
    unsigned  BSIM4pupGiven     :1;
    unsigned  BSIM4plpGiven     :1;
    unsigned  BSIM4pu0Given   :1;
    unsigned  BSIM4peuGiven   :1;
        unsigned  BSIM4pucsGiven   :1;
    unsigned  BSIM4puteGiven   :1;
        unsigned  BSIM4pucsteGiven  :1;
    unsigned  BSIM4pvoffGiven   :1;
    unsigned  BSIM4ptvoffGiven   :1;
    unsigned  BSIM4ptnfactorGiven  :1;         /* v4.7 Temp dep of leakage current */
    unsigned  BSIM4pteta0Given   :1;           /* v4.7 temp dep of leakage current */
    unsigned  BSIM4ptvoffcvGiven   :1;        /* v4.7 temp dep of leakage current */
    unsigned  BSIM4pminvGiven   :1;
    unsigned  BSIM4pminvcvGiven   :1;
    unsigned  BSIM4prdswGiven   :1;
    unsigned  BSIM4prswGiven   :1;
    unsigned  BSIM4prdwGiven   :1;
    unsigned  BSIM4pprwgGiven   :1;
    unsigned  BSIM4pprwbGiven   :1;
    unsigned  BSIM4pprtGiven   :1;
    unsigned  BSIM4peta0Given   :1;
    unsigned  BSIM4petabGiven   :1;
    unsigned  BSIM4ppclmGiven   :1;
    unsigned  BSIM4ppdibl1Given   :1;
    unsigned  BSIM4ppdibl2Given   :1;
    unsigned  BSIM4ppdiblbGiven   :1;
    unsigned  BSIM4pfproutGiven   :1;
    unsigned  BSIM4ppditsGiven    :1;
    unsigned  BSIM4ppditsdGiven    :1;
    unsigned  BSIM4ppscbe1Given   :1;
    unsigned  BSIM4ppscbe2Given   :1;
    unsigned  BSIM4ppvagGiven   :1;
    unsigned  BSIM4pdeltaGiven  :1;
    unsigned  BSIM4pwrGiven   :1;
    unsigned  BSIM4pdwgGiven   :1;
    unsigned  BSIM4pdwbGiven   :1;
    unsigned  BSIM4pb0Given   :1;
    unsigned  BSIM4pb1Given   :1;
    unsigned  BSIM4palpha0Given   :1;
    unsigned  BSIM4palpha1Given   :1;
    unsigned  BSIM4pbeta0Given   :1;
    unsigned  BSIM4pvfbGiven   :1;
    unsigned  BSIM4pagidlGiven   :1;
    unsigned  BSIM4pbgidlGiven   :1;
    unsigned  BSIM4pcgidlGiven   :1;
    unsigned  BSIM4pegidlGiven   :1;
    unsigned  BSIM4pfgidlGiven   :1;    /* v4.7 New GIDL/GISL */
    unsigned  BSIM4pkgidlGiven   :1;    /* v4.7 New GIDL/GISL */
    unsigned  BSIM4prgidlGiven   :1;    /* v4.7 New GIDL/GISL */
    unsigned  BSIM4pagislGiven   :1;
    unsigned  BSIM4pbgislGiven   :1;
    unsigned  BSIM4pcgislGiven   :1;
    unsigned  BSIM4pegislGiven   :1;
    unsigned  BSIM4pfgislGiven   :1;    /* v4.7 New GIDL/GISL */
    unsigned  BSIM4pkgislGiven   :1;    /* v4.7 New GIDL/GISL */
    unsigned  BSIM4prgislGiven   :1;    /* v4.7 New GIDL/GISL */
    unsigned  BSIM4paigcGiven   :1;
    unsigned  BSIM4pbigcGiven   :1;
    unsigned  BSIM4pcigcGiven   :1;
    unsigned  BSIM4paigsdGiven   :1;
    unsigned  BSIM4pbigsdGiven   :1;
    unsigned  BSIM4pcigsdGiven   :1;
    unsigned  BSIM4paigsGiven   :1;
    unsigned  BSIM4pbigsGiven   :1;
    unsigned  BSIM4pcigsGiven   :1;
    unsigned  BSIM4paigdGiven   :1;
    unsigned  BSIM4pbigdGiven   :1;
    unsigned  BSIM4pcigdGiven   :1;
    unsigned  BSIM4paigbaccGiven   :1;
    unsigned  BSIM4pbigbaccGiven   :1;
    unsigned  BSIM4pcigbaccGiven   :1;
    unsigned  BSIM4paigbinvGiven   :1;
    unsigned  BSIM4pbigbinvGiven   :1;
    unsigned  BSIM4pcigbinvGiven   :1;
    unsigned  BSIM4pnigcGiven   :1;
    unsigned  BSIM4pnigbinvGiven   :1;
    unsigned  BSIM4pnigbaccGiven   :1;
    unsigned  BSIM4pntoxGiven   :1;
    unsigned  BSIM4peigbinvGiven   :1;
    unsigned  BSIM4ppigcdGiven   :1;
    unsigned  BSIM4ppoxedgeGiven   :1;
    unsigned  BSIM4pxrcrg1Given   :1;
    unsigned  BSIM4pxrcrg2Given   :1;
    unsigned  BSIM4plambdaGiven    :1;
    unsigned  BSIM4pvtlGiven    :1;
    unsigned  BSIM4pxnGiven    :1;
    unsigned  BSIM4pvfbsdoffGiven    :1;
    unsigned  BSIM4ptvfbsdoffGiven    :1;

    /* CV model */
    unsigned  BSIM4pcgslGiven   :1;
    unsigned  BSIM4pcgdlGiven   :1;
    unsigned  BSIM4pckappasGiven   :1;
    unsigned  BSIM4pckappadGiven   :1;
    unsigned  BSIM4pcfGiven   :1;
    unsigned  BSIM4pclcGiven   :1;
    unsigned  BSIM4pcleGiven   :1;
    unsigned  BSIM4pvfbcvGiven   :1;
    unsigned  BSIM4pnoffGiven   :1;
    unsigned  BSIM4pvoffcvGiven :1;
    unsigned  BSIM4pacdeGiven   :1;
    unsigned  BSIM4pmoinGiven   :1;

    unsigned  BSIM4useFringeGiven   :1;

    unsigned  BSIM4tnomGiven   :1;
    unsigned  BSIM4cgsoGiven   :1;
    unsigned  BSIM4cgdoGiven   :1;
    unsigned  BSIM4cgboGiven   :1;
    unsigned  BSIM4xpartGiven   :1;
    unsigned  BSIM4sheetResistanceGiven   :1;

    unsigned  BSIM4SjctSatCurDensityGiven   :1;
    unsigned  BSIM4SjctSidewallSatCurDensityGiven   :1;
    unsigned  BSIM4SjctGateSidewallSatCurDensityGiven   :1;
    unsigned  BSIM4SbulkJctPotentialGiven   :1;
    unsigned  BSIM4SbulkJctBotGradingCoeffGiven   :1;
    unsigned  BSIM4SsidewallJctPotentialGiven   :1;
    unsigned  BSIM4SGatesidewallJctPotentialGiven   :1;
    unsigned  BSIM4SbulkJctSideGradingCoeffGiven   :1;
    unsigned  BSIM4SunitAreaJctCapGiven   :1;
    unsigned  BSIM4SunitLengthSidewallJctCapGiven   :1;
    unsigned  BSIM4SbulkJctGateSideGradingCoeffGiven   :1;
    unsigned  BSIM4SunitLengthGateSidewallJctCapGiven   :1;
    unsigned  BSIM4SjctEmissionCoeffGiven :1;
    unsigned  BSIM4SjctTempExponentGiven        :1;

    unsigned  BSIM4DjctSatCurDensityGiven   :1;
    unsigned  BSIM4DjctSidewallSatCurDensityGiven   :1;
    unsigned  BSIM4DjctGateSidewallSatCurDensityGiven   :1;
    unsigned  BSIM4DbulkJctPotentialGiven   :1;
    unsigned  BSIM4DbulkJctBotGradingCoeffGiven   :1;
    unsigned  BSIM4DsidewallJctPotentialGiven   :1;
    unsigned  BSIM4DGatesidewallJctPotentialGiven   :1;
    unsigned  BSIM4DbulkJctSideGradingCoeffGiven   :1;
    unsigned  BSIM4DunitAreaJctCapGiven   :1;
    unsigned  BSIM4DunitLengthSidewallJctCapGiven   :1;
    unsigned  BSIM4DbulkJctGateSideGradingCoeffGiven   :1;
    unsigned  BSIM4DunitLengthGateSidewallJctCapGiven   :1;
    unsigned  BSIM4DjctEmissionCoeffGiven :1;
    unsigned  BSIM4DjctTempExponentGiven :1;

    unsigned  BSIM4oxideTrapDensityAGiven  :1;
    unsigned  BSIM4oxideTrapDensityBGiven  :1;
    unsigned  BSIM4oxideTrapDensityCGiven  :1;
    unsigned  BSIM4emGiven  :1;
    unsigned  BSIM4efGiven  :1;
    unsigned  BSIM4afGiven  :1;
    unsigned  BSIM4kfGiven  :1;

    unsigned  BSIM4LintGiven   :1;
    unsigned  BSIM4LlGiven   :1;
    unsigned  BSIM4LlcGiven   :1;
    unsigned  BSIM4LlnGiven   :1;
    unsigned  BSIM4LwGiven   :1;
    unsigned  BSIM4LwcGiven   :1;
    unsigned  BSIM4LwnGiven   :1;
    unsigned  BSIM4LwlGiven   :1;
    unsigned  BSIM4LwlcGiven   :1;
    unsigned  BSIM4LminGiven   :1;
    unsigned  BSIM4LmaxGiven   :1;

    unsigned  BSIM4WintGiven   :1;
    unsigned  BSIM4WlGiven   :1;
    unsigned  BSIM4WlcGiven   :1;
    unsigned  BSIM4WlnGiven   :1;
    unsigned  BSIM4WwGiven   :1;
    unsigned  BSIM4WwcGiven   :1;
    unsigned  BSIM4WwnGiven   :1;
    unsigned  BSIM4WwlGiven   :1;
    unsigned  BSIM4WwlcGiven   :1;
    unsigned  BSIM4WminGiven   :1;
    unsigned  BSIM4WmaxGiven   :1;

    /* added for stress effect */
    unsigned  BSIM4sarefGiven   :1;
    unsigned  BSIM4sbrefGiven   :1;
    unsigned  BSIM4wlodGiven  :1;
    unsigned  BSIM4ku0Given   :1;
    unsigned  BSIM4kvsatGiven  :1;
    unsigned  BSIM4kvth0Given  :1;
    unsigned  BSIM4tku0Given   :1;
    unsigned  BSIM4llodku0Given   :1;
    unsigned  BSIM4wlodku0Given   :1;
    unsigned  BSIM4llodvthGiven   :1;
    unsigned  BSIM4wlodvthGiven   :1;
    unsigned  BSIM4lku0Given   :1;
    unsigned  BSIM4wku0Given   :1;
    unsigned  BSIM4pku0Given   :1;
    unsigned  BSIM4lkvth0Given   :1;
    unsigned  BSIM4wkvth0Given   :1;
    unsigned  BSIM4pkvth0Given   :1;
    unsigned  BSIM4stk2Given   :1;
    unsigned  BSIM4lodk2Given  :1;
    unsigned  BSIM4steta0Given :1;
    unsigned  BSIM4lodeta0Given :1;

    unsigned  BSIM4webGiven   :1;
    unsigned  BSIM4wecGiven   :1;
    unsigned  BSIM4kvth0weGiven   :1;
    unsigned  BSIM4k2weGiven   :1;
    unsigned  BSIM4ku0weGiven   :1;
    unsigned  BSIM4screfGiven   :1;
    unsigned  BSIM4wpemodGiven   :1;
    unsigned  BSIM4lkvth0weGiven   :1;
    unsigned  BSIM4lk2weGiven   :1;
    unsigned  BSIM4lku0weGiven   :1;
    unsigned  BSIM4wkvth0weGiven   :1;
    unsigned  BSIM4wk2weGiven   :1;
    unsigned  BSIM4wku0weGiven   :1;
    unsigned  BSIM4pkvth0weGiven   :1;
    unsigned  BSIM4pk2weGiven   :1;
    unsigned  BSIM4pku0weGiven   :1;


} BSIM4model;


#ifndef NMOS
#define NMOS 1
#define PMOS -1
#endif /*NMOS*/


/* Instance parameters */
#define BSIM4_W                   1
#define BSIM4_L                   2
#define BSIM4_AS                  3
#define BSIM4_AD                  4
#define BSIM4_PS                  5
#define BSIM4_PD                  6
#define BSIM4_NRS                 7
#define BSIM4_NRD                 8
#define BSIM4_OFF                 9
#define BSIM4_IC                  10
#define BSIM4_IC_VDS              11
#define BSIM4_IC_VGS              12
#define BSIM4_IC_VBS              13
#define BSIM4_TRNQSMOD            14
#define BSIM4_RBODYMOD            15
#define BSIM4_RGATEMOD            16
#define BSIM4_GEOMOD              17
#define BSIM4_RGEOMOD             18
#define BSIM4_NF                  19
#define BSIM4_MIN                 20
#define BSIM4_ACNQSMOD            22
#define BSIM4_RBDB                23
#define BSIM4_RBSB                24
#define BSIM4_RBPB                25
#define BSIM4_RBPS                26
#define BSIM4_RBPD                27
#define BSIM4_SA                  28
#define BSIM4_SB                  29
#define BSIM4_SD                  30
#define BSIM4_DELVTO              31
#define BSIM4_XGW                 32
#define BSIM4_NGCON               33
#define BSIM4_SCA                 34
#define BSIM4_SCB                 35
#define BSIM4_SCC                 36
#define BSIM4_SC                  37
#define BSIM4_M                   38

/* Global parameters */
#define BSIM4_MOD_TEMPEOT         65
#define BSIM4_MOD_LEFFEOT         66
#define BSIM4_MOD_WEFFEOT         67
#define BSIM4_MOD_UCSTE           68
#define BSIM4_MOD_LUCSTE          69
#define BSIM4_MOD_WUCSTE          70
#define BSIM4_MOD_PUCSTE          71
#define BSIM4_MOD_UCS             72
#define BSIM4_MOD_LUCS            73
#define BSIM4_MOD_WUCS            74
#define BSIM4_MOD_PUCS            75
#define BSIM4_MOD_CVCHARGEMOD     76
#define BSIM4_MOD_ADOS            77
#define BSIM4_MOD_BDOS            78
#define BSIM4_MOD_TEMPMOD         79
#define BSIM4_MOD_MTRLMOD         80
#define BSIM4_MOD_IGCMOD          81
#define BSIM4_MOD_IGBMOD          82
#define BSIM4_MOD_ACNQSMOD        83
#define BSIM4_MOD_FNOIMOD         84
#define BSIM4_MOD_RDSMOD          85
#define BSIM4_MOD_DIOMOD          86
#define BSIM4_MOD_PERMOD          87
#define BSIM4_MOD_GEOMOD          88
#define BSIM4_MOD_RGEOMOD         89
#define BSIM4_MOD_RGATEMOD        90
#define BSIM4_MOD_RBODYMOD        91
#define BSIM4_MOD_CAPMOD          92
#define BSIM4_MOD_TRNQSMOD        93
#define BSIM4_MOD_MOBMOD          94
#define BSIM4_MOD_TNOIMOD         95
#define BSIM4_MOD_EOT             96
#define BSIM4_MOD_VDDEOT          97
#define BSIM4_MOD_TOXE            98
#define BSIM4_MOD_CDSC            99
#define BSIM4_MOD_CDSCB           100
#define BSIM4_MOD_CIT             101
#define BSIM4_MOD_NFACTOR         102
#define BSIM4_MOD_XJ              103
#define BSIM4_MOD_VSAT            104
#define BSIM4_MOD_AT              105
#define BSIM4_MOD_A0              106
#define BSIM4_MOD_A1              107
#define BSIM4_MOD_A2              108
#define BSIM4_MOD_KETA            109
#define BSIM4_MOD_NSUB            110
#define BSIM4_MOD_PHIG            111
#define BSIM4_MOD_EPSRGATE        112
#define BSIM4_MOD_EASUB           113
#define BSIM4_MOD_EPSRSUB         114
#define BSIM4_MOD_NI0SUB          115
#define BSIM4_MOD_BG0SUB          116
#define BSIM4_MOD_TBGASUB         117
#define BSIM4_MOD_TBGBSUB         118
#define BSIM4_MOD_NDEP            119
#define BSIM4_MOD_NGATE           120
#define BSIM4_MOD_GAMMA1          121
#define BSIM4_MOD_GAMMA2          122
#define BSIM4_MOD_VBX             123
#define BSIM4_MOD_BINUNIT         124
#define BSIM4_MOD_VBM             125
#define BSIM4_MOD_XT              126
#define BSIM4_MOD_K1              129
#define BSIM4_MOD_KT1             130
#define BSIM4_MOD_KT1L            131
#define BSIM4_MOD_K2              132
#define BSIM4_MOD_KT2             133
#define BSIM4_MOD_K3              134
#define BSIM4_MOD_K3B             135
#define BSIM4_MOD_W0              136
#define BSIM4_MOD_LPE0            137
#define BSIM4_MOD_DVT0            138
#define BSIM4_MOD_DVT1            139
#define BSIM4_MOD_DVT2            140
#define BSIM4_MOD_DVT0W           141
#define BSIM4_MOD_DVT1W           142
#define BSIM4_MOD_DVT2W           143
#define BSIM4_MOD_DROUT           144
#define BSIM4_MOD_DSUB            145
#define BSIM4_MOD_VTH0            146
#define BSIM4_MOD_UA              147
#define BSIM4_MOD_UA1             148
#define BSIM4_MOD_UB              149
#define BSIM4_MOD_UB1             150
#define BSIM4_MOD_UC              151
#define BSIM4_MOD_UC1             152
#define BSIM4_MOD_U0              153
#define BSIM4_MOD_UTE             154
#define BSIM4_MOD_VOFF            155
#define BSIM4_MOD_DELTA           156
#define BSIM4_MOD_RDSW            157
#define BSIM4_MOD_PRT             158
#define BSIM4_MOD_LDD             159
#define BSIM4_MOD_ETA             160
#define BSIM4_MOD_ETA0            161
#define BSIM4_MOD_ETAB            162
#define BSIM4_MOD_PCLM            163
#define BSIM4_MOD_PDIBL1          164
#define BSIM4_MOD_PDIBL2          165
#define BSIM4_MOD_PSCBE1          166
#define BSIM4_MOD_PSCBE2          167
#define BSIM4_MOD_PVAG            168
#define BSIM4_MOD_WR              169
#define BSIM4_MOD_DWG             170
#define BSIM4_MOD_DWB             171
#define BSIM4_MOD_B0              172
#define BSIM4_MOD_B1              173
#define BSIM4_MOD_ALPHA0          174
#define BSIM4_MOD_BETA0           175
#define BSIM4_MOD_PDIBLB          178
#define BSIM4_MOD_PRWG            179
#define BSIM4_MOD_PRWB            180
#define BSIM4_MOD_CDSCD           181
#define BSIM4_MOD_AGS             182
#define BSIM4_MOD_FRINGE          184
#define BSIM4_MOD_CGSL            186
#define BSIM4_MOD_CGDL            187
#define BSIM4_MOD_CKAPPAS         188
#define BSIM4_MOD_CF              189
#define BSIM4_MOD_CLC             190
#define BSIM4_MOD_CLE             191
#define BSIM4_MOD_PARAMCHK        192
#define BSIM4_MOD_VERSION         193
#define BSIM4_MOD_VFBCV           194
#define BSIM4_MOD_ACDE            195
#define BSIM4_MOD_MOIN            196
#define BSIM4_MOD_NOFF            197
#define BSIM4_MOD_IJTHDFWD        198
#define BSIM4_MOD_ALPHA1          199
#define BSIM4_MOD_VFB             200
#define BSIM4_MOD_TOXM            201
#define BSIM4_MOD_TCJ             202
#define BSIM4_MOD_TCJSW           203
#define BSIM4_MOD_TCJSWG          204
#define BSIM4_MOD_TPB             205
#define BSIM4_MOD_TPBSW           206
#define BSIM4_MOD_TPBSWG          207
#define BSIM4_MOD_VOFFCV          208
#define BSIM4_MOD_GBMIN           209
#define BSIM4_MOD_RBDB            210
#define BSIM4_MOD_RBSB            211
#define BSIM4_MOD_RBPB            212
#define BSIM4_MOD_RBPS            213
#define BSIM4_MOD_RBPD            214
#define BSIM4_MOD_DMCG            215
#define BSIM4_MOD_DMCI            216
#define BSIM4_MOD_DMDG            217
#define BSIM4_MOD_XGW             218
#define BSIM4_MOD_XGL             219
#define BSIM4_MOD_RSHG            220
#define BSIM4_MOD_NGCON           221
#define BSIM4_MOD_AGIDL           222
#define BSIM4_MOD_BGIDL           223
#define BSIM4_MOD_EGIDL           224
#define BSIM4_MOD_IJTHSFWD        225
#define BSIM4_MOD_XJBVD           226
#define BSIM4_MOD_XJBVS           227
#define BSIM4_MOD_BVD             228
#define BSIM4_MOD_BVS             229
#define BSIM4_MOD_TOXP            230
#define BSIM4_MOD_DTOX            231
#define BSIM4_MOD_XRCRG1          232
#define BSIM4_MOD_XRCRG2          233
#define BSIM4_MOD_EU              234
#define BSIM4_MOD_IJTHSREV        235
#define BSIM4_MOD_IJTHDREV        236
#define BSIM4_MOD_MINV            237
#define BSIM4_MOD_VOFFL           238
#define BSIM4_MOD_PDITS           239
#define BSIM4_MOD_PDITSD          240
#define BSIM4_MOD_PDITSL          241
#define BSIM4_MOD_TNOIA           242
#define BSIM4_MOD_TNOIB           243
#define BSIM4_MOD_NTNOI           244
#define BSIM4_MOD_FPROUT          245
#define BSIM4_MOD_LPEB            246
#define BSIM4_MOD_DVTP0           247
#define BSIM4_MOD_DVTP1           248
#define BSIM4_MOD_CGIDL           249
#define BSIM4_MOD_PHIN            250
#define BSIM4_MOD_RDSWMIN         251
#define BSIM4_MOD_RSW             252
#define BSIM4_MOD_RDW             253
#define BSIM4_MOD_RDWMIN          254
#define BSIM4_MOD_RSWMIN          255
#define BSIM4_MOD_NSD             256
#define BSIM4_MOD_CKAPPAD         257
#define BSIM4_MOD_DMCGT           258
#define BSIM4_MOD_AIGC            259
#define BSIM4_MOD_BIGC            260
#define BSIM4_MOD_CIGC            261
#define BSIM4_MOD_AIGBACC         262
#define BSIM4_MOD_BIGBACC         263
#define BSIM4_MOD_CIGBACC         264
#define BSIM4_MOD_AIGBINV         265
#define BSIM4_MOD_BIGBINV         266
#define BSIM4_MOD_CIGBINV         267
#define BSIM4_MOD_NIGC            268
#define BSIM4_MOD_NIGBACC         269
#define BSIM4_MOD_NIGBINV         270
#define BSIM4_MOD_NTOX            271
#define BSIM4_MOD_TOXREF          272
#define BSIM4_MOD_EIGBINV         273
#define BSIM4_MOD_PIGCD           274
#define BSIM4_MOD_POXEDGE         275
#define BSIM4_MOD_EPSROX          276
#define BSIM4_MOD_AIGSD           277
#define BSIM4_MOD_BIGSD           278
#define BSIM4_MOD_CIGSD           279
#define BSIM4_MOD_JSWGS           280
#define BSIM4_MOD_JSWGD           281
#define BSIM4_MOD_LAMBDA          282
#define BSIM4_MOD_VTL             283
#define BSIM4_MOD_LC              284
#define BSIM4_MOD_XN              285
#define BSIM4_MOD_RNOIA           286
#define BSIM4_MOD_RNOIB           287
#define BSIM4_MOD_VFBSDOFF        288
#define BSIM4_MOD_LINTNOI         289
#define BSIM4_MOD_UD              290
#define BSIM4_MOD_UD1             291
#define BSIM4_MOD_UP              292
#define BSIM4_MOD_LP              293
#define BSIM4_MOD_TVOFF           294
#define BSIM4_MOD_TVFBSDOFF       295
#define BSIM4_MOD_MINVCV          296
#define BSIM4_MOD_VOFFCVL         297
#define BSIM4_MOD_MTRLCOMPATMOD   380

/* Length dependence */
#define BSIM4_MOD_LCDSC            301
#define BSIM4_MOD_LCDSCB           302
#define BSIM4_MOD_LCIT             303
#define BSIM4_MOD_LNFACTOR         304
#define BSIM4_MOD_LXJ              305
#define BSIM4_MOD_LVSAT            306
#define BSIM4_MOD_LAT              307
#define BSIM4_MOD_LA0              308
#define BSIM4_MOD_LA1              309
#define BSIM4_MOD_LA2              310
#define BSIM4_MOD_LKETA            311
#define BSIM4_MOD_LNSUB            312
#define BSIM4_MOD_LNDEP            313
#define BSIM4_MOD_LNGATE           315
#define BSIM4_MOD_LGAMMA1          316
#define BSIM4_MOD_LGAMMA2          317
#define BSIM4_MOD_LVBX             318
#define BSIM4_MOD_LVBM             320
#define BSIM4_MOD_LXT              322
#define BSIM4_MOD_LK1              325
#define BSIM4_MOD_LKT1             326
#define BSIM4_MOD_LKT1L            327
#define BSIM4_MOD_LK2              328
#define BSIM4_MOD_LKT2             329
#define BSIM4_MOD_LK3              330
#define BSIM4_MOD_LK3B             331
#define BSIM4_MOD_LW0              332
#define BSIM4_MOD_LLPE0            333
#define BSIM4_MOD_LDVT0            334
#define BSIM4_MOD_LDVT1            335
#define BSIM4_MOD_LDVT2            336
#define BSIM4_MOD_LDVT0W           337
#define BSIM4_MOD_LDVT1W           338
#define BSIM4_MOD_LDVT2W           339
#define BSIM4_MOD_LDROUT           340
#define BSIM4_MOD_LDSUB            341
#define BSIM4_MOD_LVTH0            342
#define BSIM4_MOD_LUA              343
#define BSIM4_MOD_LUA1             344
#define BSIM4_MOD_LUB              345
#define BSIM4_MOD_LUB1             346
#define BSIM4_MOD_LUC              347
#define BSIM4_MOD_LUC1             348
#define BSIM4_MOD_LU0              349
#define BSIM4_MOD_LUTE             350
#define BSIM4_MOD_LVOFF            351
#define BSIM4_MOD_LDELTA           352
#define BSIM4_MOD_LRDSW            353
#define BSIM4_MOD_LPRT             354
#define BSIM4_MOD_LLDD             355
#define BSIM4_MOD_LETA             356
#define BSIM4_MOD_LETA0            357
#define BSIM4_MOD_LETAB            358
#define BSIM4_MOD_LPCLM            359
#define BSIM4_MOD_LPDIBL1          360
#define BSIM4_MOD_LPDIBL2          361
#define BSIM4_MOD_LPSCBE1          362
#define BSIM4_MOD_LPSCBE2          363
#define BSIM4_MOD_LPVAG            364
#define BSIM4_MOD_LWR              365
#define BSIM4_MOD_LDWG             366
#define BSIM4_MOD_LDWB             367
#define BSIM4_MOD_LB0              368
#define BSIM4_MOD_LB1              369
#define BSIM4_MOD_LALPHA0          370
#define BSIM4_MOD_LBETA0           371
#define BSIM4_MOD_LPDIBLB          374
#define BSIM4_MOD_LPRWG            375
#define BSIM4_MOD_LPRWB            376
#define BSIM4_MOD_LCDSCD           377
#define BSIM4_MOD_LAGS             378

#define BSIM4_MOD_LFRINGE          381
#define BSIM4_MOD_LCGSL            383
#define BSIM4_MOD_LCGDL            384
#define BSIM4_MOD_LCKAPPAS         385
#define BSIM4_MOD_LCF              386
#define BSIM4_MOD_LCLC             387
#define BSIM4_MOD_LCLE             388
#define BSIM4_MOD_LVFBCV           389
#define BSIM4_MOD_LACDE            390
#define BSIM4_MOD_LMOIN            391
#define BSIM4_MOD_LNOFF            392
#define BSIM4_MOD_LALPHA1          394
#define BSIM4_MOD_LVFB             395
#define BSIM4_MOD_LVOFFCV          396
#define BSIM4_MOD_LAGIDL           397
#define BSIM4_MOD_LBGIDL           398
#define BSIM4_MOD_LEGIDL           399
#define BSIM4_MOD_LXRCRG1          400
#define BSIM4_MOD_LXRCRG2          401
#define BSIM4_MOD_LEU              402
#define BSIM4_MOD_LMINV            403
#define BSIM4_MOD_LPDITS           404
#define BSIM4_MOD_LPDITSD          405
#define BSIM4_MOD_LFPROUT          406
#define BSIM4_MOD_LLPEB            407
#define BSIM4_MOD_LDVTP0           408
#define BSIM4_MOD_LDVTP1           409
#define BSIM4_MOD_LCGIDL           410
#define BSIM4_MOD_LPHIN            411
#define BSIM4_MOD_LRSW             412
#define BSIM4_MOD_LRDW             413
#define BSIM4_MOD_LNSD             414
#define BSIM4_MOD_LCKAPPAD         415
#define BSIM4_MOD_LAIGC            416
#define BSIM4_MOD_LBIGC            417
#define BSIM4_MOD_LCIGC            418
#define BSIM4_MOD_LAIGBACC         419
#define BSIM4_MOD_LBIGBACC         420
#define BSIM4_MOD_LCIGBACC         421
#define BSIM4_MOD_LAIGBINV         422
#define BSIM4_MOD_LBIGBINV         423
#define BSIM4_MOD_LCIGBINV         424
#define BSIM4_MOD_LNIGC            425
#define BSIM4_MOD_LNIGBACC         426
#define BSIM4_MOD_LNIGBINV         427
#define BSIM4_MOD_LNTOX            428
#define BSIM4_MOD_LEIGBINV         429
#define BSIM4_MOD_LPIGCD           430
#define BSIM4_MOD_LPOXEDGE         431
#define BSIM4_MOD_LAIGSD           432
#define BSIM4_MOD_LBIGSD           433
#define BSIM4_MOD_LCIGSD           434

#define BSIM4_MOD_LLAMBDA          435
#define BSIM4_MOD_LVTL             436
#define BSIM4_MOD_LXN              437
#define BSIM4_MOD_LVFBSDOFF        438
#define BSIM4_MOD_LUD              439
#define BSIM4_MOD_LUD1             440
#define BSIM4_MOD_LUP              441
#define BSIM4_MOD_LLP              442
#define BSIM4_MOD_LMINVCV          443

#define BSIM4_MOD_FGIDL            444                  /* v4.7 New GIDL/GISL*/
#define BSIM4_MOD_KGIDL            445                  /* v4.7 New GIDL/GISL*/
#define BSIM4_MOD_RGIDL            446                  /* v4.7 New GIDL/GISL*/
#define BSIM4_MOD_FGISL            447                  /* v4.7 New GIDL/GISL*/
#define BSIM4_MOD_KGISL            448                  /* v4.7 New GIDL/GISL*/
#define BSIM4_MOD_RGISL            449                  /* v4.7 New GIDL/GISL*/
#define BSIM4_MOD_LFGIDL           450                  /* v4.7 New GIDL/GISL*/
#define BSIM4_MOD_LKGIDL           451                  /* v4.7 New GIDL/GISL*/
#define BSIM4_MOD_LRGIDL           452                  /* v4.7 New GIDL/GISL*/
#define BSIM4_MOD_LFGISL           453                  /* v4.7 New GIDL/GISL*/
#define BSIM4_MOD_LKGISL           454                  /* v4.7 New GIDL/GISL*/
#define BSIM4_MOD_LRGISL           455                  /* v4.7 New GIDL/GISL*/
#define BSIM4_MOD_WFGIDL           456                  /* v4.7 New GIDL/GISL*/
#define BSIM4_MOD_WKGIDL           457                  /* v4.7 New GIDL/GISL*/
#define BSIM4_MOD_WRGIDL           458                  /* v4.7 New GIDL/GISL*/
#define BSIM4_MOD_WFGISL           459                  /* v4.7 New GIDL/GISL*/
#define BSIM4_MOD_WKGISL           460                  /* v4.7 New GIDL/GISL*/
#define BSIM4_MOD_WRGISL           461                  /* v4.7 New GIDL/GISL*/
#define BSIM4_MOD_PFGIDL           462                  /* v4.7 New GIDL/GISL*/
#define BSIM4_MOD_PKGIDL           463                  /* v4.7 New GIDL/GISL*/
#define BSIM4_MOD_PRGIDL           464                  /* v4.7 New GIDL/GISL*/
#define BSIM4_MOD_PFGISL           465                  /* v4.7 New GIDL/GISL*/
#define BSIM4_MOD_PKGISL           466                  /* v4.7 New GIDL/GISL*/
#define BSIM4_MOD_PRGISL           467                  /* v4.7 New GIDL/GISL*/
#define BSIM4_MOD_GIDLMOD          379                        /* v4.7 New GIDL/GISL*/
#define BSIM4_MOD_DVTP2           468                        /* v4.7 NEW DIBL/Rout*/
#define BSIM4_MOD_DVTP3           469                        /* v4.7 NEW DIBL/Rout*/
#define BSIM4_MOD_DVTP4           470                        /* v4.7 NEW DIBL/Rout*/
#define BSIM4_MOD_DVTP5           471                        /* v4.7 NEW DIBL/Rout*/
#define BSIM4_MOD_LDVTP2          472                        /* v4.7 NEW DIBL/Rout*/
#define BSIM4_MOD_LDVTP3          473                        /* v4.7 NEW DIBL/Rout*/
#define BSIM4_MOD_LDVTP4          474                        /* v4.7 NEW DIBL/Rout*/
#define BSIM4_MOD_LDVTP5          475                        /* v4.7 NEW DIBL/Rout*/
#define BSIM4_MOD_WDVTP2          476                        /* v4.7 NEW DIBL/Rout*/
#define BSIM4_MOD_WDVTP3          477                        /* v4.7 NEW DIBL/Rout*/
#define BSIM4_MOD_WDVTP4          478                        /* v4.7 NEW DIBL/Rout*/
#define BSIM4_MOD_WDVTP5          479                        /* v4.7 NEW DIBL/Rout*/
#define BSIM4_MOD_PDVTP2          480                        /* v4.7 NEW DIBL/Rout*/
#define BSIM4_MOD_PDVTP3          298                         /* v4.7 NEW DIBL/Rout*/
#define BSIM4_MOD_PDVTP4          299                         /* v4.7 NEW DIBL/Rout*/
#define BSIM4_MOD_PDVTP5          300                         /* v4.7 NEW DIBL/Rout*/

/* Width dependence */
#define BSIM4_MOD_WCDSC            481
#define BSIM4_MOD_WCDSCB           482
#define BSIM4_MOD_WCIT             483
#define BSIM4_MOD_WNFACTOR         484
#define BSIM4_MOD_WXJ              485
#define BSIM4_MOD_WVSAT            486
#define BSIM4_MOD_WAT              487
#define BSIM4_MOD_WA0              488
#define BSIM4_MOD_WA1              489
#define BSIM4_MOD_WA2              490
#define BSIM4_MOD_WKETA            491
#define BSIM4_MOD_WNSUB            492
#define BSIM4_MOD_WNDEP            493
#define BSIM4_MOD_WNGATE           495
#define BSIM4_MOD_WGAMMA1          496
#define BSIM4_MOD_WGAMMA2          497
#define BSIM4_MOD_WVBX             498
#define BSIM4_MOD_WVBM             500
#define BSIM4_MOD_WXT              502
#define BSIM4_MOD_WK1              505
#define BSIM4_MOD_WKT1             506
#define BSIM4_MOD_WKT1L            507
#define BSIM4_MOD_WK2              508
#define BSIM4_MOD_WKT2             509
#define BSIM4_MOD_WK3              510
#define BSIM4_MOD_WK3B             511
#define BSIM4_MOD_WW0              512
#define BSIM4_MOD_WLPE0            513
#define BSIM4_MOD_WDVT0            514
#define BSIM4_MOD_WDVT1            515
#define BSIM4_MOD_WDVT2            516
#define BSIM4_MOD_WDVT0W           517
#define BSIM4_MOD_WDVT1W           518
#define BSIM4_MOD_WDVT2W           519
#define BSIM4_MOD_WDROUT           520
#define BSIM4_MOD_WDSUB            521
#define BSIM4_MOD_WVTH0            522
#define BSIM4_MOD_WUA              523
#define BSIM4_MOD_WUA1             524
#define BSIM4_MOD_WUB              525
#define BSIM4_MOD_WUB1             526
#define BSIM4_MOD_WUC              527
#define BSIM4_MOD_WUC1             528
#define BSIM4_MOD_WU0              529
#define BSIM4_MOD_WUTE             530
#define BSIM4_MOD_WVOFF            531
#define BSIM4_MOD_WDELTA           532
#define BSIM4_MOD_WRDSW            533
#define BSIM4_MOD_WPRT             534
#define BSIM4_MOD_WLDD             535
#define BSIM4_MOD_WETA             536
#define BSIM4_MOD_WETA0            537
#define BSIM4_MOD_WETAB            538
#define BSIM4_MOD_WPCLM            539
#define BSIM4_MOD_WPDIBL1          540
#define BSIM4_MOD_WPDIBL2          541
#define BSIM4_MOD_WPSCBE1          542
#define BSIM4_MOD_WPSCBE2          543
#define BSIM4_MOD_WPVAG            544
#define BSIM4_MOD_WWR              545
#define BSIM4_MOD_WDWG             546
#define BSIM4_MOD_WDWB             547
#define BSIM4_MOD_WB0              548
#define BSIM4_MOD_WB1              549
#define BSIM4_MOD_WALPHA0          550
#define BSIM4_MOD_WBETA0           551
#define BSIM4_MOD_WPDIBLB          554
#define BSIM4_MOD_WPRWG            555
#define BSIM4_MOD_WPRWB            556
#define BSIM4_MOD_WCDSCD           557
#define BSIM4_MOD_WAGS             558

#define BSIM4_MOD_WFRINGE          561
#define BSIM4_MOD_WCGSL            563
#define BSIM4_MOD_WCGDL            564
#define BSIM4_MOD_WCKAPPAS         565
#define BSIM4_MOD_WCF              566
#define BSIM4_MOD_WCLC             567
#define BSIM4_MOD_WCLE             568
#define BSIM4_MOD_WVFBCV           569
#define BSIM4_MOD_WACDE            570
#define BSIM4_MOD_WMOIN            571
#define BSIM4_MOD_WNOFF            572
#define BSIM4_MOD_WALPHA1          574
#define BSIM4_MOD_WVFB             575
#define BSIM4_MOD_WVOFFCV          576
#define BSIM4_MOD_WAGIDL           577
#define BSIM4_MOD_WBGIDL           578
#define BSIM4_MOD_WEGIDL           579
#define BSIM4_MOD_WXRCRG1          580
#define BSIM4_MOD_WXRCRG2          581
#define BSIM4_MOD_WEU              582
#define BSIM4_MOD_WMINV            583
#define BSIM4_MOD_WPDITS           584
#define BSIM4_MOD_WPDITSD          585
#define BSIM4_MOD_WFPROUT          586
#define BSIM4_MOD_WLPEB            587
#define BSIM4_MOD_WDVTP0           588
#define BSIM4_MOD_WDVTP1           589
#define BSIM4_MOD_WCGIDL           590
#define BSIM4_MOD_WPHIN            591
#define BSIM4_MOD_WRSW             592
#define BSIM4_MOD_WRDW             593
#define BSIM4_MOD_WNSD             594
#define BSIM4_MOD_WCKAPPAD         595
#define BSIM4_MOD_WAIGC            596
#define BSIM4_MOD_WBIGC            597
#define BSIM4_MOD_WCIGC            598
#define BSIM4_MOD_WAIGBACC         599
#define BSIM4_MOD_WBIGBACC         600
#define BSIM4_MOD_WCIGBACC         601
#define BSIM4_MOD_WAIGBINV         602
#define BSIM4_MOD_WBIGBINV         603
#define BSIM4_MOD_WCIGBINV         604
#define BSIM4_MOD_WNIGC            605
#define BSIM4_MOD_WNIGBACC         606
#define BSIM4_MOD_WNIGBINV         607
#define BSIM4_MOD_WNTOX            608
#define BSIM4_MOD_WEIGBINV         609
#define BSIM4_MOD_WPIGCD           610
#define BSIM4_MOD_WPOXEDGE         611
#define BSIM4_MOD_WAIGSD           612
#define BSIM4_MOD_WBIGSD           613
#define BSIM4_MOD_WCIGSD           614
#define BSIM4_MOD_WLAMBDA          615
#define BSIM4_MOD_WVTL             616
#define BSIM4_MOD_WXN              617
#define BSIM4_MOD_WVFBSDOFF        618
#define BSIM4_MOD_WUD              619
#define BSIM4_MOD_WUD1             620
#define BSIM4_MOD_WUP              621
#define BSIM4_MOD_WLP              622
#define BSIM4_MOD_WMINVCV          623

/* Cross-term dependence */
#define BSIM4_MOD_PCDSC            661
#define BSIM4_MOD_PCDSCB           662
#define BSIM4_MOD_PCIT             663
#define BSIM4_MOD_PNFACTOR         664
#define BSIM4_MOD_PXJ              665
#define BSIM4_MOD_PVSAT            666
#define BSIM4_MOD_PAT              667
#define BSIM4_MOD_PA0              668
#define BSIM4_MOD_PA1              669
#define BSIM4_MOD_PA2              670
#define BSIM4_MOD_PKETA            671
#define BSIM4_MOD_PNSUB            672
#define BSIM4_MOD_PNDEP            673
#define BSIM4_MOD_PNGATE           675
#define BSIM4_MOD_PGAMMA1          676
#define BSIM4_MOD_PGAMMA2          677
#define BSIM4_MOD_PVBX             678

#define BSIM4_MOD_PVBM             680

#define BSIM4_MOD_PXT              682
#define BSIM4_MOD_PK1              685
#define BSIM4_MOD_PKT1             686
#define BSIM4_MOD_PKT1L            687
#define BSIM4_MOD_PK2              688
#define BSIM4_MOD_PKT2             689
#define BSIM4_MOD_PK3              690
#define BSIM4_MOD_PK3B             691
#define BSIM4_MOD_PW0              692
#define BSIM4_MOD_PLPE0            693

#define BSIM4_MOD_PDVT0            694
#define BSIM4_MOD_PDVT1            695
#define BSIM4_MOD_PDVT2            696

#define BSIM4_MOD_PDVT0W           697
#define BSIM4_MOD_PDVT1W           698
#define BSIM4_MOD_PDVT2W           699

#define BSIM4_MOD_PDROUT           700
#define BSIM4_MOD_PDSUB            701
#define BSIM4_MOD_PVTH0            702
#define BSIM4_MOD_PUA              703
#define BSIM4_MOD_PUA1             704
#define BSIM4_MOD_PUB              705
#define BSIM4_MOD_PUB1             706
#define BSIM4_MOD_PUC              707
#define BSIM4_MOD_PUC1             708
#define BSIM4_MOD_PU0              709
#define BSIM4_MOD_PUTE             710
#define BSIM4_MOD_PVOFF            711
#define BSIM4_MOD_PDELTA           712
#define BSIM4_MOD_PRDSW            713
#define BSIM4_MOD_PPRT             714
#define BSIM4_MOD_PLDD             715
#define BSIM4_MOD_PETA             716
#define BSIM4_MOD_PETA0            717
#define BSIM4_MOD_PETAB            718
#define BSIM4_MOD_PPCLM            719
#define BSIM4_MOD_PPDIBL1          720
#define BSIM4_MOD_PPDIBL2          721
#define BSIM4_MOD_PPSCBE1          722
#define BSIM4_MOD_PPSCBE2          723
#define BSIM4_MOD_PPVAG            724
#define BSIM4_MOD_PWR              725
#define BSIM4_MOD_PDWG             726
#define BSIM4_MOD_PDWB             727
#define BSIM4_MOD_PB0              728
#define BSIM4_MOD_PB1              729
#define BSIM4_MOD_PALPHA0          730
#define BSIM4_MOD_PBETA0           731
#define BSIM4_MOD_PPDIBLB          734

#define BSIM4_MOD_PPRWG            735
#define BSIM4_MOD_PPRWB            736

#define BSIM4_MOD_PCDSCD           737
#define BSIM4_MOD_PAGS             738

#define BSIM4_MOD_PFRINGE          741
#define BSIM4_MOD_PCGSL            743
#define BSIM4_MOD_PCGDL            744
#define BSIM4_MOD_PCKAPPAS         745
#define BSIM4_MOD_PCF              746
#define BSIM4_MOD_PCLC             747
#define BSIM4_MOD_PCLE             748
#define BSIM4_MOD_PVFBCV           749
#define BSIM4_MOD_PACDE            750
#define BSIM4_MOD_PMOIN            751
#define BSIM4_MOD_PNOFF            752
#define BSIM4_MOD_PALPHA1          754
#define BSIM4_MOD_PVFB             755
#define BSIM4_MOD_PVOFFCV          756
#define BSIM4_MOD_PAGIDL           757
#define BSIM4_MOD_PBGIDL           758
#define BSIM4_MOD_PEGIDL           759
#define BSIM4_MOD_PXRCRG1          760
#define BSIM4_MOD_PXRCRG2          761
#define BSIM4_MOD_PEU              762
#define BSIM4_MOD_PMINV            763
#define BSIM4_MOD_PPDITS           764
#define BSIM4_MOD_PPDITSD          765
#define BSIM4_MOD_PFPROUT          766
#define BSIM4_MOD_PLPEB            767
#define BSIM4_MOD_PDVTP0           768
#define BSIM4_MOD_PDVTP1           769
#define BSIM4_MOD_PCGIDL           770
#define BSIM4_MOD_PPHIN            771
#define BSIM4_MOD_PRSW             772
#define BSIM4_MOD_PRDW             773
#define BSIM4_MOD_PNSD             774
#define BSIM4_MOD_PCKAPPAD         775
#define BSIM4_MOD_PAIGC            776
#define BSIM4_MOD_PBIGC            777
#define BSIM4_MOD_PCIGC            778
#define BSIM4_MOD_PAIGBACC         779
#define BSIM4_MOD_PBIGBACC         780
#define BSIM4_MOD_PCIGBACC         781
#define BSIM4_MOD_PAIGBINV         782
#define BSIM4_MOD_PBIGBINV         783
#define BSIM4_MOD_PCIGBINV         784
#define BSIM4_MOD_PNIGC            785
#define BSIM4_MOD_PNIGBACC         786
#define BSIM4_MOD_PNIGBINV         787
#define BSIM4_MOD_PNTOX            788
#define BSIM4_MOD_PEIGBINV         789
#define BSIM4_MOD_PPIGCD           790
#define BSIM4_MOD_PPOXEDGE         791
#define BSIM4_MOD_PAIGSD           792
#define BSIM4_MOD_PBIGSD           793
#define BSIM4_MOD_PCIGSD           794

#define BSIM4_MOD_SAREF            795
#define BSIM4_MOD_SBREF            796
#define BSIM4_MOD_KU0              797
#define BSIM4_MOD_KVSAT            798
#define BSIM4_MOD_TKU0             799
#define BSIM4_MOD_LLODKU0          800
#define BSIM4_MOD_WLODKU0          801
#define BSIM4_MOD_LLODVTH          802
#define BSIM4_MOD_WLODVTH          803
#define BSIM4_MOD_LKU0             804
#define BSIM4_MOD_WKU0             805
#define BSIM4_MOD_PKU0             806
#define BSIM4_MOD_KVTH0            807
#define BSIM4_MOD_LKVTH0           808
#define BSIM4_MOD_WKVTH0           809
#define BSIM4_MOD_PKVTH0           810
#define BSIM4_MOD_WLOD                   811
#define BSIM4_MOD_STK2                   812
#define BSIM4_MOD_LODK2                   813
#define BSIM4_MOD_STETA0           814
#define BSIM4_MOD_LODETA0           815

#define BSIM4_MOD_WEB              816
#define BSIM4_MOD_WEC              817
#define BSIM4_MOD_KVTH0WE          818
#define BSIM4_MOD_K2WE             819
#define BSIM4_MOD_KU0WE            820
#define BSIM4_MOD_SCREF            821
#define BSIM4_MOD_WPEMOD           822
#define BSIM4_MOD_PMINVCV          823

#define BSIM4_MOD_PLAMBDA          825
#define BSIM4_MOD_PVTL             826
#define BSIM4_MOD_PXN              827
#define BSIM4_MOD_PVFBSDOFF        828

#define BSIM4_MOD_TNOM             831
#define BSIM4_MOD_CGSO             832
#define BSIM4_MOD_CGDO             833
#define BSIM4_MOD_CGBO             834
#define BSIM4_MOD_XPART            835
#define BSIM4_MOD_RSH              836
#define BSIM4_MOD_JSS              837
#define BSIM4_MOD_PBS              838
#define BSIM4_MOD_MJS              839
#define BSIM4_MOD_PBSWS            840
#define BSIM4_MOD_MJSWS            841
#define BSIM4_MOD_CJS              842
#define BSIM4_MOD_CJSWS            843
#define BSIM4_MOD_NMOS             844
#define BSIM4_MOD_PMOS             845
#define BSIM4_MOD_NOIA             846
#define BSIM4_MOD_NOIB             847
#define BSIM4_MOD_NOIC             848
#define BSIM4_MOD_LINT             849
#define BSIM4_MOD_LL               850
#define BSIM4_MOD_LLN              851
#define BSIM4_MOD_LW               852
#define BSIM4_MOD_LWN              853
#define BSIM4_MOD_LWL              854
#define BSIM4_MOD_LMIN             855
#define BSIM4_MOD_LMAX             856
#define BSIM4_MOD_WINT             857
#define BSIM4_MOD_WL               858
#define BSIM4_MOD_WLN              859
#define BSIM4_MOD_WW               860
#define BSIM4_MOD_WWN              861
#define BSIM4_MOD_WWL              862
#define BSIM4_MOD_WMIN             863
#define BSIM4_MOD_WMAX             864
#define BSIM4_MOD_DWC              865
#define BSIM4_MOD_DLC              866
#define BSIM4_MOD_XL               867
#define BSIM4_MOD_XW               868
#define BSIM4_MOD_EM               869
#define BSIM4_MOD_EF               870
#define BSIM4_MOD_AF               871
#define BSIM4_MOD_KF               872
#define BSIM4_MOD_NJS              873
#define BSIM4_MOD_XTIS             874
#define BSIM4_MOD_PBSWGS           875
#define BSIM4_MOD_MJSWGS           876
#define BSIM4_MOD_CJSWGS           877
#define BSIM4_MOD_JSWS             878
#define BSIM4_MOD_LLC              879
#define BSIM4_MOD_LWC              880
#define BSIM4_MOD_LWLC             881
#define BSIM4_MOD_WLC              882
#define BSIM4_MOD_WWC              883
#define BSIM4_MOD_WWLC             884
#define BSIM4_MOD_DWJ              885
#define BSIM4_MOD_JSD              886
#define BSIM4_MOD_PBD              887
#define BSIM4_MOD_MJD              888
#define BSIM4_MOD_PBSWD            889
#define BSIM4_MOD_MJSWD            890
#define BSIM4_MOD_CJD              891
#define BSIM4_MOD_CJSWD            892
#define BSIM4_MOD_NJD              893
#define BSIM4_MOD_XTID             894
#define BSIM4_MOD_PBSWGD           895
#define BSIM4_MOD_MJSWGD           896
#define BSIM4_MOD_CJSWGD           897
#define BSIM4_MOD_JSWD             898
#define BSIM4_MOD_DLCIG            899

/* trap-assisted tunneling */

#define BSIM4_MOD_JTSS             900
#define BSIM4_MOD_JTSD                   901
#define BSIM4_MOD_JTSSWS           902
#define BSIM4_MOD_JTSSWD           903
#define BSIM4_MOD_JTSSWGS           904
#define BSIM4_MOD_JTSSWGD           905
#define BSIM4_MOD_NJTS                    906
#define BSIM4_MOD_NJTSSW           907
#define BSIM4_MOD_NJTSSWG           908
#define BSIM4_MOD_XTSS                   909
#define BSIM4_MOD_XTSD                   910
#define BSIM4_MOD_XTSSWS           911
#define BSIM4_MOD_XTSSWD           912
#define BSIM4_MOD_XTSSWGS           913
#define BSIM4_MOD_XTSSWGD           914
#define BSIM4_MOD_TNJTS                   915
#define BSIM4_MOD_TNJTSSW           916
#define BSIM4_MOD_TNJTSSWG           917
#define BSIM4_MOD_VTSS             918
#define BSIM4_MOD_VTSD                   919
#define BSIM4_MOD_VTSSWS           920
#define BSIM4_MOD_VTSSWD           921
#define BSIM4_MOD_VTSSWGS           922
#define BSIM4_MOD_VTSSWGD           923
#define BSIM4_MOD_PUD              924
#define BSIM4_MOD_PUD1             925
#define BSIM4_MOD_PUP              926
#define BSIM4_MOD_PLP              927
#define BSIM4_MOD_JTWEFF           928

/* device questions */
#define BSIM4_DNODE                945
#define BSIM4_GNODEEXT             946
#define BSIM4_SNODE                947
#define BSIM4_BNODE                948
#define BSIM4_DNODEPRIME           949
#define BSIM4_GNODEPRIME           950
#define BSIM4_GNODEMIDE            951
#define BSIM4_GNODEMID             952
#define BSIM4_SNODEPRIME           953
#define BSIM4_BNODEPRIME           954
#define BSIM4_DBNODE               955
#define BSIM4_SBNODE               956
#define BSIM4_VBD                  957
#define BSIM4_VBS                  958
#define BSIM4_VGS                  959
#define BSIM4_VDS                  960
#define BSIM4_CD                   961
#define BSIM4_CBS                  962
#define BSIM4_CBD                  963
#define BSIM4_GM                   964
#define BSIM4_GDS                  965
#define BSIM4_GMBS                 966
#define BSIM4_GBD                  967
#define BSIM4_GBS                  968
#define BSIM4_QB                   969
#define BSIM4_CQB                  970
#define BSIM4_QG                   971
#define BSIM4_CQG                  972
#define BSIM4_QD                   973
#define BSIM4_CQD                  974
#define BSIM4_CGGB                 975
#define BSIM4_CGDB                 976
#define BSIM4_CGSB                 977
#define BSIM4_CBGB                 978
#define BSIM4_CAPBD                979
#define BSIM4_CQBD                 980
#define BSIM4_CAPBS                981
#define BSIM4_CQBS                 982
#define BSIM4_CDGB                 983
#define BSIM4_CDDB                 984
#define BSIM4_CDSB                 985
#define BSIM4_VON                  986
#define BSIM4_VDSAT                987
#define BSIM4_QBS                  988
#define BSIM4_QBD                  989
#define BSIM4_SOURCECONDUCT        990
#define BSIM4_DRAINCONDUCT         991
#define BSIM4_CBDB                 992
#define BSIM4_CBSB                 993
#define BSIM4_CSUB                   994
#define BSIM4_QINV                   995
#define BSIM4_IGIDL                   996
#define BSIM4_CSGB                 997
#define BSIM4_CSDB                 998
#define BSIM4_CSSB                 999
#define BSIM4_CGBB                 1000
#define BSIM4_CDBB                 1001
#define BSIM4_CSBB                 1002
#define BSIM4_CBBB                 1003
#define BSIM4_QS                   1004
#define BSIM4_IGISL                   1005
#define BSIM4_IGS                   1006
#define BSIM4_IGD                   1007
#define BSIM4_IGB                   1008
#define BSIM4_IGCS                   1009
#define BSIM4_IGCD                   1010
#define BSIM4_QDEF                   1011
#define BSIM4_DELVT0                   1012
#define BSIM4_GCRG                 1013
#define BSIM4_GTAU                 1014

#define BSIM4_MOD_LTVOFF           1051
#define BSIM4_MOD_LTVFBSDOFF       1052
#define BSIM4_MOD_WTVOFF           1053
#define BSIM4_MOD_WTVFBSDOFF       1054
#define BSIM4_MOD_PTVOFF           1055
#define BSIM4_MOD_PTVFBSDOFF       1056

#define BSIM4_MOD_LKVTH0WE          1061
#define BSIM4_MOD_LK2WE             1062
#define BSIM4_MOD_LKU0WE                1063
#define BSIM4_MOD_WKVTH0WE          1064
#define BSIM4_MOD_WK2WE             1065
#define BSIM4_MOD_WKU0WE                1066
#define BSIM4_MOD_PKVTH0WE          1067
#define BSIM4_MOD_PK2WE             1068
#define BSIM4_MOD_PKU0WE                1069

#define BSIM4_MOD_RBPS0               1101
#define BSIM4_MOD_RBPSL               1102
#define BSIM4_MOD_RBPSW               1103
#define BSIM4_MOD_RBPSNF              1104
#define BSIM4_MOD_RBPD0               1105
#define BSIM4_MOD_RBPDL               1106
#define BSIM4_MOD_RBPDW               1107
#define BSIM4_MOD_RBPDNF              1108

#define BSIM4_MOD_RBPBX0              1109
#define BSIM4_MOD_RBPBXL              1110
#define BSIM4_MOD_RBPBXW              1111
#define BSIM4_MOD_RBPBXNF             1112
#define BSIM4_MOD_RBPBY0              1113
#define BSIM4_MOD_RBPBYL              1114
#define BSIM4_MOD_RBPBYW              1115
#define BSIM4_MOD_RBPBYNF             1116

#define BSIM4_MOD_RBSBX0              1117
#define BSIM4_MOD_RBSBY0              1118
#define BSIM4_MOD_RBDBX0              1119
#define BSIM4_MOD_RBDBY0              1120

#define BSIM4_MOD_RBSDBXL             1121
#define BSIM4_MOD_RBSDBXW             1122
#define BSIM4_MOD_RBSDBXNF            1123
#define BSIM4_MOD_RBSDBYL             1124
#define BSIM4_MOD_RBSDBYW             1125
#define BSIM4_MOD_RBSDBYNF            1126

#define BSIM4_MOD_AGISL               1200
#define BSIM4_MOD_BGISL               1201
#define BSIM4_MOD_EGISL               1202
#define BSIM4_MOD_CGISL               1203
#define BSIM4_MOD_LAGISL              1204
#define BSIM4_MOD_LBGISL              1205
#define BSIM4_MOD_LEGISL              1206
#define BSIM4_MOD_LCGISL              1207
#define BSIM4_MOD_WAGISL              1208
#define BSIM4_MOD_WBGISL              1209
#define BSIM4_MOD_WEGISL              1210
#define BSIM4_MOD_WCGISL              1211
#define BSIM4_MOD_PAGISL              1212
#define BSIM4_MOD_PBGISL              1213
#define BSIM4_MOD_PEGISL              1214
#define BSIM4_MOD_PCGISL              1215

#define BSIM4_MOD_AIGS                1220
#define BSIM4_MOD_BIGS                1221
#define BSIM4_MOD_CIGS                1222
#define BSIM4_MOD_LAIGS               1223
#define BSIM4_MOD_LBIGS               1224
#define BSIM4_MOD_LCIGS               1225
#define BSIM4_MOD_WAIGS               1226
#define BSIM4_MOD_WBIGS               1227
#define BSIM4_MOD_WCIGS               1228
#define BSIM4_MOD_PAIGS               1229
#define BSIM4_MOD_PBIGS               1230
#define BSIM4_MOD_PCIGS               1231
#define BSIM4_MOD_AIGD                1232
#define BSIM4_MOD_BIGD                1233
#define BSIM4_MOD_CIGD                1234
#define BSIM4_MOD_LAIGD               1235
#define BSIM4_MOD_LBIGD               1236
#define BSIM4_MOD_LCIGD               1237
#define BSIM4_MOD_WAIGD               1238
#define BSIM4_MOD_WBIGD               1239
#define BSIM4_MOD_WCIGD               1240
#define BSIM4_MOD_PAIGD               1241
#define BSIM4_MOD_PBIGD               1242
#define BSIM4_MOD_PCIGD               1243
#define BSIM4_MOD_DLCIGD              1244

#define BSIM4_MOD_NJTSD               1250
#define BSIM4_MOD_NJTSSWD             1251
#define BSIM4_MOD_NJTSSWGD            1252
#define BSIM4_MOD_TNJTSD              1253
#define BSIM4_MOD_TNJTSSWD            1254
#define BSIM4_MOD_TNJTSSWGD           1255

/* v4.7 temp dep of leakage current  */

#define BSIM4_MOD_TNFACTOR          1256
#define BSIM4_MOD_TETA0                    1257
#define BSIM4_MOD_TVOFFCV           1258
#define BSIM4_MOD_LTNFACTOR         1260
#define BSIM4_MOD_LTETA0            1261
#define BSIM4_MOD_LTVOFFCV          1262
#define BSIM4_MOD_WTNFACTOR         1264
#define BSIM4_MOD_WTETA0            1265
#define BSIM4_MOD_WTVOFFCV          1266
#define BSIM4_MOD_PTNFACTOR         1268
#define BSIM4_MOD_PTETA0            1269
#define BSIM4_MOD_PTVOFFCV          1270

/* tnoiMod=2 (v4.7) */
#define BSIM4_MOD_TNOIC             1272
#define BSIM4_MOD_RNOIC             1273

#include "bsim4ext.h"

extern void BSIM4evaluate(double,double,double,BSIM4instance*,BSIM4model*,
        double*,double*,double*, double*, double*, double*, double*,
        double*, double*, double*, double*, double*, double*, double*,
        double*, double*, double*, double*, CKTcircuit*);
extern int BSIM4debug(BSIM4model*, BSIM4instance*, CKTcircuit*, int);
extern int BSIM4checkModel(BSIM4model*, BSIM4instance*, CKTcircuit*);
extern int BSIM4PAeffGeo(double, int, int, double, double, double, double, double *, double *, double *, double *);
extern int BSIM4RdseffGeo(double, int, int, int, double, double, double, double, double, int, double *);
extern int BSIM4RdsEndIso(double, double, double, double, double, double, int, int, double *);
extern int BSIM4RdsEndSha(double, double, double, double, double, double, int, int, double *);

#endif /*BSIM4*/<|MERGE_RESOLUTION|>--- conflicted
+++ resolved
@@ -569,7 +569,6 @@
         double **BSIM4nVar;
 #endif /* NONOISE */
 
-<<<<<<< HEAD
 #ifdef KLU
     BindElement *BSIM4DPbpStructPtr ;
     BindElement *BSIM4GPbpStructPtr ;
@@ -641,7 +640,8 @@
     BindElement *BSIM4SdpStructPtr ;
     BindElement *BSIM4SgpStructPtr ;
     BindElement *BSIM4SbpStructPtr ;
-=======
+#endif
+
 #ifdef KIRCHHOFF
 //RHS
     double *KCLcurrentdNodePrimeRHS_1 ;
@@ -721,7 +721,6 @@
 
     double *KCLcurrentsbNode_1 ;
     double *KCLcurrentsbNode_2 ;
->>>>>>> 8ec23a72
 #endif
 
 } BSIM4instance ;
