--- conflicted
+++ resolved
@@ -29,13 +29,12 @@
 extern int MOS9noise(int,int,GENmodel*,CKTcircuit*,Ndata*,double*);
 extern int MOS9dSetup(GENmodel*,CKTcircuit*);
 
-<<<<<<< HEAD
 #if defined(KLU) || defined(SuperLU) || defined(UMFPACK)
 extern int MOS9bindCSC (GENmodel*, CKTcircuit*) ;
 extern int MOS9bindCSCComplex (GENmodel*, CKTcircuit*) ;
 extern int MOS9bindCSCComplexToReal (GENmodel*, CKTcircuit*) ;
-=======
+#endif
+
 #ifdef KIRCHHOFF
 extern int MOS9nodeIsNonLinear (GENmodel *, CKTcircuit *) ;
->>>>>>> 8ec23a72
 #endif