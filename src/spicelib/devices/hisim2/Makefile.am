--- conflicted
+++ resolved
@@ -32,7 +32,6 @@
 	hsm2trunc.c
 
 
-<<<<<<< HEAD
 if KLU_WANTED
 libhisim2_la_SOURCES += hsm2bindCSC.c
 endif
@@ -43,10 +42,10 @@
 
 if UMFPACK_WANTED
 libhisim2_la_SOURCES += hsm2bindCSC.c
-=======
+endif
+
 if KIRCHHOFF_WANTED
 libhisim2_la_SOURCES += hsm2node.c
->>>>>>> 097be24c
 endif
 
 AM_CPPFLAGS = @AM_CPPFLAGS@ -I$(top_srcdir)/src/include
