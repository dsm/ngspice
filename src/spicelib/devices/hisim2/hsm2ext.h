--- conflicted
+++ resolved
@@ -38,13 +38,12 @@
 extern int HSM2trunc(GENmodel*,CKTcircuit*,double*);
 extern int HSM2noise(int,int,GENmodel*,CKTcircuit*,Ndata*,double*);
 
-<<<<<<< HEAD
 #if defined(KLU) || defined(SuperLU) || defined(UMFPACK)
 extern int HSM2bindCSC (GENmodel*, CKTcircuit*) ;
 extern int HSM2bindCSCComplex (GENmodel*, CKTcircuit*) ;
 extern int HSM2bindCSCComplexToReal (GENmodel*, CKTcircuit*) ;
-=======
+#endif
+
 #ifdef KIRCHHOFF
 extern int HSM2nodeIsNonLinear (GENmodel *, CKTcircuit *) ;
->>>>>>> 8ec23a72
 #endif