/**********
Copyright 2010 Regents of the University of California.  All rights reserved.
Author: 2005 Hui Wan (based on Samuel Fung's b3soiext.h)
Authors: 2009- Wenwei Yang, Chung-Hsun Lin, Ali Niknejad, Chenming Hu.
Authors: 2009- Tanvir Morshed, Ali Niknejad, Chenming Hu.
Authors: 2010- Tanvir Morshed, Ali Niknejad, Chenming Hu.
File: b4soiext.h
**********/

extern int B4SOIacLoad(GENmodel *,CKTcircuit*);
extern int B4SOIask(CKTcircuit *,GENinstance*,int,IFvalue*,IFvalue*);
extern int B4SOIconvTest(GENmodel *,CKTcircuit*);
extern int B4SOIdelete(GENmodel*,IFuid,GENinstance**);
extern void B4SOIdestroy(GENmodel**);
extern int B4SOIgetic(GENmodel*,CKTcircuit*);
extern int B4SOIload(GENmodel*,CKTcircuit*);
extern int B4SOImAsk(CKTcircuit*,GENmodel *,int, IFvalue*);
extern int B4SOImDelete(GENmodel**,IFuid,GENmodel*);
extern int B4SOImParam(int,IFvalue*,GENmodel*);
extern void B4SOImosCap(CKTcircuit*, double, double, double, double,
        double, double, double, double, double, double, double,
        double, double, double, double, double, double, double*,
        double*, double*, double*, double*, double*, double*, double*,
        double*, double*, double*, double*, double*, double*, double*, 
        double*);
extern int B4SOIparam(int,IFvalue*,GENinstance*,IFvalue*);
extern int B4SOIpzLoad(GENmodel*,CKTcircuit*,SPcomplex*);
extern int B4SOIsetup(SMPmatrix*,GENmodel*,CKTcircuit*,int*);
extern int B4SOItemp(GENmodel*,CKTcircuit*);
extern int B4SOItrunc(GENmodel*,CKTcircuit*,double*);
extern int B4SOInoise(int,int,GENmodel*,CKTcircuit*,Ndata*,double*);
extern int B4SOIunsetup(GENmodel*,CKTcircuit*);

<<<<<<< HEAD
#if defined(KLU) || defined(SuperLU) || defined(UMFPACK)
extern int B4SOIbindCSC (GENmodel*, CKTcircuit*) ;
extern int B4SOIbindCSCComplex (GENmodel*, CKTcircuit*) ;
extern int B4SOIbindCSCComplexToReal (GENmodel*, CKTcircuit*) ;
=======
#ifdef KIRCHHOFF
extern int B4SOInodeIsNonLinear (GENmodel *, CKTcircuit *) ;
>>>>>>> 8ec23a72
#endif<|MERGE_RESOLUTION|>--- conflicted
+++ resolved
@@ -31,13 +31,12 @@
 extern int B4SOInoise(int,int,GENmodel*,CKTcircuit*,Ndata*,double*);
 extern int B4SOIunsetup(GENmodel*,CKTcircuit*);
 
-<<<<<<< HEAD
 #if defined(KLU) || defined(SuperLU) || defined(UMFPACK)
 extern int B4SOIbindCSC (GENmodel*, CKTcircuit*) ;
 extern int B4SOIbindCSCComplex (GENmodel*, CKTcircuit*) ;
 extern int B4SOIbindCSCComplexToReal (GENmodel*, CKTcircuit*) ;
-=======
+#endif
+
 #ifdef KIRCHHOFF
 extern int B4SOInodeIsNonLinear (GENmodel *, CKTcircuit *) ;
->>>>>>> 8ec23a72
 #endif