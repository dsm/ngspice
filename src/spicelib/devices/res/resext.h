/**********
Copyright 1990 Regents of the University of California.  All rights reserved.
Author: 1985 Thomas L. Quarles
**********/

extern int RESask(CKTcircuit*,GENinstance*,int,IFvalue*,IFvalue*);
extern int RESdelete(GENmodel*,IFuid,GENinstance**);
extern void RESdestroy(GENmodel**);
extern int RESload(GENmodel*,CKTcircuit*);
extern int RESacload(GENmodel*,CKTcircuit*);
extern int RESmodAsk(CKTcircuit*,GENmodel*,int,IFvalue*);
extern int RESmDelete(GENmodel**,IFuid,GENmodel*);
extern int RESmParam(int,IFvalue*,GENmodel*);
extern int RESparam(int,IFvalue*,GENinstance*,IFvalue*);
extern int RESpzLoad(GENmodel*,CKTcircuit*,SPcomplex*);
extern int RESsAcLoad(GENmodel*,CKTcircuit*);
extern int RESsLoad(GENmodel*,CKTcircuit*);
extern int RESsSetup(SENstruct*,GENmodel*);
extern void RESsPrint(GENmodel*,CKTcircuit*);
extern int RESsetup(SMPmatrix*,GENmodel*,CKTcircuit*,int*);
extern int REStemp(GENmodel*,CKTcircuit*);
extern int RESnoise(int,int,GENmodel*,CKTcircuit*,Ndata*,double*);

<<<<<<< HEAD
#if defined(KLU) || defined(SuperLU) || defined(UMFPACK)
extern int RESbindCSC (GENmodel*, CKTcircuit*) ;
extern int RESbindCSCComplex (GENmodel*, CKTcircuit*) ;
extern int RESbindCSCComplexToReal (GENmodel*, CKTcircuit*) ;
=======
#ifdef KIRCHHOFF
extern int RESnodeIsNonLinear (GENmodel *, CKTcircuit *) ;
>>>>>>> 8ec23a72
#endif<|MERGE_RESOLUTION|>--- conflicted
+++ resolved
@@ -21,13 +21,12 @@
 extern int REStemp(GENmodel*,CKTcircuit*);
 extern int RESnoise(int,int,GENmodel*,CKTcircuit*,Ndata*,double*);
 
-<<<<<<< HEAD
 #if defined(KLU) || defined(SuperLU) || defined(UMFPACK)
 extern int RESbindCSC (GENmodel*, CKTcircuit*) ;
 extern int RESbindCSCComplex (GENmodel*, CKTcircuit*) ;
 extern int RESbindCSCComplexToReal (GENmodel*, CKTcircuit*) ;
-=======
+#endif
+
 #ifdef KIRCHHOFF
 extern int RESnodeIsNonLinear (GENmodel *, CKTcircuit *) ;
->>>>>>> 8ec23a72
 #endif