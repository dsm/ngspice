/**********
Copyright 1990 Regents of the University of California.  All rights reserved.
Author: 1985 Thomas L. Quarles
Modified: 2000 AlansFixes
**********/

#ifndef RES
#define RES

#include "ngspice/ifsim.h"
#include "ngspice/cktdefs.h"
#include "ngspice/gendefs.h"
#include "ngspice/complex.h"
#include "ngspice/noisedef.h"

/* definitions used to describe resistors */


/* information used to describe a single instance */

typedef struct sRESinstance {
    struct sRESmodel *RESmodPtr;            /* backpointer to model */
    struct sRESinstance *RESnextInstance;   /* pointer to next instance of
                                             * current model*/

    IFuid RESname;      /* pointer to character string naming this instance */
    int RESstate;       /* not used but needed for sructure consistency */
    int RESposNode;     /* number of positive node of resistor */
    int RESnegNode;     /* number of negative node of resistor */

    double REStemp;     /* temperature at which this resistor operates */
    double RESdtemp;    /* delta-temperature of a particular instance  */
    double RESconduct;  /* conductance at current analysis temperature */
    double RESresist;   /* resistance at temperature Tnom */
    double REScurrent;  /* The dc current in the resistor */
    /* serban */
    double RESacResist;             /* AC resistance, useful for fancy .ac analyses */
    double RESacConduct;            /* AC conductance */
    double RESwidth;                /* width of the resistor */
    double RESlength;               /* length of the resistor */
    double RESscale;                /* Scale factor */
    double RESm;                    /* Multiplicity factor for this instance */
    double REStc1;                  /* first temperature coefficient of resistors */
    double REStc2;                  /* second temperature coefficient of resistors */
    int    RESnoisy;                /* Set if the resistor generates noise */
    double *RESposPosptr;           /* pointer to sparse matrix diagonal at
                                     * (positive,positive) */
    double *RESnegNegptr;           /* pointer to sparse matrix diagonal at
                                     * (negative,negative) */
    double *RESposNegptr;           /* pointer to sparse matrix offdiagonal at
                                     * (positive,negative) */
    double *RESnegPosptr;           /* pointer to sparse matrix offdiagonal at
                                     * (negative,positive) */
    unsigned RESresGiven    : 1;    /* flag to indicate resistance was specified */
    unsigned RESwidthGiven  : 1;    /* flag to indicate width given */
    unsigned RESlengthGiven : 1;    /* flag to indicate length given */
    unsigned RESscaleGiven  : 1;    /* flag to indicate scale given */
    unsigned REStempGiven   : 1;    /* indicates temperature specified */
    unsigned RESdtempGiven  : 1;    /* indicates delta-temp specified  */
    /* serban */
    unsigned RESacresGiven  : 1;    /* indicates AC value specified */
    unsigned RESmGiven      : 1;    /* indicates M parameter specified */
    unsigned REStc1Given    : 1;    /* indicates tc1 parameter specified */
    unsigned REStc2Given    : 1;    /* indicates tc2 parameter specified */
    unsigned RESnoisyGiven  : 1;    /* indicates if noisy is specified */
    int    RESsenParmNo;            /* parameter # for sensitivity use;
                                     * set equal to  0 if not a design parameter*/

    /* indices to array of RES noise sources */

#define RESTHNOIZ  0     /* Thermal noise source */
#define RESFLNOIZ  1     /* Flicker noise source */
#define RESTOTNOIZ 2     /* Total noise          */

#define RESNSRCS   3     /* the number of RES noise sources */


#ifndef NONOISE
    double RESnVar[NSTATVARS][RESNSRCS];
#else /* NONOISE */
    double **RESnVar;
#endif /* NONOISE */

<<<<<<< HEAD
#ifdef KLU
    BindElement *RESposPosptrStructPtr ;
    BindElement *RESnegNegptrStructPtr ;
    BindElement *RESposNegptrStructPtr ;
    BindElement *RESnegPosptrStructPtr ;
=======
#ifdef KIRCHHOFF
    double *KCLcurrentPos ;
    double *KCLcurrentNeg ;
>>>>>>> 8ec23a72
#endif

} RESinstance ;


/* per model data */

typedef struct sRESmodel {       /* model structure for a resistor */
    int RESmodType; /* type index of this device type */
    struct sRESmodel *RESnextModel; /* pointer to next possible model in
                                     * linked list */
    RESinstance * RESinstances; /* pointer to list of instances that have this
                                 * model */
    IFuid RESmodName;       /* pointer to character string naming this model */

    double REStnom;         /* temperature at which resistance measured */
    double REStempCoeff1;   /* first temperature coefficient of resistors */
    double REStempCoeff2;   /* second temperature coefficient of resistors */
    double RESsheetRes;     /* sheet resistance of devices in ohms/square */
    double RESdefWidth;     /* default width of a resistor */
    double RESdefLength;    /* default length of a resistor */
    double RESnarrow;       /* amount by which device is narrower than drawn */
    double RESshort;        /* amount by which device is shorter than drawn */
    double RESfNcoef;       /* Flicker noise coefficient */
    double RESfNexp;        /* Flicker noise exponent */
    double RESres;          /* Default model resistance */
    unsigned REStnomGiven       :1; /* flag to indicate nominal temp. was given */
    unsigned REStc1Given        :1; /* flag to indicate tc1 was specified */
    unsigned REStc2Given        :1; /* flag to indicate tc2 was specified */
    unsigned RESsheetResGiven   :1; /* flag to indicate sheet resistance given*/
    unsigned RESdefWidthGiven   :1; /* flag to indicate default width given */
    unsigned RESdefLengthGiven  :1; /* flag to indicate default length given */
    unsigned RESnarrowGiven     :1; /* flag to indicate narrow effect given */
    unsigned RESshortGiven      :1; /* flag to indicate short effect given */
    unsigned RESfNcoefGiven     :1; /* flag to indicate kf given */
    unsigned RESfNexpGiven      :1; /* flag to indicate af given */
    unsigned RESresGiven        :1; /* flag to indicate model resistance given */
} RESmodel;

/* device parameters */
#define RES_RESIST 1
#define RES_WIDTH 2
#define RES_LENGTH 3
#define RES_CONDUCT 4
#define RES_RESIST_SENS 5
#define RES_CURRENT 6
#define RES_POWER 7
#define RES_TEMP 8
/* serban */
#define RES_ACRESIST 10
#define RES_ACCONDUCT 11
#define RES_M 12 /* pn */
#define RES_SCALE 13 /* pn */
#define RES_DTEMP 14 /* pn */
#define RES_NOISY 15 /* pn */
/* tanaka */
#define RES_TC1 16
#define RES_TC2 17

/* model parameters */
#define RES_MOD_TC1 101
#define RES_MOD_TC2 102
#define RES_MOD_RSH 103
#define RES_MOD_DEFWIDTH 104
#define RES_MOD_DEFLENGTH 105
#define RES_MOD_NARROW 106
#define RES_MOD_R 107
#define RES_MOD_TNOM 108
#define RES_MOD_SHORT 109
#define RES_MOD_KF 110
#define RES_MOD_AF 111

/* device questions */
#define RES_QUEST_SENS_REAL      201
#define RES_QUEST_SENS_IMAG      202
#define RES_QUEST_SENS_MAG       203
#define RES_QUEST_SENS_PH        204
#define RES_QUEST_SENS_CPLX      205
#define RES_QUEST_SENS_DC        206

/* model questions */

#include "resext.h"

#endif /*RES*/<|MERGE_RESOLUTION|>--- conflicted
+++ resolved
@@ -81,17 +81,16 @@
     double **RESnVar;
 #endif /* NONOISE */
 
-<<<<<<< HEAD
 #ifdef KLU
     BindElement *RESposPosptrStructPtr ;
     BindElement *RESnegNegptrStructPtr ;
     BindElement *RESposNegptrStructPtr ;
     BindElement *RESnegPosptrStructPtr ;
-=======
+#endif
+
 #ifdef KIRCHHOFF
     double *KCLcurrentPos ;
     double *KCLcurrentNeg ;
->>>>>>> 8ec23a72
 #endif
 
 } RESinstance ;
