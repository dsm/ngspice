#include "ngspice/config.h"

#include "ngspice/devdefs.h"

#include "resitf.h"
#include "resext.h"
#include "resinit.h"


SPICEdev RESinfo = {
    {
        "Resistor",
        "Simple linear resistor",

        &RESnSize,
        &RESnSize,
        RESnames,

        &RESpTSize,
        RESpTable,

        &RESmPTSize,
        RESmPTable,

#ifdef XSPICE
/*----  Fixed by SDB 5.2.2003 to enable XSPICE/tclspice integration  -----*/
        NULL,  /* This is a SPICE device, it has no MIF info data */

        0,     /* This is a SPICE device, it has no MIF info data */
        NULL,  /* This is a SPICE device, it has no MIF info data */

        0,     /* This is a SPICE device, it has no MIF info data */
        NULL,  /* This is a SPICE device, it has no MIF info data */

        0,     /* This is a SPICE device, it has no MIF info data */
        NULL,  /* This is a SPICE device, it has no MIF info data */
/*---------------------------  End of SDB fix   -------------------------*/
#endif

	0
    },

 /* DEVparam      */ RESparam,
 /* DEVmodParam   */ RESmParam,
 /* DEVload       */ RESload,
 /* DEVsetup      */ RESsetup,
 /* DEVunsetup    */ NULL,
 /* DEVpzSetup    */ RESsetup,
 /* DEVtemperature*/ REStemp,
 /* DEVtrunc      */ NULL,
 /* DEVfindBranch */ NULL,
 /* DEVacLoad     */ RESacload,  /* ac load and normal load are identical */
 /* DEVaccept     */ NULL,
 /* DEVdestroy    */ RESdestroy,
 /* DEVmodDelete  */ RESmDelete,
 /* DEVdelete     */ RESdelete,
 /* DEVsetic      */ NULL,
 /* DEVask        */ RESask,
 /* DEVmodAsk     */ RESmodAsk,
 /* DEVpzLoad     */ RESpzLoad,
 /* DEVconvTest   */ NULL,     /* RESconvTest, XXXX experimental */
 /* DEVsenSetup   */ RESsSetup,
 /* DEVsenLoad    */ RESsLoad,
 /* DEVsenUpdate  */ NULL,
 /* DEVsenAcLoad  */ RESsAcLoad,
 /* DEVsenPrint   */ RESsPrint,
 /* DEVsenTrunc   */ NULL,
 /* DEVdisto      */ NULL,
 /* DEVnoise      */ RESnoise,
#ifdef CIDER
 /* DEVdump       */ NULL,
 /* DEVacct       */ NULL,
#endif                        
 /* DEVinstSize   */ &RESiSize,
 /* DEVmodSize    */ &RESmSize,
<<<<<<< HEAD
#if defined(KLU) || defined(SuperLU) || defined(UMFPACK)
 /* DEVbindCSC        */   RESbindCSC,
 /* DEVbindCSCComplex */   RESbindCSCComplex,
 /* DEVbindCSCComplexToReal */  RESbindCSCComplexToReal,
=======

#ifdef KIRCHHOFF
 /* DEVnodeIsNonLinear */ RESnodeIsNonLinear
>>>>>>> 8ec23a72
#endif

};


SPICEdev *
get_res_info(void)
{
    return &RESinfo;
}<|MERGE_RESOLUTION|>--- conflicted
+++ resolved
@@ -73,16 +73,15 @@
 #endif                        
  /* DEVinstSize   */ &RESiSize,
  /* DEVmodSize    */ &RESmSize,
-<<<<<<< HEAD
+
 #if defined(KLU) || defined(SuperLU) || defined(UMFPACK)
  /* DEVbindCSC        */   RESbindCSC,
  /* DEVbindCSCComplex */   RESbindCSCComplex,
  /* DEVbindCSCComplexToReal */  RESbindCSCComplexToReal,
-=======
+#endif
 
 #ifdef KIRCHHOFF
  /* DEVnodeIsNonLinear */ RESnodeIsNonLinear
->>>>>>> 8ec23a72
 #endif
 
 };
