/**********
Copyright 1993: T. Ytterdal, K. Lee, M. Shur and T. A. Fjeldly. All rights reserved.
Author: Trond Ytterdal
**********/

extern int  HFET2acLoad(GENmodel*,CKTcircuit*);
extern int  HFET2ask(CKTcircuit*,GENinstance*,int,IFvalue*,IFvalue*);
extern int  HFET2delete(GENmodel*,IFuid,GENinstance**);
extern void HFET2destroy(GENmodel**);
extern int  HFET2getic(GENmodel*,CKTcircuit*);
extern int  HFET2load(GENmodel*,CKTcircuit*);
extern int  HFET2mAsk(CKTcircuit*,GENmodel*,int,IFvalue*);
extern int  HFET2mDelete(GENmodel**,IFuid,GENmodel*);
extern int  HFET2mParam(int,IFvalue*,GENmodel*);
extern int  HFET2param(int,IFvalue*,GENinstance*,IFvalue*);
extern int  HFET2pzLoad(GENmodel*, CKTcircuit*, SPcomplex*);
extern int  HFET2setup(SMPmatrix*,GENmodel*,CKTcircuit*,int*);
extern int  HFET2temp(GENmodel*,CKTcircuit*);
extern int  HFET2trunc(GENmodel*,CKTcircuit*,double*);
extern int  HFET2unsetup( GENmodel*,CKTcircuit*);
<<<<<<< HEAD

#if defined(KLU) || defined(SuperLU) || defined(UMFPACK)
extern int HFET2bindCSC (GENmodel*, CKTcircuit*) ;
extern int HFET2bindCSCComplex (GENmodel*, CKTcircuit*) ;
extern int HFET2bindCSCComplexToReal (GENmodel*, CKTcircuit*) ;
#endif
=======
extern int  HFET2nodeIsNonLinear (GENmodel *, CKTcircuit *) ;
>>>>>>> 097be24c
<|MERGE_RESOLUTION|>--- conflicted
+++ resolved
@@ -18,13 +18,13 @@
 extern int  HFET2temp(GENmodel*,CKTcircuit*);
 extern int  HFET2trunc(GENmodel*,CKTcircuit*,double*);
 extern int  HFET2unsetup( GENmodel*,CKTcircuit*);
-<<<<<<< HEAD
 
 #if defined(KLU) || defined(SuperLU) || defined(UMFPACK)
 extern int HFET2bindCSC (GENmodel*, CKTcircuit*) ;
 extern int HFET2bindCSCComplex (GENmodel*, CKTcircuit*) ;
 extern int HFET2bindCSCComplexToReal (GENmodel*, CKTcircuit*) ;
 #endif
-=======
+
+#ifdef KIRCHHOFF
 extern int  HFET2nodeIsNonLinear (GENmodel *, CKTcircuit *) ;
->>>>>>> 097be24c
+#endif