/**********
Copyright 1990 Regents of the University of California.  All rights reserved.
Author: 1985 Thomas L. Quarles
Modified: 2000 AlansFixes
**********/

extern int MOS2acLoad(GENmodel*,CKTcircuit*);
extern int MOS2ask(CKTcircuit*,GENinstance*,int,IFvalue*,IFvalue*);
extern int MOS2mAsk(CKTcircuit*,GENmodel*,int,IFvalue*);
extern int MOS2convTest(GENmodel*,CKTcircuit*);
extern int MOS2delete(GENmodel*,IFuid,GENinstance**);
extern void MOS2destroy(GENmodel**);
extern int MOS2getic(GENmodel*,CKTcircuit*);
extern int MOS2load(GENmodel*,CKTcircuit*);
extern int MOS2mDelete(GENmodel**,IFuid,GENmodel*);
extern int MOS2mParam(int,IFvalue*,GENmodel*);
extern int MOS2param(int,IFvalue*,GENinstance*,IFvalue*);
extern int MOS2pzLoad(GENmodel*,CKTcircuit*,SPcomplex*);
extern int MOS2sAcLoad(GENmodel*,CKTcircuit*);
extern int MOS2sLoad(GENmodel*,CKTcircuit*);
extern void MOS2sPrint(GENmodel*,CKTcircuit*);
extern int MOS2sSetup(SENstruct*,GENmodel*);
extern int MOS2sUpdate(GENmodel*,CKTcircuit*);
extern int MOS2setup(SMPmatrix*,GENmodel*,CKTcircuit*,int*);
extern int MOS2unsetup(GENmodel*,CKTcircuit*);
extern int MOS2temp(GENmodel*,CKTcircuit*);
extern int MOS2trunc(GENmodel*,CKTcircuit*,double*);
extern int MOS2disto(int,GENmodel*,CKTcircuit*);
extern int MOS2noise(int,int,GENmodel*,CKTcircuit*,Ndata*,double*);
extern int MOS2dSetup(GENmodel*,CKTcircuit*);

<<<<<<< HEAD
extern int MOS2dSetup(GENmodel*,CKTcircuit*);

#if defined(KLU) || defined(SuperLU) || defined(UMFPACK)
extern int MOS2bindCSC (GENmodel*, CKTcircuit*) ;
extern int MOS2bindCSCComplex (GENmodel*, CKTcircuit*) ;
extern int MOS2bindCSCComplexToReal (GENmodel*, CKTcircuit*) ;
=======
#ifdef KIRCHHOFF
extern int MOS2nodeIsNonLinear (GENmodel *, CKTcircuit *) ;
>>>>>>> 8ec23a72
#endif<|MERGE_RESOLUTION|>--- conflicted
+++ resolved
@@ -29,15 +29,12 @@
 extern int MOS2noise(int,int,GENmodel*,CKTcircuit*,Ndata*,double*);
 extern int MOS2dSetup(GENmodel*,CKTcircuit*);
 
-<<<<<<< HEAD
-extern int MOS2dSetup(GENmodel*,CKTcircuit*);
-
 #if defined(KLU) || defined(SuperLU) || defined(UMFPACK)
 extern int MOS2bindCSC (GENmodel*, CKTcircuit*) ;
 extern int MOS2bindCSCComplex (GENmodel*, CKTcircuit*) ;
 extern int MOS2bindCSCComplexToReal (GENmodel*, CKTcircuit*) ;
-=======
+#endif
+
 #ifdef KIRCHHOFF
 extern int MOS2nodeIsNonLinear (GENmodel *, CKTcircuit *) ;
->>>>>>> 8ec23a72
 #endif