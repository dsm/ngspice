--- conflicted
+++ resolved
@@ -65,13 +65,13 @@
 
 /* extern int SOI3disto(int,GENmodel*,CKTcircuit*); */
 extern int SOI3noise(int,int,GENmodel*,CKTcircuit*,Ndata*,double*);
-<<<<<<< HEAD
 
 #if defined(KLU) || defined(SuperLU) || defined(UMFPACK)
 extern int SOI3bindCSC (GENmodel*, CKTcircuit*) ;
 extern int SOI3bindCSCComplex (GENmodel*, CKTcircuit*) ;
 extern int SOI3bindCSCComplexToReal (GENmodel*, CKTcircuit*) ;
 #endif
-=======
+
+#ifdef KIRCHHOFF
 extern int SOI3nodeIsNonLinear (GENmodel *, CKTcircuit *) ;
->>>>>>> 097be24c
+#endif