--- conflicted
+++ resolved
@@ -136,23 +136,6 @@
     return(E_NOMEM);\
 } } while(0)
 
-<<<<<<< HEAD
-            TSTALLOC(MESdrainDrainPrimePtr,MESdrainNode,MESdrainPrimeNode)
-            TSTALLOC(MESgateDrainPrimePtr,MESgateNode,MESdrainPrimeNode)
-            TSTALLOC(MESgateSourcePrimePtr,MESgateNode,MESsourcePrimeNode)
-            TSTALLOC(MESsourceSourcePrimePtr,MESsourceNode,MESsourcePrimeNode)
-            TSTALLOC(MESdrainPrimeDrainPtr,MESdrainPrimeNode,MESdrainNode)
-            TSTALLOC(MESdrainPrimeGatePtr,MESdrainPrimeNode,MESgateNode)
-            TSTALLOC(MESdrainPrimeSourcePrimePtr,MESdrainPrimeNode,MESsourcePrimeNode)
-            TSTALLOC(MESsourcePrimeGatePtr,MESsourcePrimeNode,MESgateNode)
-            TSTALLOC(MESsourcePrimeSourcePtr,MESsourcePrimeNode,MESsourceNode)
-            TSTALLOC(MESsourcePrimeDrainPrimePtr,MESsourcePrimeNode,MESdrainPrimeNode)
-            TSTALLOC(MESdrainDrainPtr,MESdrainNode,MESdrainNode)
-            TSTALLOC(MESgateGatePtr,MESgateNode,MESgateNode)
-            TSTALLOC(MESsourceSourcePtr,MESsourceNode,MESsourceNode)
-            TSTALLOC(MESdrainPrimeDrainPrimePtr,MESdrainPrimeNode,MESdrainPrimeNode)
-            TSTALLOC(MESsourcePrimeSourcePrimePtr,MESsourcePrimeNode,MESsourcePrimeNode)
-=======
             TSTALLOC(MESdrainDrainPrimePtr,MESdrainNode,MESdrainPrimeNode);
             TSTALLOC(MESgateDrainPrimePtr,MESgateNode,MESdrainPrimeNode);
             TSTALLOC(MESgateSourcePrimePtr,MESgateNode,MESsourcePrimeNode);
@@ -168,7 +151,6 @@
             TSTALLOC(MESsourceSourcePtr,MESsourceNode,MESsourceNode);
             TSTALLOC(MESdrainPrimeDrainPrimePtr,MESdrainPrimeNode,MESdrainPrimeNode);
             TSTALLOC(MESsourcePrimeSourcePrimePtr,MESsourcePrimeNode,MESsourcePrimeNode);
->>>>>>> 8ec23a72
         }
     }
     return(OK);
