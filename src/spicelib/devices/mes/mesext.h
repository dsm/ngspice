/**********
Copyright 1990 Regents of the University of California.  All rights reserved.
Author: 1985 S. Hwang
Modified: 2000 AlansFixes
**********/

extern int MESacLoad(GENmodel*,CKTcircuit*);
extern int MESask(CKTcircuit*,GENinstance*,int,IFvalue*,IFvalue*);
extern int MESdelete(GENmodel*,IFuid,GENinstance**);
extern void MESdestroy(GENmodel**);
extern int MESgetic(GENmodel*,CKTcircuit*);
extern int MESload(GENmodel*,CKTcircuit*);
extern int MESmAsk(CKTcircuit*,GENmodel*,int,IFvalue*);
extern int MESmDelete(GENmodel**,IFuid,GENmodel*);
extern int MESmParam(int,IFvalue*,GENmodel*);
extern int MESparam(int,IFvalue*,GENinstance*,IFvalue*);
extern int MESpzLoad(GENmodel*,CKTcircuit*,SPcomplex*);
extern int MESsetup(SMPmatrix*,GENmodel*,CKTcircuit*,int*);
extern int MESunsetup(GENmodel*,CKTcircuit*);
extern int MEStemp(GENmodel*,CKTcircuit*);
extern int MEStrunc(GENmodel*,CKTcircuit*,double*);
extern int MESdisto(int,GENmodel*,CKTcircuit*);
extern int MESnoise(int,int,GENmodel*,CKTcircuit*,Ndata*,double*);
extern int MESdSetup(GENmodel*,CKTcircuit*);

<<<<<<< HEAD

#if defined(KLU) || defined(SuperLU) || defined(UMFPACK)
extern int MESbindCSC (GENmodel*, CKTcircuit*) ;
extern int MESbindCSCComplex (GENmodel*, CKTcircuit*) ;
extern int MESbindCSCComplexToReal (GENmodel*, CKTcircuit*) ;
=======
#ifdef KIRCHHOFF
extern int MESnodeIsNonLinear (GENmodel *, CKTcircuit *) ;
>>>>>>> 8ec23a72
#endif<|MERGE_RESOLUTION|>--- conflicted
+++ resolved
@@ -23,14 +23,12 @@
 extern int MESnoise(int,int,GENmodel*,CKTcircuit*,Ndata*,double*);
 extern int MESdSetup(GENmodel*,CKTcircuit*);
 
-<<<<<<< HEAD
-
 #if defined(KLU) || defined(SuperLU) || defined(UMFPACK)
 extern int MESbindCSC (GENmodel*, CKTcircuit*) ;
 extern int MESbindCSCComplex (GENmodel*, CKTcircuit*) ;
 extern int MESbindCSCComplexToReal (GENmodel*, CKTcircuit*) ;
-=======
+#endif
+
 #ifdef KIRCHHOFF
 extern int MESnodeIsNonLinear (GENmodel *, CKTcircuit *) ;
->>>>>>> 8ec23a72
 #endif