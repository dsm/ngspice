/**********
Copyright 1990 Regents of the University of California.  All rights reserved.
Author: 1985 S. Hwang
Modified: 2000 AlansFixes
**********/

extern int MESacLoad(GENmodel*,CKTcircuit*);
extern int MESask(CKTcircuit*,GENinstance*,int,IFvalue*,IFvalue*);
extern int MESdelete(GENmodel*,IFuid,GENinstance**);
extern void MESdestroy(GENmodel**);
extern int MESgetic(GENmodel*,CKTcircuit*);
extern int MESload(GENmodel*,CKTcircuit*);
extern int MESmAsk(CKTcircuit*,GENmodel*,int,IFvalue*);
extern int MESmDelete(GENmodel**,IFuid,GENmodel*);
extern int MESmParam(int,IFvalue*,GENmodel*);
extern int MESparam(int,IFvalue*,GENinstance*,IFvalue*);
extern int MESpzLoad(GENmodel*,CKTcircuit*,SPcomplex*);
extern int MESsetup(SMPmatrix*,GENmodel*,CKTcircuit*,int*);
extern int MESunsetup(GENmodel*,CKTcircuit*);
extern int MEStemp(GENmodel*,CKTcircuit*);
extern int MEStrunc(GENmodel*,CKTcircuit*,double*);
extern int MESdisto(int,GENmodel*,CKTcircuit*);
extern int MESnoise(int,int,GENmodel*,CKTcircuit*,Ndata*,double*);
extern int MESdSetup(GENmodel*,CKTcircuit*);
<<<<<<< HEAD


#if defined(KLU) || defined(SuperLU) || defined(UMFPACK)
extern int MESbindCSC (GENmodel*, CKTcircuit*) ;
extern int MESbindCSCComplex (GENmodel*, CKTcircuit*) ;
extern int MESbindCSCComplexToReal (GENmodel*, CKTcircuit*) ;
#endif
=======
extern int MESnodeIsNonLinear (GENmodel *, CKTcircuit *) ;
>>>>>>> 097be24c
<|MERGE_RESOLUTION|>--- conflicted
+++ resolved
@@ -22,14 +22,13 @@
 extern int MESdisto(int,GENmodel*,CKTcircuit*);
 extern int MESnoise(int,int,GENmodel*,CKTcircuit*,Ndata*,double*);
 extern int MESdSetup(GENmodel*,CKTcircuit*);
-<<<<<<< HEAD
-
 
 #if defined(KLU) || defined(SuperLU) || defined(UMFPACK)
 extern int MESbindCSC (GENmodel*, CKTcircuit*) ;
 extern int MESbindCSCComplex (GENmodel*, CKTcircuit*) ;
 extern int MESbindCSCComplexToReal (GENmodel*, CKTcircuit*) ;
 #endif
-=======
+
+#ifdef KIRCHHOFF
 extern int MESnodeIsNonLinear (GENmodel *, CKTcircuit *) ;
->>>>>>> 097be24c
+#endif