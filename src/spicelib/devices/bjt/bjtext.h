/**********
Copyright 1990 Regents of the University of California.  All rights reserved.
Author: 1985 Thomas L. Quarles
Modified: 2000 AlansFixes
**********/
#ifndef __BJTEXT_H
#define __BJTEXT_H


extern int BJTacLoad(GENmodel *,CKTcircuit*);
extern int BJTask(CKTcircuit *,GENinstance*,int,IFvalue*,IFvalue*);
extern int BJTconvTest(GENmodel*,CKTcircuit*);
extern int BJTdelete(GENmodel*,IFuid,GENinstance**);
extern void BJTdestroy(GENmodel**);
extern int BJTgetic(GENmodel*,CKTcircuit*);
extern int BJTload(GENmodel*,CKTcircuit*);
extern int BJTmAsk(CKTcircuit*,GENmodel*,int,IFvalue*);
extern int BJTmDelete(GENmodel**,IFuid,GENmodel*);
extern int BJTmParam(int,IFvalue*,GENmodel*);
extern int BJTparam(int,IFvalue*,GENinstance*,IFvalue*);
extern int BJTpzLoad(GENmodel*,CKTcircuit*,SPcomplex*);
extern int BJTsAcLoad(GENmodel*,CKTcircuit*);
extern int BJTsLoad(GENmodel*,CKTcircuit*);
extern void BJTsPrint(GENmodel*,CKTcircuit*);
extern int BJTsSetup(SENstruct*,GENmodel*);
extern int BJTsUpdate(GENmodel*,CKTcircuit*);
extern int BJTsetup(SMPmatrix*,GENmodel*,CKTcircuit*,int*);
extern int BJTunsetup(GENmodel*,CKTcircuit*);
extern int BJTtemp(GENmodel*,CKTcircuit*);
extern int BJTtrunc(GENmodel*,CKTcircuit*,double*);
extern int BJTdisto(int,GENmodel*,CKTcircuit*);
extern int BJTnoise(int,int,GENmodel*,CKTcircuit*,Ndata*,double*);
extern int BJTdSetup(GENmodel*, register CKTcircuit*);

<<<<<<< HEAD
#endif

#if defined(KLU) || defined(SuperLU) || defined(UMFPACK)
extern int BJTbindCSC (GENmodel*, CKTcircuit*) ;
extern int BJTbindCSCComplex (GENmodel*, CKTcircuit*) ;
extern int BJTbindCSCComplexToReal (GENmodel*, CKTcircuit*) ;
=======
#ifdef KIRCHHOFF
extern int BJTnodeIsNonLinear (GENmodel *, CKTcircuit *) ;
#endif
>>>>>>> 8ec23a72
#endif<|MERGE_RESOLUTION|>--- conflicted
+++ resolved
@@ -32,16 +32,13 @@
 extern int BJTnoise(int,int,GENmodel*,CKTcircuit*,Ndata*,double*);
 extern int BJTdSetup(GENmodel*, register CKTcircuit*);
 
-<<<<<<< HEAD
+#ifdef KIRCHHOFF
+extern int BJTnodeIsNonLinear (GENmodel *, CKTcircuit *) ;
+#endif
 #endif
 
 #if defined(KLU) || defined(SuperLU) || defined(UMFPACK)
 extern int BJTbindCSC (GENmodel*, CKTcircuit*) ;
 extern int BJTbindCSCComplex (GENmodel*, CKTcircuit*) ;
 extern int BJTbindCSCComplexToReal (GENmodel*, CKTcircuit*) ;
-=======
-#ifdef KIRCHHOFF
-extern int BJTnodeIsNonLinear (GENmodel *, CKTcircuit *) ;
-#endif
->>>>>>> 8ec23a72
 #endif