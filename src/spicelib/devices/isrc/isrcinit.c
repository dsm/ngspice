#include "ngspice/config.h"

#include "ngspice/devdefs.h"

#include "isrcitf.h"
#include "isrcext.h"
#include "isrcinit.h"


SPICEdev ISRCinfo = {
    {
        "Isource",  
        "Independent current source",

        &ISRCnSize,
        &ISRCnSize,
        ISRCnames,

        &ISRCpTSize,
        ISRCpTable,

        0,
        NULL,

#ifdef XSPICE
/*----  Fixed by SDB 5.2.2003 to enable XSPICE/tclspice integration  -----*/
        NULL,  /* This is a SPICE device, it has no MIF info data */

        0,     /* This is a SPICE device, it has no MIF info data */
        NULL,  /* This is a SPICE device, it has no MIF info data */

        0,     /* This is a SPICE device, it has no MIF info data */
        NULL,  /* This is a SPICE device, it has no MIF info data */

        0,     /* This is a SPICE device, it has no MIF info data */
        NULL,  /* This is a SPICE device, it has no MIF info data */
/*---------------------------  End of SDB fix   -------------------------*/
#endif

	DEV_DEFAULT
    },

 /* DEVparam      */ ISRCparam,
 /* DEVmodParam   */ NULL,
 /* DEVload       */ ISRCload,
 /* DEVsetup      */ NULL,
 /* DEVunsetup    */ NULL,
 /* DEVpzSetup    */ NULL,
 /* DEVtemperature*/ ISRCtemp,
 /* DEVtrunc      */ NULL,
 /* DEVfindBranch */ NULL,
 /* DEVacLoad     */ ISRCacLoad,
 /* DEVaccept     */ ISRCaccept,
 /* DEVdestroy    */ ISRCdestroy,
 /* DEVmodDelete  */ ISRCmDelete,
 /* DEVdelete     */ ISRCdelete,
 /* DEVsetic      */ NULL,
 /* DEVask        */ ISRCask,
 /* DEVmodAsk     */ NULL,
 /* DEVpzLoad     */ NULL,
 /* DEVconvTest   */ NULL,
 /* DEVsenSetup   */ NULL,
 /* DEVsenLoad    */ NULL,
 /* DEVsenUpdate  */ NULL,
 /* DEVsenAcLoad  */ NULL,
 /* DEVsenPrint   */ NULL,
 /* DEVsenTrunc   */ NULL,
 /* DEVdisto      */ NULL,	/* DISTO */
 /* DEVnoise      */ NULL,	/* NOISE */
#ifdef CIDER
 /* DEVdump       */ NULL,
 /* DEVacct       */ NULL,
#endif                        
 /* DEVinstSize   */ &ISRCiSize,
 /* DEVmodSize    */ &ISRCmSize,
<<<<<<< HEAD
#if defined(KLU) || defined(SuperLU) || defined(UMFPACK)
 /* DEVbindCSC        */   NULL,
 /* DEVbindCSCComplex */   NULL,
 /* DEVbindCSCComplexToReal */  NULL,
=======

#ifdef KIRCHHOFF
 /* DEVnodeIsNonLinear */ NULL
>>>>>>> 8ec23a72
#endif

};


SPICEdev *
get_isrc_info(void)
{
    return &ISRCinfo;
}<|MERGE_RESOLUTION|>--- conflicted
+++ resolved
@@ -73,16 +73,15 @@
 #endif                        
  /* DEVinstSize   */ &ISRCiSize,
  /* DEVmodSize    */ &ISRCmSize,
-<<<<<<< HEAD
+
 #if defined(KLU) || defined(SuperLU) || defined(UMFPACK)
  /* DEVbindCSC        */   NULL,
  /* DEVbindCSCComplex */   NULL,
  /* DEVbindCSCComplexToReal */  NULL,
-=======
+#endif
 
 #ifdef KIRCHHOFF
  /* DEVnodeIsNonLinear */ NULL
->>>>>>> 8ec23a72
 #endif
 
 };
