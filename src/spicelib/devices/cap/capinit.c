--- conflicted
+++ resolved
@@ -72,16 +72,15 @@
 #endif    
  /* DEVinstSize   */ &CAPiSize,
  /* DEVmodSize    */ &CAPmSize,
-<<<<<<< HEAD
+
 #if defined(KLU) || defined(SuperLU) || defined(UMFPACK)
  /* DEVbindCSC        */  CAPbindCSC,
  /* DEVbindCSCComplex */  CAPbindCSCComplex,
  /* DEVbindCSCComplexToReal */  CAPbindCSCComplexToReal,
-=======
+#endif
 
 #ifdef KIRCHHOFF
  /* DEVnodeIsNonLinear */ CAPnodeIsNonLinear
->>>>>>> 8ec23a72
 #endif
 
 };
