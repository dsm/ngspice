--- conflicted
+++ resolved
@@ -29,21 +29,21 @@
 	captemp.c	\
 	captrunc.c
 
+
 if KLU_WANTED
 libcap_la_SOURCES += capbindCSC.c
 endif
 
-<<<<<<< HEAD
 if SuperLU_WANTED
 libcap_la_SOURCES += capbindCSC.c
 endif
 
 if UMFPACK_WANTED
 libcap_la_SOURCES += capbindCSC.c
-=======
+endif
+
 if KIRCHHOFF_WANTED
 libcap_la_SOURCES += capnode.c
->>>>>>> 097be24c
 endif
 
 AM_CPPFLAGS = @AM_CPPFLAGS@ -I$(top_srcdir)/src/include
