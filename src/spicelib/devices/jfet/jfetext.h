/**********
Copyright 1990 Regents of the University of California.  All rights reserved.
Author: 1985 Thomas L. Quarles
Modified: 2000 AlansFixes
**********/

extern int JFETacLoad(GENmodel*,CKTcircuit*);
extern int JFETask(CKTcircuit*,GENinstance*,int,IFvalue*,IFvalue*);
extern int JFETdelete(GENmodel*,IFuid,GENinstance**);
extern void JFETdestroy(GENmodel**);
extern int JFETgetic(GENmodel*,CKTcircuit*);
extern int JFETload(GENmodel*,CKTcircuit*);
extern int JFETmAsk(CKTcircuit*,GENmodel*,int,IFvalue*);
extern int JFETmDelete(GENmodel**,IFuid,GENmodel*);
extern int JFETmParam(int,IFvalue*,GENmodel*);
extern int JFETparam(int,IFvalue*,GENinstance*,IFvalue*);
extern int JFETpzLoad(GENmodel*,CKTcircuit*,SPcomplex*);
extern int JFETsetup(SMPmatrix*,GENmodel*,CKTcircuit*,int*);
extern int JFETunsetup(GENmodel*,CKTcircuit*);
extern int JFETtemp(GENmodel*,CKTcircuit*);
extern int JFETtrunc(GENmodel*,CKTcircuit*,double*);
extern int JFETdisto(int,GENmodel*,CKTcircuit*);
extern int JFETnoise(int,int,GENmodel*,CKTcircuit*,Ndata*,double*);
extern int JFETdSetup(GENmodel*,CKTcircuit*);

<<<<<<< HEAD
#if defined(KLU) || defined(SuperLU) || defined(UMFPACK)
extern int JFETbindCSC (GENmodel*, CKTcircuit*) ;
extern int JFETbindCSCComplex (GENmodel*, CKTcircuit*) ;
extern int JFETbindCSCComplexToReal (GENmodel*, CKTcircuit*) ;
=======
#ifdef KIRCHHOFF
extern int JFETnodeIsNonLinear (GENmodel *, CKTcircuit *) ;
>>>>>>> 8ec23a72
#endif<|MERGE_RESOLUTION|>--- conflicted
+++ resolved
@@ -23,13 +23,12 @@
 extern int JFETnoise(int,int,GENmodel*,CKTcircuit*,Ndata*,double*);
 extern int JFETdSetup(GENmodel*,CKTcircuit*);
 
-<<<<<<< HEAD
 #if defined(KLU) || defined(SuperLU) || defined(UMFPACK)
 extern int JFETbindCSC (GENmodel*, CKTcircuit*) ;
 extern int JFETbindCSCComplex (GENmodel*, CKTcircuit*) ;
 extern int JFETbindCSCComplexToReal (GENmodel*, CKTcircuit*) ;
-=======
+#endif
+
 #ifdef KIRCHHOFF
 extern int JFETnodeIsNonLinear (GENmodel *, CKTcircuit *) ;
->>>>>>> 8ec23a72
 #endif