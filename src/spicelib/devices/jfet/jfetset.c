--- conflicted
+++ resolved
@@ -163,23 +163,6 @@
     return(E_NOMEM);\
 } } while(0)
 
-<<<<<<< HEAD
-            TSTALLOC(JFETdrainDrainPrimePtr,JFETdrainNode,JFETdrainPrimeNode)
-            TSTALLOC(JFETgateDrainPrimePtr,JFETgateNode,JFETdrainPrimeNode)
-            TSTALLOC(JFETgateSourcePrimePtr,JFETgateNode,JFETsourcePrimeNode)
-            TSTALLOC(JFETsourceSourcePrimePtr,JFETsourceNode,JFETsourcePrimeNode)
-            TSTALLOC(JFETdrainPrimeDrainPtr,JFETdrainPrimeNode,JFETdrainNode)
-            TSTALLOC(JFETdrainPrimeGatePtr,JFETdrainPrimeNode,JFETgateNode)
-            TSTALLOC(JFETdrainPrimeSourcePrimePtr,JFETdrainPrimeNode,JFETsourcePrimeNode)
-            TSTALLOC(JFETsourcePrimeGatePtr,JFETsourcePrimeNode,JFETgateNode)
-            TSTALLOC(JFETsourcePrimeSourcePtr,JFETsourcePrimeNode,JFETsourceNode)
-            TSTALLOC(JFETsourcePrimeDrainPrimePtr,JFETsourcePrimeNode,JFETdrainPrimeNode)
-            TSTALLOC(JFETdrainDrainPtr,JFETdrainNode,JFETdrainNode)
-            TSTALLOC(JFETgateGatePtr,JFETgateNode,JFETgateNode)
-            TSTALLOC(JFETsourceSourcePtr,JFETsourceNode,JFETsourceNode)
-            TSTALLOC(JFETdrainPrimeDrainPrimePtr,JFETdrainPrimeNode,JFETdrainPrimeNode)
-            TSTALLOC(JFETsourcePrimeSourcePrimePtr,JFETsourcePrimeNode,JFETsourcePrimeNode)
-=======
             TSTALLOC(JFETdrainDrainPrimePtr,JFETdrainNode,JFETdrainPrimeNode);
             TSTALLOC(JFETgateDrainPrimePtr,JFETgateNode,JFETdrainPrimeNode);
             TSTALLOC(JFETgateSourcePrimePtr,JFETgateNode,JFETsourcePrimeNode);
@@ -195,7 +178,6 @@
             TSTALLOC(JFETsourceSourcePtr,JFETsourceNode,JFETsourceNode);
             TSTALLOC(JFETdrainPrimeDrainPrimePtr,JFETdrainPrimeNode,JFETdrainPrimeNode);
             TSTALLOC(JFETsourcePrimeSourcePrimePtr,JFETsourcePrimeNode,JFETsourcePrimeNode);
->>>>>>> 8ec23a72
         }
     }
     return(OK);
