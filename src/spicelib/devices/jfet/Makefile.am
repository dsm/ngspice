--- conflicted
+++ resolved
@@ -28,7 +28,6 @@
 	jfettrun.c
 
 
-<<<<<<< HEAD
 if KLU_WANTED
 libjfet_la_SOURCES += jfetbindCSC.c
 endif
@@ -39,10 +38,10 @@
 
 if UMFPACK_WANTED
 libjfet_la_SOURCES += jfetbindCSC.c
-=======
+endif
+
 if KIRCHHOFF_WANTED
 libjfet_la_SOURCES += jfetnode.c
->>>>>>> 097be24c
 endif
 
 AM_CPPFLAGS = @AM_CPPFLAGS@ -I$(top_srcdir)/src/include
