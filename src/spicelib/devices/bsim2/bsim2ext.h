--- conflicted
+++ resolved
@@ -25,13 +25,13 @@
 extern int B2unsetup(GENmodel*,CKTcircuit*);
 extern int B2temp(GENmodel*,CKTcircuit*);
 extern int B2trunc(GENmodel*,CKTcircuit*,double*);
-<<<<<<< HEAD
 
 #if defined(KLU) || defined(SuperLU) || defined(UMFPACK)
 extern int B2bindCSC (GENmodel*, CKTcircuit*) ;
 extern int B2bindCSCComplex (GENmodel*, CKTcircuit*) ;
 extern int B2bindCSCComplexToReal (GENmodel*, CKTcircuit*) ;
 #endif
-=======
+
+#ifdef KIRCHHOFF
 extern int B2nodeIsNonLinear (GENmodel *, CKTcircuit *) ;
->>>>>>> 097be24c
+#endif