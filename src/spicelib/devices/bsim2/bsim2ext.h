/**********
Copyright 1990 Regents of the University of California.  All rights reserved.
Author: 1988 Min-Chie Jeng, Hong June Park, Thomas L. Quarles
**********/

extern int B2acLoad(GENmodel *,CKTcircuit*);
extern int B2ask(CKTcircuit *,GENinstance*,int,IFvalue*,IFvalue*);
extern int B2convTest(GENmodel *,CKTcircuit*);
extern int B2delete(GENmodel*,IFuid,GENinstance**);
extern void B2destroy(GENmodel**);
extern int B2getic(GENmodel*,CKTcircuit*);
extern int B2load(GENmodel*,CKTcircuit*);
extern int B2mAsk(CKTcircuit*,GENmodel *,int, IFvalue*);
extern int B2mDelete(GENmodel**,IFuid,GENmodel*);
extern int B2mParam(int,IFvalue*,GENmodel*);
extern void B2mosCap(CKTcircuit*, double, double, double, double*,
        double, double, double, double, double, double,
	double*, double*, double*, double*, double*, double*, double*, double*,
        double*, double*, double*, double*, double*, double*, double*, 
        double*);
extern int B2noise (int, int, GENmodel *, CKTcircuit *, Ndata *, double *);
extern int B2param(int,IFvalue*,GENinstance*,IFvalue*);
extern int B2pzLoad(GENmodel*,CKTcircuit*,SPcomplex*);
extern int B2setup(SMPmatrix*,GENmodel*,CKTcircuit*,int*);
extern int B2unsetup(GENmodel*,CKTcircuit*);
extern int B2temp(GENmodel*,CKTcircuit*);
extern int B2trunc(GENmodel*,CKTcircuit*,double*);

<<<<<<< HEAD
#if defined(KLU) || defined(SuperLU) || defined(UMFPACK)
extern int B2bindCSC (GENmodel*, CKTcircuit*) ;
extern int B2bindCSCComplex (GENmodel*, CKTcircuit*) ;
extern int B2bindCSCComplexToReal (GENmodel*, CKTcircuit*) ;
=======
#ifdef KIRCHHOFF
extern int B2nodeIsNonLinear (GENmodel *, CKTcircuit *) ;
>>>>>>> 8ec23a72
#endif<|MERGE_RESOLUTION|>--- conflicted
+++ resolved
@@ -26,13 +26,12 @@
 extern int B2temp(GENmodel*,CKTcircuit*);
 extern int B2trunc(GENmodel*,CKTcircuit*,double*);
 
-<<<<<<< HEAD
 #if defined(KLU) || defined(SuperLU) || defined(UMFPACK)
 extern int B2bindCSC (GENmodel*, CKTcircuit*) ;
 extern int B2bindCSCComplex (GENmodel*, CKTcircuit*) ;
 extern int B2bindCSCComplexToReal (GENmodel*, CKTcircuit*) ;
-=======
+#endif
+
 #ifdef KIRCHHOFF
 extern int B2nodeIsNonLinear (GENmodel *, CKTcircuit *) ;
->>>>>>> 8ec23a72
 #endif