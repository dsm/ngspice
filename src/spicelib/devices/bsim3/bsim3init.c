#include "ngspice/config.h"

#include "ngspice/devdefs.h"

#include "bsim3itf.h"
#include "bsim3ext.h"
#include "bsim3init.h"


SPICEdev BSIM3info = {
    {   "BSIM3",
        "Berkeley Short Channel IGFET Model Version-3",

        &BSIM3nSize,
        &BSIM3nSize,
        BSIM3names,

        &BSIM3pTSize,
        BSIM3pTable,

        &BSIM3mPTSize,
        BSIM3mPTable,

#ifdef XSPICE
/*----  Fixed by SDB 5.2.2003 to enable XSPICE/tclspice integration  -----*/
        NULL,  /* This is a SPICE device, it has no MIF info data */

        0,     /* This is a SPICE device, it has no MIF info data */
        NULL,  /* This is a SPICE device, it has no MIF info data */

        0,     /* This is a SPICE device, it has no MIF info data */
        NULL,  /* This is a SPICE device, it has no MIF info data */

        0,     /* This is a SPICE device, it has no MIF info data */
        NULL,  /* This is a SPICE device, it has no MIF info data */
/*---------------------------  End of SDB fix   -------------------------*/
#endif

        DEV_DEFAULT
    },

 /* DEVparam      */ BSIM3param,
 /* DEVmodParam   */ BSIM3mParam,
 /* DEVload       */ BSIM3load,
 /* DEVsetup      */ BSIM3setup,
 /* DEVunsetup    */ BSIM3unsetup,
 /* DEVpzSetup    */ BSIM3setup,
 /* DEVtemperature*/ BSIM3temp,
 /* DEVtrunc      */ BSIM3trunc,
 /* DEVfindBranch */ NULL,
 /* DEVacLoad     */ BSIM3acLoad,
 /* DEVaccept     */ NULL,
 /* DEVdestroy    */ BSIM3destroy,
 /* DEVmodDelete  */ BSIM3mDelete,
 /* DEVdelete     */ BSIM3delete, 
 /* DEVsetic      */ BSIM3getic,
 /* DEVask        */ BSIM3ask,
 /* DEVmodAsk     */ BSIM3mAsk,
 /* DEVpzLoad     */ BSIM3pzLoad,
 /* DEVconvTest   */ BSIM3convTest,
 /* DEVsenSetup   */ NULL,
 /* DEVsenLoad    */ NULL,
 /* DEVsenUpdate  */ NULL,
 /* DEVsenAcLoad  */ NULL,
 /* DEVsenPrint   */ NULL,
 /* DEVsenTrunc   */ NULL,
 /* DEVdisto      */ NULL,
 /* DEVnoise      */ BSIM3noise,
#ifdef CIDER
 /* DEVdump       */ NULL,
 /* DEVacct       */ NULL,
#endif                       
 /* DEVinstSize   */ &BSIM3iSize,
 /* DEVmodSize    */ &BSIM3mSize,
<<<<<<< HEAD
#if defined(KLU) || defined(SuperLU) || defined(UMFPACK)
 /* DEVbindCSC        */   BSIM3bindCSC,
 /* DEVbindCSCComplex */   BSIM3bindCSCComplex,
 /* DEVbindCSCComplexToReal */  BSIM3bindCSCComplexToReal,
=======

#ifdef KIRCHHOFF
 /* DEVnodeIsNonLinear */ BSIM3nodeIsNonLinear
>>>>>>> 097be24c
#endif

};


SPICEdev *
get_bsim3_info(void)
{
    return &BSIM3info;
}

<|MERGE_RESOLUTION|>--- conflicted
+++ resolved
@@ -72,16 +72,15 @@
 #endif                       
  /* DEVinstSize   */ &BSIM3iSize,
  /* DEVmodSize    */ &BSIM3mSize,
-<<<<<<< HEAD
+
 #if defined(KLU) || defined(SuperLU) || defined(UMFPACK)
  /* DEVbindCSC        */   BSIM3bindCSC,
  /* DEVbindCSCComplex */   BSIM3bindCSCComplex,
  /* DEVbindCSCComplexToReal */  BSIM3bindCSCComplexToReal,
-=======
+#endif
 
 #ifdef KIRCHHOFF
  /* DEVnodeIsNonLinear */ BSIM3nodeIsNonLinear
->>>>>>> 097be24c
 #endif
 
 };
