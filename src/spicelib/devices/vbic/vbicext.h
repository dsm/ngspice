--- conflicted
+++ resolved
@@ -26,16 +26,13 @@
 extern int VBICtrunc(GENmodel*,CKTcircuit*,double*);
 extern int VBICnoise(int,int,GENmodel*,CKTcircuit*,Ndata*,double*);
 
-<<<<<<< HEAD
+#ifdef KIRCHHOFF
+extern int VBICnodeIsNonLinear (GENmodel *, CKTcircuit *) ;
+#endif
 #endif
 
 #if defined(KLU) || defined(SuperLU) || defined(UMFPACK)
 extern int VBICbindCSC (GENmodel*, CKTcircuit*) ;
 extern int VBICbindCSCComplex (GENmodel*, CKTcircuit*) ;
 extern int VBICbindCSCComplexToReal (GENmodel*, CKTcircuit*) ;
-=======
-#ifdef KIRCHHOFF
-extern int VBICnodeIsNonLinear (GENmodel *, CKTcircuit *) ;
-#endif
->>>>>>> 8ec23a72
 #endif