--- conflicted
+++ resolved
@@ -76,20 +76,17 @@
  /* DEVdump       */ NULL,
  /* DEVacct       */ NULL,  
 #endif
-<<<<<<< HEAD
-    &TXLiSize,
-    &TXLmSize,
+ /* DEVinstSize   */ &TXLiSize,
+ /* DEVmodSize    */ &TXLmSize,
+
 #if defined(KLU) || defined(SuperLU) || defined(UMFPACK)
  /* DEVbindCSC        */   TXLbindCSC,
  /* DEVbindCSCComplex */   TXLbindCSCComplex,
  /* DEVbindCSCComplexToReal */  TXLbindCSCComplexToReal,
-=======
- /* DEVinstSize   */ &TXLiSize,
- /* DEVmodSize    */ &TXLmSize,
+#endif
 
 #ifdef KIRCHHOFF
  /* DEVnodeIsNonLinear */ NULL
->>>>>>> 8ec23a72
 #endif
 
 };
