/**********
Copyright 1990 Regents of the University of California.  All rights reserved.
Author: 1985 Thomas L. Quarles
Model Author: 1990 Michael Schröter TU Dresden
Spice3 Implementation: 2019 Dietmar Warning, Markus Müller, Mario Krattenmacher
**********/

/*
 * This file defines the HICUM L2.4.0 model load function
 * Comments on the Code:
 * - We use dual numbers to calculate derivatives, this is readble and error proof.
 * - The code is targeted to be readbale and maintainable, speed is sacrificied for this purpose.
<<<<<<< HEAD
 * - The verilog a code is available at the website of TU Dresden, Michael Schroeter's chair.
 * - Nobody likes Verilog.
 * 
=======
 * - The verilog a code is available at the website of TU Dresden, Michael Schroeter#s chair.
 *
>>>>>>> d86caadb
 * Checklist of what needs to be done: (@Mario: also look at this, did I get everything?)
 * - ijBEp
 * - ijBCx
 * - QjEp
 * - QBCx'
 * - QBCx''
 * - QdS
 * - QjS
 * - iTS
 * - ijSC
 * - rbi
 * - crbi,qrbi
 * - Qjci
 * - Qjei
 * - ijBCi
 * - ijBEi
 * - Qf
 * - Qr
 * - iavl
 * - iBEti
 * - itf, itr
 * - NQS derivatives, sources and elements
 */

#include "cmath"
#include <duals/dual>
#include "hicumL2.hpp"
#include <functional>

//ngspice header files written in C
#ifdef __cplusplus
extern "C"
{
#endif
#include "ngspice/typedefs.h"
#include "ngspice/devdefs.h"
#include "ngspice/const.h"
#include "ngspice/trandefs.h"
#include "ngspice/sperror.h"
#include "hicum2defs.h"
#include "ngspice/ngspice.h"
#include "ngspice/cktdefs.h"
#ifdef __cplusplus
}
#endif

// extern "C"
// {
// #include "ngspice/devdefs.h"
// #include "ngspice/const.h"
// #include "ngspice/trandefs.h"
// #include "ngspice/sperror.h"
// #include "hicum2defs.h"
// #include "ngspice/ngspice.h"
// #include "ngspice/cktdefs.h"
// }


// #include "ngspice/devdefs.h"
// #include "ngspice/const.h"
// #include "ngspice/trandefs.h"
// #include "ngspice/sperror.h"
// #include "hicum2defs.h"
// #include "ngspice/ngspice.h"
// #include "ngspice/cktdefs.h"


//HICUM DEFINITIONS
#define CHARGE          1.6021766208e-19
#define CONSTboltz      1.38064852e-23
#define VPT_thresh      1.0e2
#define Dexp_lim        80.0
#define Cexp_lim        80.0
#define DFa_fj          1.921812
#define RTOLC           1.0e-5
#define l_itmax         100
#define TMAX            326.85
#define TMIN            -100.0
#define LN_EXP_LIMIT    11.0
#define MIN_R           0.001
#define Gmin            1.0e-12


using namespace duals::literals;

// IDEAL DIODE (WITHOUT CAPACITANCE):
// conductance calculation not required
// INPUT:
//  IS, IST     : saturation currents (model parameter related)
//  UM1         : ideality factor
//  U           : branch voltage
// IMPLICIT INPUT:
//  T           : Temperature
// OUTPUT:
//  Iz          : diode current
duals::duald HICDIO(duals::duald T, double IST, double UM1, duals::duald U)
{
duals::duald DIOY, le, vt;

    // printf("2");
    vt = UM1 * CONSTboltz * T / CHARGE;
    DIOY = U/vt;
    if (IST > 0.0) {
        if (DIOY > Dexp_lim) {
            le      = (1 + (DIOY - Dexp_lim));
            DIOY    = Dexp_lim;
            le      = le*exp(DIOY);
            return IST*(le-1.0);
        } else {
            le      = exp(DIOY);
            return IST*(le-1.0);
        }
        if(DIOY <= -14.0) {
            return -IST;
        }
    } else {
        return 0.0;
    }
}

// DEPLETION CHARGE CALCULATION
// Hyperbolic smoothing used; no punch-through
// INPUT:
//  c_0		: zero-bias capacitance
//  u_d		: built-in voltage
//  z		: exponent coefficient
//  a_j		: control parameter for C peak value at high forward bias
//  U_cap	: voltage across junction
// IMPLICIT INPUT:
//  T		: Temperature
// OUTPUT:
//  Qz		: depletion Charge
//  C		: depletion capacitance
void QJMODF(duals::duald T, double c_0, double u_d, double z, double a_j, duals::duald U_cap, duals::duald * C, duals::duald * Qz)
{
    duals::duald DFV_f, DFv_e, DFs_q, DFs_q2, DFv_j, DFdvj_dv, DFQ_j, DFQ_j1, DFC_j1, DFb, vt;
    vt = CONSTboltz * T / CHARGE;
    if (c_0 > 0.0) {
        DFV_f	 = u_d*(1.0-exp(-log(a_j)/z));
        DFv_e	 = (DFV_f-U_cap)/vt;
        DFs_q	 = sqrt(DFv_e*DFv_e+DFa_fj);
        DFs_q2	 = (DFv_e+DFs_q)*0.5;
        DFv_j	 = DFV_f-vt*DFs_q2;
        DFdvj_dv = DFs_q2/DFs_q;
        DFb	     = log(1.0-DFv_j/u_d);
        DFC_j1   = c_0*exp(-z*DFb)*DFdvj_dv;
        *C		 = DFC_j1+a_j*c_0*(1.0-DFdvj_dv);
        DFQ_j	 = c_0*u_d*(1.0-exp(DFb*(1.0-z)))/(1.0-z);
        *Qz	     = DFQ_j+a_j*c_0*(U_cap-DFv_j);
     } else {
        *C       = 0.0;
        *Qz	     = 0.0;
     }
}

// DEPLETION CHARGE CALCULATION CONSIDERING PUNCH THROUGH
// smoothing of reverse bias region (punch-through)
// and limiting to a_j=Cj,max/Cj0 for forward bias.
// Important for base-collector and collector-substrate junction
// INPUT:
//  c_0		: zero-bias capacitance
//  u_d		: built-in voltage
//  z 		: exponent coefficient
//  a_j		: control parameter for C peak value at high forward bias
//  v_pt	: punch-through voltage (defined as qNw^2/2e)
//  U_cap	: voltage across junction
// IMPLICIT INPUT:
//  VT		: thermal voltage
// OUTPUT:
//  Qz		: depletion charge
//  C		: depletion capacitance
void QJMOD(duals::duald T, duals::duald c_0, double u_d, double z, double a_j, double v_pt, duals::duald U_cap, duals::duald * C, duals::duald * Qz)
{
    duals::duald dummy, DQ_j1, DQ_j2, DQ_j3, DC_j1, DC_j2, DC_j3, De_1, De_2, Dzr1, DCln1, DCln2, Dz1, Dv_j1, Dv_j2, Dv_j3, De, Da, Dv_r, Dv_j4, Dv_e, DC_c, DC_max, DV_f, Dv_p, Dz_r, vt;
    vt = CONSTboltz * T / CHARGE;
    if (c_0 > 0.0){
        Dz_r	= z/4.0;
        Dv_p	= v_pt-u_d;
        DV_f	= u_d*(1.0-exp(-log(a_j)/z));
        DC_max	= a_j*c_0;
        DC_c	= c_0*exp((Dz_r-z)*log(v_pt/u_d));
        Dv_e	= (DV_f-U_cap)/vt;
        if(Dv_e < Cexp_lim) {
            De	    = exp(Dv_e);
            De_1	= De/(1.0+De);
            Dv_j1	= DV_f-vt*log(1.0+De);
        } else {
            De_1	= 1.0;
            Dv_j1	= U_cap;
        }
        Da	    = 0.1*Dv_p+4.0*vt;
        Dv_r	= (Dv_p+Dv_j1)/Da;
        if(Dv_r < Cexp_lim){
            De	    = exp(Dv_r);
            De_2	= De/(1.0+De);
            Dv_j2	= -Dv_p+Da*(log(1.0+De)-exp(-(Dv_p+DV_f)/Da));
        } else {
            De_2	= 1.0;
            Dv_j2	= Dv_j1;
        }
        Dv_j4	= U_cap-Dv_j1;
        DCln1	= log(1.0-Dv_j1/u_d);
        DCln2	= log(1.0-Dv_j2/u_d);
        Dz1	    = 1.0-z;
        Dzr1	= 1.0-Dz_r;
        DC_j1	= c_0*exp(DCln2*(-z))*De_1*De_2;
        DC_j2	= DC_c*exp(DCln1*(-Dz_r))*(1.0-De_2);
        DC_j3	= DC_max*(1.0-De_1);
        *C		= DC_j1+DC_j2+DC_j3;
        DQ_j1	= c_0*(1.0-exp(DCln2*Dz1))/Dz1;
        DQ_j2	= DC_c*(1.0-exp(DCln1*Dzr1))/Dzr1;
        DQ_j3	= DC_c*(1.0-exp(DCln2*Dzr1))/Dzr1;
        *Qz	    = (DQ_j1+DQ_j2-DQ_j3)*u_d+DC_max*Dv_j4;
     } else {
        *C	    = 0.0;
        *Qz	    = 0.0;
     }
}

// A CALCULATION NEEDED FOR COLLECTOR MINORITY CHARGE FORMULATION
// INPUT:
//  zb,zl       : zeta_b and zeta_l (model parameters, TED 10/96)
//  w           : normalized injection width
// OUTPUT:
// hicfcio      : function of equation (2.1.17-10)
void HICFCI(double zb, double zl, double w, double * hicfcio, double * dhicfcio_dw)
{
    double a, a2, a3, r, lnzb, x, z;
    z       = zb*w;
    lnzb    = log(1+zb*w);
    if(z > 1.0e-6){
        x               = 1.0+z;
        a               = x*x;
        a2              = 0.250*(a*(2.0*lnzb-1.0)+1.0);
        a3              = (a*x*(3.0*lnzb-1.0)+1.0)/9.0;
        r               = zl/zb;
        *hicfcio        = ((1.0-r)*a2+r*a3)/zb;
        *dhicfcio_dw    = ((1.0-r)*x+r*a)*lnzb;
     } else {
        a               = z*z;
        a2              = 3.0+z-0.25*a+0.10*z*a;
        a3              = 2.0*z+0.75*a-0.20*a*z;
        *hicfcio         = (zb*a2+zl*a3)*w*w/6.0;
        *dhicfcio_dw     = (1+zl*w)*(1+z)*lnzb;
     }
}

// NEEDED TO CALCULATE WEIGHTED ICCR COLLECTOR MINORITY CHARGE
// INPUT:
//  z : zeta_b or zeta_l
//  w : normalized injection width
// OUTPUT:
//  hicfcto     : output
//  dhicfcto_dw : derivative of output wrt w
void HICFCT(double z, double w, double * hicfcto, double *dhicfcto_dw)
{
    double a, lnz;
    a = z*w;
    lnz = log(1+z*w);
    if (a > 1.0e-6){
        *hicfcto     = (a - lnz)/z;
        *dhicfcto_dw = a / (1.0 + a);
    } else {
        *hicfcto     = 0.5 * a * w;
        *dhicfcto_dw = a;
    }
}

// COLLECTOR CURRENT SPREADING CALCULATION
// collector minority charge incl. 2D/3D current spreading (TED 10/96)
// INPUT:
//  Ix                          : forward transport current component (itf)
//  I_CK                        : critical current
//  FFT_pcS                     : dependent on fthc and thcs (parameters)
// IMPLICIT INPUT:
//  ahc, latl, latb             : model parameters
//  VT                          : thermal voltage
// OUTPUT:
//  Q_fC, Q_CT: actual and ICCR (weighted) hole charge
//  T_fC, T_cT: actual and ICCR (weighted) transit time
//  Derivative dfCT_ditf not properly implemented yet
void HICQFC(duals::duald T, double Ix, double I_CK, double FFT_pcS, duals::duald * Q_fC, duals::duald * Q_CT, duals::duald * T_fC, duals::duald * T_cT)
{
    double FCln, FCa, FCa1, FCd_a, FCw, FCdw_daick, FCda1_dw, FCf_ci, FCdfCT_ditf, FCw2, FCz, FCdfc_dw, FFdVc_ditf, FCf_CT, FCf1, FCf2, FCrt;
    double FCa_cl, FCa_ck, FCdaick_ditf, FCxl, FCxb, FCdf1_dw, FCz_1, FCf3, FCdf2_dw, FCdf3_dw, FCdw_ditf, FCdfc_ditf;
    double FCdfCT_dw, FCd_f, FFdVc;
    double vcbar, latl, latb, ahc, flcomp;

    duals::duald vt;

    vt = CONSTboltz * T / CHARGE;

    *Q_fC           = FFT_pcS*Ix;
    FCa             = 1.0-I_CK/Ix;
    FCrt            = sqrt(FCa*FCa+ahc);
    FCa_ck          = 1.0-(FCa+FCrt)/(1.0+sqrt(1.0+ahc));
    FCdaick_ditf    = (FCa_ck-1.0)*(1-FCa)/(FCrt*Ix);
    if(latb > latl){
        FCz             = latb-latl;
        FCxl            = 1.0+latl;
        FCxb            = 1.0+latb;
        if(latb > 0.01){
            FCln            = log(FCxb/FCxl);
            FCa1            = exp((FCa_ck-1.0)*FCln);
            FCd_a           = 1.0/(latl-FCa1*latb);
            FCw             = (FCa1-1.0)*FCd_a;
            FCdw_daick      = -FCz*FCa1*FCln*FCd_a*FCd_a;
            FCa1            = log((1.0+latb*FCw)/(1.0+latl*FCw));
            FCda1_dw        = latb/(1.0+latb*FCw) - latl/(1.0+latl*FCw);
        } else {
            FCf1            = 1.0-FCa_ck;
            FCd_a           = 1.0/(1.0+FCa_ck*latb);
            FCw             = FCf1*FCd_a;
            FCdw_daick      = -1.0*FCd_a*FCd_a*FCxb*FCd_a;
            FCa1            = FCz*FCw;
            FCda1_dw        = FCz;
        }
        FCf_CT          = 2.0/FCz;
        FCw2            = FCw*FCw;
        FCf1            = latb*latl*FCw*FCw2/3.0+(latb+latl)*FCw2/2.0+FCw;
        FCdf1_dw        = latb*latl*FCw2 + (latb+latl)*FCw + 1.0;
        HICFCI(latb,latl,FCw,&FCf2,&FCdf2_dw);
        HICFCI(latl,latb,FCw,&FCf3,&FCdf3_dw);
        FCf_ci          = FCf_CT*(FCa1*FCf1-FCf2+FCf3);
        FCdfc_dw        = FCf_CT*(FCa1*FCdf1_dw+FCda1_dw*FCf1-FCdf2_dw+FCdf3_dw);
        FCdw_ditf       = FCdw_daick*FCdaick_ditf;
        FCdfc_ditf      = FCdfc_dw*FCdw_ditf;
        if(flcomp == 0.0 || flcomp == 2.1) {
            HICFCT(latb,FCw,&FCf2,&FCdf2_dw);
            HICFCT(latl,FCw,&FCf3,&FCdf3_dw);
            FCf_CT          = FCf_CT*(FCf2-FCf3);
            FCdfCT_dw       = FCf_CT*(FCdf2_dw-FCdf3_dw);
            FCdfCT_ditf     = FCdfCT_dw*FCdw_ditf;
        } else {
            FCf_CT          = FCf_ci;
            FCdfCT_ditf     = FCdfc_ditf;
        }
     } else {
        if(latb > 0.01) {
            FCd_a           = 1.0/(1.0+FCa_ck*latb);
            FCw             = (1.0-FCa_ck)*FCd_a;
            FCdw_daick      = -(1.0+latb)*FCd_a*FCd_a;
        } else {
            FCw             = 1.0-FCa_ck-FCa_ck*latb;
            FCdw_daick      = -(1.0+latb);
        }
        FCw2            = FCw*FCw;
        FCz             = latb*FCw;
        FCz_1           = 1.0+FCz;
        FCd_f           = 1.0/(FCz_1);
        FCf_ci          = FCw2*(1.0+FCz/3.0)*FCd_f;
        FCdfc_dw        = 2.0*FCw*(FCz_1+FCz*FCz/3.0)*FCd_f*FCd_f;
        FCdw_ditf       = FCdw_daick*FCdaick_ditf;
        FCdfc_ditf      = FCdfc_dw*FCdw_ditf;
        if(flcomp == 0.0 || flcomp == 2.1){
            if (FCz > 0.001){
                FCf_CT          = 2.0*(FCz_1*log(FCz_1)-FCz)/(latb*latb*FCz_1);
                FCdfCT_dw       = 2.0*FCw*FCd_f*FCd_f;
            } else {
                FCf_CT          = FCw2*(1.0-FCz/3.0)*FCd_f;
                FCdfCT_dw       = 2.0*FCw*(1.0-FCz*FCz/3.0)*FCd_f*FCd_f;
            }
            FCdfCT_ditf     = FCdfCT_dw*FCdw_ditf;
        } else {
            FCf_CT          = FCf_ci;
            FCdfCT_ditf     = FCdfc_ditf;
        }
    }
    *Q_CT    = *Q_fC*FCf_CT*exp((FFdVc-vcbar)/vt);
    *Q_fC    = *Q_fC*FCf_ci*exp((FFdVc-vcbar)/vt);
    *T_fC    = FFT_pcS*exp((FFdVc-vcbar)/vt)*(FCf_ci+Ix*FCdfc_ditf) +*Q_fC/vt*FFdVc_ditf;
    *T_cT    = FFT_pcS*exp((FFdVc-vcbar)/vt)*(FCf_CT+Ix*FCdfCT_ditf)+*Q_CT/vt*FFdVc_ditf;
}

// DEPLETION CHARGE & CAPACITANCE CALCULATION SELECTOR
// Dependent on junction punch-through voltage
// Important for collector related junctions
void HICJQ(duals::duald T, double c_0, double u_d, double z,double v_pt, duals::duald U_cap, duals::duald * C,duals::duald * Qz)
{
    if(v_pt < VPT_thresh){
        QJMOD(T,c_0,u_d,z,2.4,v_pt,U_cap,C,Qz);
    } else {
        QJMODF(T,c_0,u_d,z,2.4,U_cap,C,Qz);
    }
}

// TRANSIT-TIME AND STORED MINORITY CHARGE
// INPUT:
//  itf         : forward transport current
//  I_CK        : critical current
//  T_f         : transit time    \
//  Q_f         : minority charge / for low current
// IMPLICIT INPUT:
//  tef0, gtfe, fthc, thcs, ahc, latl, latb     : model parameters
// OUTPUT:
//  T_f         : transit time    \
//  Q_f         : minority charge / transient analysis
//  T_fT        : transit time    \
//  Q_fT        : minority charge / ICCR (transfer current)
//  Q_bf        : excess base charge
void HICQFF(duals::duald T, double itf, double I_CK, duals::duald T_f, duals::duald Q_f, duals::duald T_fT, duals::duald Q_fT, duals::duald Q_bf)
{
    double FFitf_ick, FFdTef, FFdQef, FFdVc, FFdVc_ditf, FFib, FFfcbar, FFdib_ditf;
    double icbar, hfc_t, hfe_t, hf0_t, vlim, rci0, gtfe, latl, latb, vcbar, fthc, acbar, tef0_t, ahc, thcs_t;
    duals::duald vt;
    duals::duald FFdQbfb, FFdTbfb, FFdQfhc, FFdTfhc, FFdQcfc,FFdTcfc, FFdQbfc,FFdTbfc;
    duals::duald FFdQcfcT, FFic, FFw, FFdTcfcT;
    vt = CONSTboltz * T / CHARGE;
    if(itf < 1.0e-6*I_CK){
        Q_fT            = Q_f;
        T_fT            = T_f;
        Q_bf            = 0;
    } else {
        FFitf_ick = itf/I_CK;
        FFdTef  = tef0_t*exp(gtfe*log(FFitf_ick));
        FFdQef  = FFdTef*itf/(1+gtfe);
        if (icbar<0.05*(vlim/rci0)) {
            FFdVc = 0;
            FFdVc_ditf = 0;
        } else {
            FFib    = (itf-I_CK)/icbar;
            if (FFib < -1.0e10) {
                FFib = -1.0e10;
            }
            FFfcbar = (FFib+sqrt(FFib*FFib+acbar))/2.0;
            FFdib_ditf = FFfcbar/sqrt(FFib*FFib+acbar)/icbar;
            FFdVc = vcbar*exp(-1.0/FFfcbar);
            FFdVc_ditf = FFdVc/(FFfcbar*FFfcbar)*FFdib_ditf;
        }
        FFdQbfb = (1-fthc)*thcs_t*itf*(exp(FFdVc/vt)-1);
        FFdTbfb = FFdQbfb/itf+(1-fthc)*thcs_t*itf*exp(FFdVc/vt)/vt*FFdVc_ditf;
        FFic    = 1-1.0/FFitf_ick;
        FFw     = (FFic+sqrt(FFic*FFic+ahc))/(1+sqrt(1+ahc));
        FFdQfhc = thcs_t*itf*FFw*FFw*exp((FFdVc-vcbar)/vt);
        FFdTfhc = FFdQfhc*(1.0/itf*(1.0+2.0/(FFitf_ick*sqrt(FFic*FFic+ahc)))+1.0/vt*FFdVc_ditf);
        if(latb <= 0.0 && latl <= 0.0){
            FFdQcfc = fthc*FFdQfhc;
            FFdTcfc = fthc*FFdTfhc;
            FFdQcfcT = FFdQcfc;
            FFdTcfcT = FFdTcfc;
        } else {
            HICQFC(T, itf,I_CK,fthc*thcs_t,&FFdQcfc,&FFdQcfcT,&FFdTcfc,&FFdTcfcT);
        }
        FFdQbfc = (1-fthc)*FFdQfhc;
        FFdTbfc = (1-fthc)*FFdTfhc;
        Q_fT	= hf0_t*Q_f+FFdQbfb+FFdQbfc+hfe_t*FFdQef+hfc_t*FFdQcfcT;
        T_fT	= hf0_t*T_f+FFdTbfb+FFdTbfc+hfe_t*FFdTef+hfc_t*FFdTcfcT;
        Q_f	    = Q_f+(FFdQbfb+FFdQbfc)+FFdQef+FFdQcfc;
        T_f 	= T_f+(FFdTbfb+FFdTbfc)+FFdTef+FFdTcfc;
        Q_bf    = FFdQbfb+FFdQbfc;
    }
}

// TEMPERATURE UPDATE OF JUNCTION CAPACITANCE RELATED PARAMETERS
// INPUT:
//  mostly model parameters
//  x           : zero bias junction capacitance
//  y           : junction built-in potential
//  z           : grading co-efficient
//  w           : ratio of maximum to zero-bias value of capacitance or punch-through voltage
//  is_al       : condition factor to check what "w" stands for
//  vgeff       : band-gap voltage
// IMPLICIT INPUT:
//  VT          : thermal voltage
//  vt0,qtt0,ln_qtt0,mg : other model variables
// OUTPUT:
//  c_j_t               : temperature update of "c_j"
//  vd_t                : temperature update of "vd0"
//  w_t                 : temperature update of "w"
void TMPHICJ(duals::duald T, double c_j, double vd0, double z, double w, double is_al, double vgeff, duals::duald * c_j_t, duals::duald * vd_t, duals::duald * w_t)
{
    double vdj0, vt0;
    double mg, tnom;
    duals::duald vt, qtt0, ln_qtt0, vdt, vdjt;

    tnom    = tnom+300; //TODO: check this
    vt0     = CONSTboltz * tnom/ CHARGE;
    vt      = CONSTboltz * T   / CHARGE;
    qtt0    = T/tnom;
    ln_qtt0 = log(qtt0);

    //TODO
    //vt0,qtt0,lnqtt0,mg =
    if (c_j > 0.0) {
        vdj0    = 2*vt0*log(exp(vd0*0.5/vt0)-exp(-0.5*vd0/vt0));
        vdjt    = vdj0*qtt0+vgeff*(1-qtt0)-mg*vt*ln_qtt0;
        vdt     = vdjt+2*vt*log(0.5*(1+sqrt(1+4*exp(-vdjt/vt))));
        *vd_t    = vdt;
        *c_j_t   = c_j*exp(z*log(vd0/(*vd_t)));
        if (is_al == 1) {
            *w_t = w*(*vd_t)/vd0;
        } else {
            *w_t = w;
        }
    } else {
        *c_j_t   = c_j;
        *vd_t    = vd0;
        *w_t     = w;
    }
}

duals::duald calc_hjei_vbe(duals::duald Vbiei, duals::duald T, HICUMinstance * here, HICUMmodel * model){
    //calculates hje_vbe
    //warpping in a routine allows easy calculation of derivatives with dual numbers
    duals::duald vj, vj_z, vt;
    vt  = CONSTboltz * T   / CHARGE;
    if (model->HICUMahjei == 0.0){
        return model->HICUMhjei;
    }else{
        //vendhjei = vdei_t*(1.0-exp(-ln(ajei_t)/z_h));
        vj = (here->HICUMvdei_t-Vbiei)/(model->HICUMrhjei*vt);
        vj = here->HICUMvdei_t-model->HICUMrhjei*vt*(vj+sqrt(vj*vj+DFa_fj))*0.5;
        vj = (vj-vt)/vt;
        vj = vt*(1.0+(vj+sqrt(vj*vj+DFa_fj))*0.5);
        vj_z = (1.0-exp(model->HICUMzei*log(1.0-vj/here->HICUMvdei_t)))*here->HICUMahjei_t;
        return here->HICUMhjei0_t*(exp(vj_z)-1.0)/vj_z;
    }
}


void hicum_diode(double T, double IS, double UM1, double U, double *Iz, double *Gz, double *Tz)
{
    //wrapper for hicum diode equation that also generates derivatives
    duals::duald result = 0;

    // printf("executed diode");

    result = HICDIO(T, IS, UM1, U+1_e);
    *Iz    = result.rpart();
    *Gz    = result.dpart(); //derivative after U
    result = HICDIO(T+1_e, IS, UM1, U);
    *Tz    = result.dpart(); //derivative after T
}

void hicum_qjmodf(double T, double c_0, double u_d, double z, double a_j, double U_cap, double *C, double *C_dU, double *C_dT, double *Qz, double *Qz_dU, double *Qz_dT)
{
    //wrapper for QJMODF that also generates derivatives
    duals::duald Cresult = 0;
    duals::duald Qresult = 0;
    QJMODF(T, c_0, u_d, z, a_j, U_cap+1_e, &Cresult, &Qresult);
    *C     = Cresult.rpart();
    *C_dU  = Cresult.dpart();
    *Qz    = Qresult.rpart();
    *Qz_dU = Qresult.dpart();

    QJMODF(T+1_e, c_0, u_d, z, a_j, U_cap, &Cresult, &Qresult);
    *Qz_dT = Qresult.dpart();
    *C_dT  = Cresult.dpart();
}

void hicum_HICJQ(double T, double c_0, double u_d, double z,double v_pt, double U_cap, double * C, double * C_dU, double * C_dT, double * Qz, double * Qz_dU, double * Qz_dT)
{
    //wrapper for HICJQ that also generates derivatives
    duals::duald Cresult = 0;
    duals::duald Qresult = 0;
    HICJQ(T, c_0, u_d, z, v_pt, U_cap+1_e, &Cresult, &Qresult);
    *C     = Cresult.rpart();
    *C_dU  = Cresult.dpart();
    *Qz    = Qresult.rpart();
    *Qz_dU = Qresult.dpart();

    HICJQ(T+1_e, c_0, u_d, z, v_pt, U_cap+1_e, &Cresult, &Qresult);
    *Qz_dT = Qresult.dpart();
    *C_dT  = Cresult.dpart();
}

int
HICUMload(GENmodel *inModel, CKTcircuit *ckt)
        /* actually load the current resistance value into the
         * sparse matrix previously provided
         */
{
    HICUMmodel *model = (HICUMmodel*)inModel;
    HICUMinstance *here;

    //Declaration of variables

    double cbcpar1,cbcpar2,cbepar2,cbepar1,Oich,Otbhrec;

    //Charges, capacitances and currents
    double Qjci,Qjei,Qjep;
    double Qdei,Qdci,Qrbi;
    double it,ibei,irei,ibci,ibep,irep,ibh_rec;
    double ibet,iavl,iavl_ditf,iavl_dT,iavl_Vbiei,iavl_dCjci;
    double ijbcx,ijbcx_dT,ijbcx_Vbpci,ijsc,Qjs,Qscp,HSUM,HSI_Tsu,Qdsu;

    //Base resistance and self-heating power
    double rbi,pterm;

    //Model initialization
    double C_1;

    //Model evaluation
    double Crbi,Cjci,Cjcit,cc,Cjei,Cjep,Cjs,Cscp;
    double Cjcx_i , Cjcx_i_Vbci  , Cjcx_i_dT ;
    double Cjcx_ii, Cjcx_ii_Vbpci, Cjcx_ii_dT;
    double Qjcx_i , Qjcx_i_Vbci  , Qjcx_i_dT ;
    double Qjcx_ii, Qjcx_ii_Vbpci, Qjcx_ii_dT;

    double itf,itr,Tf,Tr,VT_f,i_0f,i_0r,a_bpt,Q_0,Q_p,Q_bpt;
    double Orci0_t,b_q,I_Tf1,T_f0,Q_fT,T_fT,Q_bf;
    double a_h,Q_pT,d_Q;
    double Qf,Qf_Vbiei,Qf_Vbici,Qf_dT,Cdei,Qr,Cdci;
    double ick, ick_Vciei, ick_dT,vc,cjcx01,cjcx02;
    int l_it;

    //NQS
    double Ixf1,Ixf2,Qxf1,Qxf2;
    double Itxf, Qdeix;
    double Vxf, Ixf, Qxf;
    double Vxf1, Vxf2;

    double hjei_vbe;

    double Vbiei, Vbici, Vciei, Vbpei, Vbpbi, Vbpci, Vsici, Vbci, Vsc;

    // Model flags
    int use_aval;

    //helpers for ngspice implementation
    duals::duald result;

    //end of variables

    int iret;

#ifndef PREDICTOR
    double xfact;
#endif
    double delvbiei=0.0, delvbici=0.0, delvbpei=0.0, delvbpbi=0.0, delvbpci=0.0, delvsici=0.0;
    double ibieihat;
    double ibpeihat;
    double icieihat;
    double ibicihat;
    double ibpcihat;
    double ibpbihat;
    double isicihat;
    double ibpsihat;
    double ceq, geq=0.0, rhs_current;
    int icheck=1;
    int ichk1, ichk2, ichk3, ichk4, ichk5;
    int error;
    double Vbe, Vcic, Vbbp, Veie, Vsis, Vbpe;

    double Ibiei, Ibiei_Vbiei;
    double Ibici, Ibici_Vbici;
    double Ibpei, Ibpei_Vbpei;
    double Ibpci, Ibpci_Vbpci;
    double Isici, Isici_Vsici;
    double Isc,   Isc_Vsc;
    double Iciei, Iciei_Vbiei, Iciei_Vbici;
    double Ibbp_Vbbp;
    double Isis_Vsis;
    double Ieie, Ieie_Veie;
    double Ibpbi, Ibpbi_Vbpbi, Ibpbi_Vbici, Ibpbi_Vbiei;
    double Ibpsi, Ibpsi_Vbpci, Ibpsi_Vsici;
    double Icic_Vcic;
    double Ibci,  Ibci_Vbci, Ibci_dT;
    double hjei_vbe_Vbiei, hjei_vbe_dT, ibet_Vbpei=0.0, ibet_dT=0, ibet_Vbiei=0.0, ibh_rec_Vbiei;
    double irei_Vbiei, irei_dT;
    double ibep_Vbpei, ibep_dT;
    double irep_Vbpei, irep_dT, iavl_Vbici, rbi_dT, rbi_dQjei, rbi_dCjci, rbi_dQf, rbi_Vbiei, rbi_Vbici;
    double ibei_Vbiei, ibei_dT;
    double Q_0_Vbiei, Q_0_Vbici, Q_0_hjei_vbe, Q_0_Qjci, Q_0_Qjei, Q_0_dT;

    double Cjei_Vbiei,Cjci_Vbici,Cjep_Vbpei,Cjep_dT,Cjs_Vsici,Cscp_Vsc,Cjcit_Vbici,i_0f_Vbiei,i_0r_Vbici;
    double Cjei_dT, Cjci_dT;
    double Qjei_Vbiei, Qjei_dT, Qjci_Vbici, Qjci_dT;
    double cc_Vbici,T_f0_Vbici,T_f0_Qjci, T_f0_dT,Q_p_Vbiei,Q_p_Vbici,I_Tf1_Vbiei,I_Tf1_Vbici,itf_Vbiei,itf_Vbici,itf_dT,itr_Vbiei,itr_Vbici;
    double Qbepar1;
    double Qbepar2;
    double Qbcpar1;
    double Qbcpar2;
    double Qsu;
    double Qcth;

    double Qrbi_Vbpbi;
    double Qrbi_Vbiei;
    double Qrbi_Vbici;
    double Qdeix_Vbiei;
    double Qdci_Vbici;
    double Qjep_Vbpei,Qjep_dT;
    double qjcx0_t_i_Vbci;
    double qjcx0_t_ii_Vbpci;
    double Qdsu_Vbpci;
    double Qjs_Vsici;
    double Qbepar1_Vbe;
    double Qbepar2_Vbpe;
    double Qbcpar1_Vbci;
    double Qbcpar2_Vbpci;
    double Qsu_Vsis;

    double cqbepar1, gqbepar1;
    double cqbepar2, gqbepar2;
    double cqbcpar1, gqbcpar1;
    double cqbcpar2, gqbcpar2;
    double cqsu, gqsu;
    double qjcx0_t_i, qjcx0_t_ii;

//NQS
    double Vbxf, Vbxf1, Vbxf2;
    double Qxf_Vxf, Qxf1_Vxf1, Qxf2_Vxf2;
    double Iqxf, Iqxf_Vxf, Iqxf1, Iqxf1_Vxf1, Iqxf2, Iqxf2_Vxf2;

    double Ith, Vrth, Icth, Icth_Vrth, delvrth;

    double Irth_Vrth;
    double Iciei_Vrth;
    double Ibiei_dT;
    double Ibici_Vrth;
    double Ibpei_Vrth;
    double Ibpci_Vrth;
    double Isici_Vrth;
    double Ibpbi_Vrth;
    double Ieie_Vrth;
    double Icic_Vrth;
    double Ibbp_Vrth;

    double Ith_Vrth;
    double Ith_Vciei;
    double Ith_Vbiei;
    double Ith_Vbici;
    double Ith_Vbpei;
    double Ith_Vbpci;
    double Ith_Vsici;
    double Ith_Vbpbi;
    double Ith_Veie;
    double Ith_Vcic;
    double Ith_Vbbp;

    //declaration of lambda functions -----------------------------------

    //Hole charge at low bias
    std::function<duals::duald (duals::duald, duals::duald, duals::duald)> calc_Q_0 = [&](duals::duald Qjei, duals::duald Qjci, duals::duald hjei_vbe){
        duals::duald Q_0, b_q, Q_bpt ;
        a_bpt   = 0.05;
        Q_0     = here->HICUMqp0_t + hjei_vbe*Qjei + model->HICUMhjci*Qjci;
        Q_bpt   = a_bpt*here->HICUMqp0_t;
        b_q     = Q_0/Q_bpt-1;
        Q_0     = Q_bpt*(1+(b_q +sqrt(b_q*b_q+1.921812))/2);
        return Q_0;
    };

    std::function<duals::duald (duals::duald, duals::duald, duals::duald)> calc_T_f0 = [&](duals::duald T, duals::duald Vbici, duals::duald Qjci){
        //Transit time calculation at low current density
        duals::duald vt;
        duals::duald cV_f,cv_e,cs_q,cs_q2,cv_j,cdvj_dv,Cjcit,cc;

        vt = CONSTboltz * T / CHARGE;
        if(here->HICUMcjci0_t > 0.0){ // CJMODF
            cV_f    = here->HICUMvdci_t*(1.0-exp(-log(2.4)/model->HICUMzci));
            cv_e    = (cV_f-Vbici)/vt;
            cs_q    = sqrt(cv_e*cv_e+1.921812);
            cs_q2   = (cv_e+cs_q)*0.5;
            cv_j    = cV_f-vt*cs_q2;
            cdvj_dv = cs_q2/cs_q;
            Cjcit   = here->HICUMcjci0_t*exp(-model->HICUMzci*log(1.0-cv_j/here->HICUMvdci_t))*cdvj_dv+2.4*here->HICUMcjci0_t*(1.0-cdvj_dv);
        } else {
            Cjcit   = 0.0;
        }
        if(Cjcit > 0.0) {
            cc      = here->HICUMcjci0_t/Cjcit;
        } else {
            cc      = 1.0;
        }
        return here->HICUMt0_t+model->HICUMdt0h*(cc-1.0)+model->HICUMtbvl*(1/cc-1.0);
    };
    std::function<duals::duald (duals::duald, duals::duald)> calc_ick = [&](duals::duald T, duals::duald Vciei){
        duals::duald ick;
        duals::duald Ovpt,a,d1,vceff,a1,a11,Odelck,ick1,ick2,ICKa, vc, vt;
        //Effective collector voltage
        vc      = Vciei-here->HICUMvces_t;
        vt      = CONSTboltz * T / CHARGE;

        //Inverse of low-field internal collector resistance: needed in HICICK
        Orci0_t = 1.0/here->HICUMrci0_t;

        //Critical current for onset of high-current effects
        //begin : HICICK
            Ovpt    = 1.0/model->HICUMvpt;
            a       = vc/vt;
            d1      = a-1;
            vceff   = (1.0+((d1+sqrt(d1*d1+1.921812))/2))*vt;
            // a       = vceff/vlim_t;
            // ick     = vceff*Orci0_t/sqrt(1.0+a*a);
            // ICKa    = (vceff-vlim_t)*Ovpt;
            // ick     = ick*(1.0+0.5*(ICKa+sqrt(ICKa*ICKa+1.0e-3)));

            a1       = vceff/here->HICUMvlim_t;
            a11      = vceff*Orci0_t;
            Odelck   = 1/model->HICUMdelck;
            ick1     = exp(Odelck*log(1+exp(model->HICUMdelck*log(a1))));
            ick2     = a11/ick1;
            ICKa     = (vceff-here->HICUMvlim_t)*Ovpt;
            ick      = ick2*(1.0+0.5*(ICKa+sqrt(ICKa*ICKa+model->HICUMaick)));
            return ick;

        //end
    };

    std::function<duals::duald (duals::duald, duals::duald)> calc_ibet = [&](duals::duald Vbiei, duals::duald Vbpei){
        //Tunneling current
        duals::duald ibet;
        if (model->HICUMibets > 0 && (Vbpei <0.0 || Vbiei < 0.0)){ //begin : HICTUN
            duals::duald pocce,czz;
            if(model->HICUMtunode==1 && here->HICUMcjep0_t > 0.0 && here->HICUMvdep_t >0.0){
                pocce   = exp((1-1/model->HICUMzep)*log(Cjep/here->HICUMcjep0_t));
                czz     = -(Vbpei/here->HICUMvdep_t)*here->HICUMibets_t*pocce;
                ibet    = czz*exp(-here->HICUMabet_t/pocce);
            } else if (model->HICUMtunode==0 && here->HICUMcjei0_t > 0.0 && here->HICUMvdei_t >0.0){
                pocce   = exp((1-1/model->HICUMzei)*log(Cjei/here->HICUMcjei0_t));
                czz     = -(Vbiei/here->HICUMvdei_t)*here->HICUMibets_t*pocce;
                ibet    = czz*exp(-here->HICUMabet_t/pocce);
            } else {
                ibet    = 0.0;
            }
        } else {
            ibet    = 0.0;
        }
        return ibet;
    };

    std::function<duals::duald (duals::duald, duals::duald, duals::duald)> calc_iavl = [&](duals::duald Vbici, duals::duald Cjci, duals::duald itf){
        //Avalanche current
        iavl = 0;
        if (use_aval == 1) {//begin : HICAVL
            duals::duald v_bord,v_q,U0,av,avl,iavl;
            v_bord  = here->HICUMvdci_t-Vbici;
            if (v_bord > 0) {
                v_q     = here->HICUMqavl_t/Cjci;
                U0      = here->HICUMqavl_t/here->HICUMcjci0_t;
                if(v_bord > U0){
                    av      = here->HICUMfavl_t*exp(-v_q/U0);
                    avl     = av*(U0+(1.0+v_q/U0)*(v_bord-U0));
                } else {
                    avl     = here->HICUMfavl_t*v_bord*exp(-v_q/v_bord);
                }
                /* This model turns strong avalanche on. The parameter kavl can turn this
                * model extension off (kavl = 0). Although this is numerically stable, a
                * conditional statement is applied in order to reduce the numerical over-
                * head for simulations without the new model.
                */
                if (model->HICUMkavl > 0) { //: HICAVLHIGH
                    duals::duald denom,sq_smooth,hl;
                    denom = 1-here->HICUMkavl_t*avl;
                    // Avoid denom < 0 using a smoothing function
                    sq_smooth = sqrt(denom*denom+0.01);
                    hl        = 0.5*(denom+sq_smooth);
                    iavl      = itf*avl/hl;
                } else {
                    iavl    = itf*avl;
                }
            } else {
                iavl = 0.0;
            }
        }
        // Note that iavl = 0.0 is already set in the initialization block for use_aval == 0 (Markus: not for this lambda!)
        return iavl;
    };

    std::function<duals::duald (duals::duald, duals::duald, duals::duald, duals::duald)> calc_rbi = [&](duals::duald T, duals::duald Qjei, duals::duald Cjci, duals::duald Qf){
        //Internal base resistance
        duals::duald vt,rbi;
        vt      = CONSTboltz * T / CHARGE;
        if(here->HICUMrbi0_t > 0.0){ //: HICRBI
            duals::duald Qz_nom,f_QR,ETA,Qz0,fQz;
            // Consideration of conductivity modulation
            // To avoid convergence problem hyperbolic smoothing used
            f_QR    = (1+model->HICUMfdqr0)*here->HICUMqp0_t;
            Qz0     = Qjei+Qjci+Qf;
            Qz_nom  = 1+Qz0/f_QR;
            fQz     = 0.5*(Qz_nom+sqrt(Qz_nom*Qz_nom+0.01));
            rbi     = here->HICUMrbi0_t/fQz;
            // Consideration of emitter current crowding
            if( ibei > 0.0) {
                ETA     = rbi*ibei*model->HICUMfgeo/vt;
                if(ETA < 1.0e-6) {
                    rbi     = rbi*(1.0-0.5*ETA);
                } else {
                    rbi     = rbi*log(1.0+ETA)/ETA;
                }
            }
            // Consideration of peripheral charge
            if(Qf > 0.0) {
                rbi     = rbi*(Qjei+Qf*model->HICUMfqi)/(Qjei+Qf);
            }
         } else {
            rbi     = 0.0;
        }
        return rbi;
    };

    /*  loop through all the models */
    for (; model != NULL; model = HICUMnextModel(model)) {

        // Model_initialization

        // Depletion capacitance splitting at b-c junction
        // Capacitances at peripheral and external base node
        C_1 = (1.0 - model->HICUMfbcpar) *
                (model->HICUMcjcx0 + model->HICUMcbcpar);
        if (C_1 >= model->HICUMcbcpar) {
            cbcpar1 = model->HICUMcbcpar;
            cbcpar2 = 0.0;
            cjcx01 = C_1 - model->HICUMcbcpar;
            cjcx02 = model->HICUMcjcx0 - cjcx01;
        }
        else {
            cbcpar1 = C_1;
            cbcpar2 = model->HICUMcbcpar - cbcpar1;
            cjcx01 = 0.0;
            cjcx02 = model->HICUMcjcx0;
        }

        // Parasitic b-e capacitance partitioning: No temperature dependence
        cbepar2 = model->HICUMfbepar * model->HICUMcbepar;
        cbepar1 = model->HICUMcbepar - cbepar2;

        // Avoid divide-by-zero and define infinity other way
        // High current correction for 2D and 3D effects
        if (model->HICUMich != 0.0) {
            Oich = 1.0 / model->HICUMich;
        }
        else {
            Oich = 0.0;
        }

        // Base current recombination time constant at b-c barrier
        if (model->HICUMtbhrec != 0.0) {
            Otbhrec = 1.0 / model->HICUMtbhrec;
        }
        else {
            Otbhrec = 0.0;
        }

        // Turn avalanche calculation on depending of parameters
        if ((model->HICUMfavl > 0.0) && (model->HICUMcjci0 > 0.0)) {
            use_aval = 1;
        } else {
            use_aval = 0;
        }

// end of Model_initialization

        /* loop through all the instances of the model */
        for (here = HICUMinstances(model); here != NULL ;
                here=HICUMnextInstance(here)) {

            gqbepar1 = 0.0;
            gqbepar2 = 0.0;
            gqbcpar1 = 0.0;
            gqbcpar2 = 0.0;
            gqsu = 0.0;
            Icth = 0.0, Icth_Vrth = 0.0;

//            SCALE = here->HICUMarea * here->HICUMm;

            /*
             *   initialization
             */
            icheck=1;
            if(ckt->CKTmode & MODEINITSMSIG) {
                Vbiei = *(ckt->CKTstate0 + here->HICUMvbiei);
                Vbici = *(ckt->CKTstate0 + here->HICUMvbici);
                Vciei = Vbiei - Vbici;
                Vbpei = *(ckt->CKTstate0 + here->HICUMvbpei);
                Vbpci = *(ckt->CKTstate0 + here->HICUMvbpci);
                Vbci = model->HICUMtype*(
                    *(ckt->CKTrhsOld+here->HICUMbaseNode)-
                    *(ckt->CKTrhsOld+here->HICUMcollCINode));
                Vsici = *(ckt->CKTstate0 + here->HICUMvsici);
                Vsc = model->HICUMtype*(
                    *(ckt->CKTrhsOld+here->HICUMsubsNode)-
                    *(ckt->CKTrhsOld+here->HICUMcollNode));

                Vbpbi = *(ckt->CKTstate0 + here->HICUMvbpbi);
                Vbe = model->HICUMtype*(
                    *(ckt->CKTrhsOld+here->HICUMbaseNode)-
                    *(ckt->CKTrhsOld+here->HICUMemitNode));
                Vcic = model->HICUMtype*(
                    *(ckt->CKTrhsOld+here->HICUMcollCINode)-
                    *(ckt->CKTrhsOld+here->HICUMcollNode));
                Vbbp = model->HICUMtype*(
                    *(ckt->CKTrhsOld+here->HICUMbaseNode)-
                    *(ckt->CKTrhsOld+here->HICUMbaseBPNode));
                Vbpe = model->HICUMtype*(
                    *(ckt->CKTrhsOld+here->HICUMbaseBPNode)-
                    *(ckt->CKTrhsOld+here->HICUMemitNode));
                Veie = model->HICUMtype*(
                    *(ckt->CKTrhsOld+here->HICUMemitEINode)-
                    *(ckt->CKTrhsOld+here->HICUMemitNode));
                Vsis = model->HICUMtype*(
                    *(ckt->CKTrhsOld+here->HICUMsubsSINode)-
                    *(ckt->CKTrhsOld+here->HICUMsubsNode));
                Vbxf  = *(ckt->CKTrhsOld + here->HICUMxfNode);
                Vbxf1 = *(ckt->CKTrhsOld + here->HICUMxf1Node);
                Vbxf2 = *(ckt->CKTrhsOld + here->HICUMxf2Node);
                if (model->HICUMflsh)
                    Vrth = *(ckt->CKTstate0 + here->HICUMvrth);
            } else if(ckt->CKTmode & MODEINITTRAN) {
                Vbiei = *(ckt->CKTstate1 + here->HICUMvbiei);
                Vbici = *(ckt->CKTstate1 + here->HICUMvbici);
                Vciei = Vbiei - Vbici;
                Vbpei = *(ckt->CKTstate1 + here->HICUMvbpei);
                Vbpci = *(ckt->CKTstate1 + here->HICUMvbpci);
                Vbci = model->HICUMtype*(
                    *(ckt->CKTrhsOld+here->HICUMbaseNode)-
                    *(ckt->CKTrhsOld+here->HICUMcollCINode));
                Vsici = *(ckt->CKTstate1 + here->HICUMvsici);
                Vsc = model->HICUMtype*(
                    *(ckt->CKTrhsOld+here->HICUMsubsNode)-
                    *(ckt->CKTrhsOld+here->HICUMcollNode));

                Vbpbi = *(ckt->CKTstate1 + here->HICUMvbpbi);
                Vbe = model->HICUMtype*(
                    *(ckt->CKTrhsOld+here->HICUMbaseNode)-
                    *(ckt->CKTrhsOld+here->HICUMemitNode));
                Vcic = model->HICUMtype*(
                    *(ckt->CKTrhsOld+here->HICUMcollCINode)-
                    *(ckt->CKTrhsOld+here->HICUMcollNode));
                Vbbp = model->HICUMtype*(
                    *(ckt->CKTrhsOld+here->HICUMbaseNode)-
                    *(ckt->CKTrhsOld+here->HICUMbaseBPNode));
                Vbpe = model->HICUMtype*(
                    *(ckt->CKTrhsOld+here->HICUMbaseBPNode)-
                    *(ckt->CKTrhsOld+here->HICUMemitNode));
                Veie = model->HICUMtype*(
                    *(ckt->CKTrhsOld+here->HICUMemitEINode)-
                    *(ckt->CKTrhsOld+here->HICUMemitNode));
                Vsis = model->HICUMtype*(
                    *(ckt->CKTrhsOld+here->HICUMsubsSINode)-
                    *(ckt->CKTrhsOld+here->HICUMsubsNode));
                Vbxf  = *(ckt->CKTrhsOld + here->HICUMxfNode);
                Vbxf1 = *(ckt->CKTrhsOld + here->HICUMxf1Node);
                Vbxf2 = *(ckt->CKTrhsOld + here->HICUMxf2Node);
                if (model->HICUMflsh)
                    Vrth = *(ckt->CKTstate1 + here->HICUMvrth);
            } else if((ckt->CKTmode & MODEINITJCT) &&
                    (ckt->CKTmode & MODETRANOP) && (ckt->CKTmode & MODEUIC)){
                Vbe=Vbiei=model->HICUMtype*here->HICUMicVBE;
                Vciei=model->HICUMtype*here->HICUMicVCE;
                Vbci=Vbici=Vbpci=Vbiei-Vciei;
                Vbpei=0.0;
                Vsc=Vsici=0.0;
                Vbpbi=Vbbp=Vbpe=0.0;
                Vcic=Veie=Vsis=0.0;
                Vrth=0.0,Icth=0.0,Icth_Vrth=0.0;
                Vbxf=Vbxf1=Vbxf2=0.0;
            } else if((ckt->CKTmode & MODEINITJCT) && (here->HICUMoff==0)) {
                Vbe=Vbiei=model->HICUMtype*here->HICUMtVcrit;
                Vciei=0.0;
                Vbci=Vbici=Vbpci=0.0;
                Vbpei=0.0;
                Vsc=Vsici=0.0;
                Vbpbi=Vbbp=Vbpe=0.0;
                Vcic=Veie=Vsis=0.0;
                Vrth=0.0,Icth=0.0,Icth_Vrth=0.0;
                Vbxf=Vbxf1=Vbxf2=0.0;
            } else if((ckt->CKTmode & MODEINITJCT) ||
                    ( (ckt->CKTmode & MODEINITFIX) && (here->HICUMoff!=0))) {
                Vbe=0.0;
                Vbiei=Vbe;
                Vciei=0.0;
                Vbci=Vbici=Vbpci=0.0;
                Vbpei=0.0;
                Vsc=Vsici=0.0;
                Vbpbi=Vbbp=Vbpe=0.0;
                Vcic=Veie=Vsis=0.0;
                Vrth=0.0,Icth=0.0,Icth_Vrth=0.0;
                Vbxf=Vbxf1=Vbxf2=0.0;
            } else {
#ifndef PREDICTOR
                if(ckt->CKTmode & MODEINITPRED) {
                    xfact = ckt->CKTdelta/ckt->CKTdeltaOld[1];
                    Vbiei = (1+xfact) * *(ckt->CKTstate1 + here->HICUMvbiei)-
                            xfact * *(ckt->CKTstate2 + here->HICUMvbiei);
                    Vbici = (1+xfact) * *(ckt->CKTstate1 + here->HICUMvbici)-
                            xfact * *(ckt->CKTstate2 + here->HICUMvbici);
                    Vciei = Vbiei - Vbici;
                    Vbpei = (1+xfact) * *(ckt->CKTstate1 + here->HICUMvbpei)-
                            xfact * *(ckt->CKTstate2 + here->HICUMvbpei);
                    Vbpci = (1+xfact) * *(ckt->CKTstate1 + here->HICUMvbpci)-
                            xfact * *(ckt->CKTstate2 + here->HICUMvbpci);
                    Vsici = (1+xfact) * *(ckt->CKTstate1 + here->HICUMvsici)-
                            xfact * *(ckt->CKTstate2 + here->HICUMvsici);
                    Vbpbi = (1+xfact) * *(ckt->CKTstate1 + here->HICUMvbpbi)-
                            xfact * *(ckt->CKTstate2 + here->HICUMvbpbi);
                    Vbxf  = (1+xfact) * *(ckt->CKTstate1 + here->HICUMvxf)-
                            xfact * *(ckt->CKTstate2 + here->HICUMvxf);
                    Vbxf1 = (1+xfact) * *(ckt->CKTstate1 + here->HICUMvxf1)-
                            xfact * *(ckt->CKTstate2 + here->HICUMvxf1);
                    Vbxf2 = (1+xfact) * *(ckt->CKTstate1 + here->HICUMvxf2)-
                            xfact * *(ckt->CKTstate2 + here->HICUMvxf2);
                    *(ckt->CKTstate0 + here->HICUMvbiei) =
                            *(ckt->CKTstate1 + here->HICUMvbiei);
                    *(ckt->CKTstate0 + here->HICUMvbpei) =
                            *(ckt->CKTstate1 + here->HICUMvbpei);
                    *(ckt->CKTstate0 + here->HICUMvbici) =
                            *(ckt->CKTstate1 + here->HICUMvbici);
                    *(ckt->CKTstate0 + here->HICUMvbpei) =
                            *(ckt->CKTstate1 + here->HICUMvbpei);
                    *(ckt->CKTstate0 + here->HICUMvbpbi) =
                            *(ckt->CKTstate1 + here->HICUMvbpbi);
                    *(ckt->CKTstate0 + here->HICUMvsici) =
                            *(ckt->CKTstate1 + here->HICUMvsici);
                    *(ckt->CKTstate0 + here->HICUMvxf) =
                            *(ckt->CKTstate1 + here->HICUMvxf);
                    *(ckt->CKTstate0 + here->HICUMvxf1) =
                            *(ckt->CKTstate1 + here->HICUMvxf1);
                    *(ckt->CKTstate0 + here->HICUMvxf2) =
                            *(ckt->CKTstate1 + here->HICUMvxf2);
                    *(ckt->CKTstate0 + here->HICUMibiei) =
                            *(ckt->CKTstate1 + here->HICUMibiei);
                    *(ckt->CKTstate0 + here->HICUMibiei_Vbiei) =
                            *(ckt->CKTstate1 + here->HICUMibiei_Vbiei);
                    *(ckt->CKTstate0 + here->HICUMibpei) =
                            *(ckt->CKTstate1 + here->HICUMibpei);
                    *(ckt->CKTstate0 + here->HICUMibpei_Vbpei) =
                            *(ckt->CKTstate1 + here->HICUMibpei_Vbpei);
                    *(ckt->CKTstate0 + here->HICUMiciei) =
                            *(ckt->CKTstate1 + here->HICUMiciei);
                    *(ckt->CKTstate0 + here->HICUMiciei_Vbiei) =
                            *(ckt->CKTstate1 + here->HICUMiciei_Vbiei);
                    *(ckt->CKTstate0 + here->HICUMiciei_Vbici) =
                            *(ckt->CKTstate1 + here->HICUMiciei_Vbici);
                    *(ckt->CKTstate0 + here->HICUMibici) =
                            *(ckt->CKTstate1 + here->HICUMibici);
                    *(ckt->CKTstate0 + here->HICUMibici_Vbici) =
                            *(ckt->CKTstate1 + here->HICUMibici_Vbici);
                    *(ckt->CKTstate0 + here->HICUMibpei) =
                            *(ckt->CKTstate1 + here->HICUMibpei);
                    *(ckt->CKTstate0 + here->HICUMibpbi) =
                            *(ckt->CKTstate1 + here->HICUMibpbi);
                    *(ckt->CKTstate0 + here->HICUMibpbi_Vbpbi) =
                            *(ckt->CKTstate1 + here->HICUMibpbi_Vbpbi);
                    *(ckt->CKTstate0 + here->HICUMibpbi_Vbiei) =
                            *(ckt->CKTstate1 + here->HICUMibpbi_Vbiei);
                    *(ckt->CKTstate0 + here->HICUMibpbi_Vbici) =
                            *(ckt->CKTstate1 + here->HICUMibpbi_Vbici);
                    *(ckt->CKTstate0 + here->HICUMisici) =
                            *(ckt->CKTstate1 + here->HICUMisici);
                    *(ckt->CKTstate0 + here->HICUMisici_Vsici) =
                            *(ckt->CKTstate1 + here->HICUMisici_Vsici);
                    *(ckt->CKTstate0 + here->HICUMibpsi) =
                            *(ckt->CKTstate1 + here->HICUMibpsi);
                    *(ckt->CKTstate0 + here->HICUMibpsi_Vbpci) =
                            *(ckt->CKTstate1 + here->HICUMibpsi_Vbpci);
                    *(ckt->CKTstate0 + here->HICUMibpsi_Vsici) =
                            *(ckt->CKTstate1 + here->HICUMibpsi_Vsici);
                    *(ckt->CKTstate0 + here->HICUMgqbepar1) =
                            *(ckt->CKTstate1 + here->HICUMgqbepar1);
                    *(ckt->CKTstate0 + here->HICUMgqbepar2) =
                            *(ckt->CKTstate1 + here->HICUMgqbepar2);
                    *(ckt->CKTstate0 + here->HICUMieie) =
                            *(ckt->CKTstate1 + here->HICUMieie);
                    *(ckt->CKTstate0 + here->HICUMisis_Vsis) =
                            *(ckt->CKTstate1 + here->HICUMisis_Vsis);
//NQS
                    *(ckt->CKTstate0 + here->HICUMgqxf) =
                            *(ckt->CKTstate1 + here->HICUMgqxf);
                    *(ckt->CKTstate0 + here->HICUMixf_Vbiei) =
                            *(ckt->CKTstate1 + here->HICUMixf_Vbiei);
                    *(ckt->CKTstate0 + here->HICUMixf_Vbici) =
                            *(ckt->CKTstate1 + here->HICUMixf_Vbici);

                    if (model->HICUMflsh) {
                        Vrth = (1.0 + xfact)* (*(ckt->CKTstate1 + here->HICUMvrth))
                          - ( xfact * (*(ckt->CKTstate2 + here->HICUMvrth)));
                        *(ckt->CKTstate0 + here->HICUMvrth) =
                                *(ckt->CKTstate1 + here->HICUMvrth);
                        *(ckt->CKTstate0 + here->HICUMqcth) =
                                *(ckt->CKTstate1 + here->HICUMqcth);
                    }
                } else {
#endif /* PREDICTOR */
                    /*
                     *   compute new nonlinear branch voltages
                     */
                    Vbiei = model->HICUMtype*(
                        *(ckt->CKTrhsOld+here->HICUMbaseBINode)-
                        *(ckt->CKTrhsOld+here->HICUMemitEINode));
                    Vbici = model->HICUMtype*(
                        *(ckt->CKTrhsOld+here->HICUMbaseBINode)-
                        *(ckt->CKTrhsOld+here->HICUMcollCINode));
                    Vbpei = model->HICUMtype*(
                        *(ckt->CKTrhsOld+here->HICUMbaseBPNode)-
                        *(ckt->CKTrhsOld+here->HICUMemitEINode));
                    Vbpbi = model->HICUMtype*(
                        *(ckt->CKTrhsOld+here->HICUMbaseBPNode)-
                        *(ckt->CKTrhsOld+here->HICUMbaseBINode));
                    Vbpci = model->HICUMtype*(
                        *(ckt->CKTrhsOld+here->HICUMbaseBPNode)-
                        *(ckt->CKTrhsOld+here->HICUMcollCINode));
                    Vsici = model->HICUMtype*(
                        *(ckt->CKTrhsOld+here->HICUMsubsSINode)-
                        *(ckt->CKTrhsOld+here->HICUMcollCINode));
                    Vbxf  = *(ckt->CKTrhsOld + here->HICUMxfNode);
                    Vbxf1 = *(ckt->CKTrhsOld + here->HICUMxf1Node);
                    Vbxf2 = *(ckt->CKTrhsOld + here->HICUMxf2Node);
                    Vciei = Vbiei - Vbici;
                    if (model->HICUMflsh)
                        Vrth = *(ckt->CKTrhsOld + here->HICUMtempNode);
#ifndef PREDICTOR
                }
#endif /* PREDICTOR */
                delvbiei = Vbiei - *(ckt->CKTstate0 + here->HICUMvbiei);
                delvbici = Vbici - *(ckt->CKTstate0 + here->HICUMvbici);
                delvbpei = Vbpei - *(ckt->CKTstate0 + here->HICUMvbpei);
                delvbpbi = Vbpbi - *(ckt->CKTstate0 + here->HICUMvbpbi);
                delvbpci = Vbpci - *(ckt->CKTstate0 + here->HICUMvbpci);
                delvsici = Vsici - *(ckt->CKTstate0 + here->HICUMvsici);
                if (model->HICUMflsh)
                    delvrth = Vrth - *(ckt->CKTstate0 + here->HICUMvrth);
                Vbe = model->HICUMtype*(
                    *(ckt->CKTrhsOld+here->HICUMbaseNode)-
                    *(ckt->CKTrhsOld+here->HICUMemitNode));
                Vsc = model->HICUMtype*(
                    *(ckt->CKTrhsOld+here->HICUMsubsNode)-
                    *(ckt->CKTrhsOld+here->HICUMcollNode));
                Vcic = model->HICUMtype*(
                    *(ckt->CKTrhsOld+here->HICUMcollCINode)-
                    *(ckt->CKTrhsOld+here->HICUMcollNode));
                Vbci = model->HICUMtype*(
                    *(ckt->CKTrhsOld+here->HICUMbaseNode)-
                    *(ckt->CKTrhsOld+here->HICUMcollCINode));
                Vbbp = model->HICUMtype*(
                    *(ckt->CKTrhsOld+here->HICUMbaseNode)-
                    *(ckt->CKTrhsOld+here->HICUMbaseBPNode));
                Vbpe = model->HICUMtype*(
                    *(ckt->CKTrhsOld+here->HICUMbaseBPNode)-
                    *(ckt->CKTrhsOld+here->HICUMemitNode));
                Veie = model->HICUMtype*(
                    *(ckt->CKTrhsOld+here->HICUMemitEINode)-
                    *(ckt->CKTrhsOld+here->HICUMemitNode));
                Vsis = model->HICUMtype*(
                    *(ckt->CKTrhsOld+here->HICUMsubsSINode)-
                    *(ckt->CKTrhsOld+here->HICUMsubsNode));
                Vbxf = *(ckt->CKTrhsOld + here->HICUMxfNode);
                Vbxf1 = *(ckt->CKTrhsOld + here->HICUMxf1Node);
                Vbxf2 = *(ckt->CKTrhsOld + here->HICUMxf2Node);
                if (model->HICUMflsh)
                    Vrth = *(ckt->CKTrhsOld + here->HICUMtempNode);
                ibieihat = *(ckt->CKTstate0 + here->HICUMibiei) +
                         *(ckt->CKTstate0 + here->HICUMibiei_Vbiei)*delvbiei;
                ibicihat = *(ckt->CKTstate0 + here->HICUMibici) +
                         *(ckt->CKTstate0 + here->HICUMibici_Vbici)*delvbici;
                ibpeihat = *(ckt->CKTstate0 + here->HICUMibpei) +
                         *(ckt->CKTstate0 + here->HICUMibpei_Vbpei)*delvbpei;
                ibpcihat = *(ckt->CKTstate0 + here->HICUMibpci) +
                         *(ckt->CKTstate0 + here->HICUMibpci_Vbpci)*delvbpci;
                icieihat = *(ckt->CKTstate0 + here->HICUMiciei) +
                         *(ckt->CKTstate0 + here->HICUMiciei_Vbiei)*delvbiei +
                         *(ckt->CKTstate0 + here->HICUMiciei_Vbici)*delvbici;
                ibpbihat = *(ckt->CKTstate0 + here->HICUMibpbi) +
                         *(ckt->CKTstate0 + here->HICUMibpbi_Vbpbi)*delvbpbi +
                         *(ckt->CKTstate0 + here->HICUMibpbi_Vbiei)*delvbiei +
                         *(ckt->CKTstate0 + here->HICUMibpbi_Vbici)*delvbici;
                isicihat = *(ckt->CKTstate0 + here->HICUMisici) +
                         *(ckt->CKTstate0 + here->HICUMisici_Vsici)*delvsici;
                ibpsihat = *(ckt->CKTstate0 + here->HICUMibpsi) +
                         *(ckt->CKTstate0 + here->HICUMibpsi_Vbpci)*delvbpci +
                         *(ckt->CKTstate0 + here->HICUMibpsi_Vsici)*delvsici;
                /*
                 *    bypass if solution has not changed
                 */
                /* the following collections of if's would be just one
                 * if the average compiler could handle it, but many
                 * find the expression too complicated, thus the split.
                 * ... no bypass in case of selfheating
                 */
                if( (ckt->CKTbypass) && (!(ckt->CKTmode & MODEINITPRED)) && !model->HICUMflsh &&
                        (fabs(delvbiei) < (ckt->CKTreltol*MAX(fabs(Vbiei),
                            fabs(*(ckt->CKTstate0 + here->HICUMvbiei)))+
                            ckt->CKTvoltTol)) )
                    if( (fabs(delvbici) < ckt->CKTreltol*MAX(fabs(Vbici),
                            fabs(*(ckt->CKTstate0 + here->HICUMvbici)))+
                            ckt->CKTvoltTol) )
                    if( (fabs(delvbpei) < ckt->CKTreltol*MAX(fabs(Vbpei),
                            fabs(*(ckt->CKTstate0 + here->HICUMvbpei)))+
                            ckt->CKTvoltTol) )
                    if( (fabs(delvbpbi) < ckt->CKTreltol*MAX(fabs(Vbpbi),
                            fabs(*(ckt->CKTstate0 + here->HICUMvbpbi)))+
                            ckt->CKTvoltTol) )
                    if( (fabs(delvsici) < ckt->CKTreltol*MAX(fabs(Vsici),
                            fabs(*(ckt->CKTstate0 + here->HICUMvsici)))+
                            ckt->CKTvoltTol) )
                    if( (fabs(ibieihat-*(ckt->CKTstate0 + here->HICUMibiei)) <
                            ckt->CKTreltol* MAX(fabs(ibieihat),
                            fabs(*(ckt->CKTstate0 + here->HICUMibiei)))+
                            ckt->CKTabstol) )
                    if( (fabs(ibpeihat-*(ckt->CKTstate0 + here->HICUMibpei)) <
                            ckt->CKTreltol* MAX(fabs(ibpeihat),
                            fabs(*(ckt->CKTstate0 + here->HICUMibpei)))+
                            ckt->CKTabstol) )
                    if( (fabs(icieihat-*(ckt->CKTstate0 + here->HICUMiciei)) <
                            ckt->CKTreltol* MAX(fabs(icieihat),
                            fabs(*(ckt->CKTstate0 + here->HICUMiciei)))+
                            ckt->CKTabstol) )
                    if( (fabs(ibicihat-*(ckt->CKTstate0 + here->HICUMibici)) <
                            ckt->CKTreltol* MAX(fabs(ibicihat),
                            fabs(*(ckt->CKTstate0 + here->HICUMibici)))+
                            ckt->CKTabstol) )
                    if( (fabs(ibpcihat-*(ckt->CKTstate0 + here->HICUMibpei)) <
                            ckt->CKTreltol* MAX(fabs(ibpcihat),
                            fabs(*(ckt->CKTstate0 + here->HICUMibpei)))+
                            ckt->CKTabstol) )
                    if( (fabs(ibpbihat-*(ckt->CKTstate0 + here->HICUMibpbi)) <
                            ckt->CKTreltol* MAX(fabs(ibpbihat),
                            fabs(*(ckt->CKTstate0 + here->HICUMibpbi)))+
                            ckt->CKTabstol) )
                    if( (fabs(isicihat-*(ckt->CKTstate0 + here->HICUMisici)) <
                            ckt->CKTreltol* MAX(fabs(isicihat),
                            fabs(*(ckt->CKTstate0 + here->HICUMisici)))+
                            ckt->CKTabstol) )
                    if( (fabs(ibpsihat-*(ckt->CKTstate0 + here->HICUMibpsi)) <
                            ckt->CKTreltol* MAX(fabs(ibpsihat),
                            fabs(*(ckt->CKTstate0 + here->HICUMibpsi)))+
                            ckt->CKTabstol) ) {
                    /*
                     * bypassing....
                     */
                    Vbiei = *(ckt->CKTstate0 + here->HICUMvbiei);
                    Vbici = *(ckt->CKTstate0 + here->HICUMvbici);
                    Vbpei = *(ckt->CKTstate0 + here->HICUMvbpei);
                    Vbpbi = *(ckt->CKTstate0 + here->HICUMvbpbi);
                    Vbpci = *(ckt->CKTstate0 + here->HICUMvbpci);
                    Vsici = *(ckt->CKTstate0 + here->HICUMvsici);

                    Ibiei       = *(ckt->CKTstate0 + here->HICUMibiei);
                    Ibiei_Vbiei = *(ckt->CKTstate0 + here->HICUMibiei_Vbiei);

                    Ibpei       = *(ckt->CKTstate0 + here->HICUMibpei);
                    Ibpei_Vbpei = *(ckt->CKTstate0 + here->HICUMibpei_Vbpei);

                    Iciei       = *(ckt->CKTstate0 + here->HICUMiciei);
                    Iciei_Vbiei = *(ckt->CKTstate0 + here->HICUMiciei_Vbiei);
                    Iciei_Vbici = *(ckt->CKTstate0 + here->HICUMiciei_Vbici);

                    Ibici       = *(ckt->CKTstate0 + here->HICUMibici);
                    Ibici_Vbici = *(ckt->CKTstate0 + here->HICUMibici_Vbici);

                    Ibpbi       = *(ckt->CKTstate0 + here->HICUMibpbi);
                    Ibpbi_Vbpbi = *(ckt->CKTstate0 + here->HICUMibpbi_Vbpbi);
                    Ibpbi_Vbiei = *(ckt->CKTstate0 + here->HICUMibpbi_Vbiei);
                    Ibpbi_Vbici = *(ckt->CKTstate0 + here->HICUMibpbi_Vbici);

                    Isici       = *(ckt->CKTstate0 + here->HICUMisici);
                    Isici_Vsici = *(ckt->CKTstate0 + here->HICUMisici_Vsici);

                    Ibpsi       = *(ckt->CKTstate0 + here->HICUMibpsi);
                    Ibpsi_Vbpci = *(ckt->CKTstate0 + here->HICUMibpsi_Vbpci);
                    Ibpsi_Vsici = *(ckt->CKTstate0 + here->HICUMibpsi_Vsici);

                    Ibpci       = *(ckt->CKTstate0 + here->HICUMibpci);
                    Ibpci_Vbpci = *(ckt->CKTstate0 + here->HICUMibpci_Vbpci);

                    Ieie        = *(ckt->CKTstate0 + here->HICUMieie);

                    Isis_Vsis   = *(ckt->CKTstate0 + here->HICUMisis_Vsis);

                    gqbepar1    = *(ckt->CKTstate0 + here->HICUMgqbepar1);
                    gqbepar2    = *(ckt->CKTstate0 + here->HICUMgqbepar2);
                    gqbcpar1    = *(ckt->CKTstate0 + here->HICUMgqbcpar1);
                    gqbcpar2    = *(ckt->CKTstate0 + here->HICUMgqbcpar2);
                    goto load;
                }
                /*
                 *   limit nonlinear branch voltages
                 */
                ichk1 = 1, ichk2 = 1, ichk3 = 1, ichk4 = 1, ichk5 = 0;
                Vbiei = DEVpnjlim(Vbiei,*(ckt->CKTstate0 + here->HICUMvbiei),here->HICUMvt,
                        here->HICUMtVcrit,&icheck);
                Vbici = DEVpnjlim(Vbici,*(ckt->CKTstate0 + here->HICUMvbici),here->HICUMvt,
                        here->HICUMtVcrit,&ichk1);
                Vbpei = DEVpnjlim(Vbpei,*(ckt->CKTstate0 + here->HICUMvbpei),here->HICUMvt,
                        here->HICUMtVcrit,&ichk2);
                Vbpci = DEVpnjlim(Vbpci,*(ckt->CKTstate0 + here->HICUMvbpci),here->HICUMvt,
                        here->HICUMtVcrit,&ichk3);
                Vsici = DEVpnjlim(Vsici,*(ckt->CKTstate0 + here->HICUMvsici),here->HICUMvt,
                        here->HICUMtVcrit,&ichk4);
                if (model->HICUMflsh) {
                    ichk5 = 1;
                    Vrth = HICUMlimitlog(Vrth,
                        *(ckt->CKTstate0 + here->HICUMvrth),100,&ichk4);
                }
                if ((ichk1 == 1) || (ichk2 == 1) || (ichk3 == 1) || (ichk4 == 1) || (ichk5 == 1)) icheck=1;
            }
            /*
             *   determine dc current and derivatives
             */
//todo: check for double multiplication on pnp's
            Vbiei = model->HICUMtype*Vbiei;
            Vbici = model->HICUMtype*Vbici;
            Vciei = Vbiei-Vbici;
            Vbpei = model->HICUMtype*Vbpei;
            Vbpci = model->HICUMtype*Vbpci;
            Vbci  = model->HICUMtype*Vbci;
            Vsici = model->HICUMtype*Vsici;
            Vsc   = model->HICUMtype*Vsc;

            if (model->HICUMflsh!=0 && model->HICUMrth >= MIN_R) { // Thermal_update_with_self_heating
                here->HICUMtemp = here->HICUMtemp+Vrth;
                iret = hicum_thermal_update(model, here);
            }

            // Model_evaluation

            //Intrinsic transistor
            //Internal base currents across b-e junction
            //TODO:derivative of ibeis_t and ireis_t missing here
            hicum_diode(here->HICUMtemp,here->HICUMibeis_t,model->HICUMmbei, Vbiei, &ibei, &ibei_Vbiei, &ibei_dT);
            hicum_diode(here->HICUMtemp,here->HICUMireis_t,model->HICUMmrei, Vbiei, &irei, &irei_Vbiei, &irei_dT);



            //Internal b-e and b-c junction capacitances and charges
            //QJMODF(here->HICUMvt,cjei0_t,vdei_t,model->HICUMzei,ajei_t,V(br_biei),Qjei)
            //Cjei    = ddx(Qjei,V(bi));
            //TODO: derivatives after cjei0_t, vdei_t ajei_t missing here
            hicum_qjmodf(here->HICUMtemp,here->HICUMcjei0_t,here->HICUMvdei_t,model->HICUMzei,here->HICUMajei_t,Vbiei,&Cjei,&Cjei_Vbiei, &Cjei_dT,&Qjei, &Qjei_Vbiei, &Qjei_dT);

            //TODO:missing temperature derivatives of vdei_t, hjei0_t vdei_t, ahjei_t
            result         = calc_hjei_vbe(Vbiei+1_e, here->HICUMtemp, here, model);
            hjei_vbe       = result.rpart();
            hjei_vbe_Vbiei = result.dpart();
            result         = calc_hjei_vbe(Vbiei, here->HICUMtemp+1_e, here, model);
            hjei_vbe_dT    = result.dpart();


            //HICJQ(here->HICUMvt,cjci0_t,vdci_t,model->HICUMzci,vptci_t,V(br_bici),Qjci);
            //Cjci    = ddx(Qjci,V(bi));
            //TODO: derivatives after cjci0_t, vdci_t, vptci_t
            hicum_HICJQ(here->HICUMtemp, here->HICUMcjci0_t,here->HICUMvdci_t,model->HICUMzci,here->HICUMvptci_t, Vbici, &Cjci, &Cjci_Vbici, &Cjci_dT, &Qjci, &Qjci_Vbici, &Qjci_dT);

            //Hole charge at low bias
            result    = calc_Q_0(Qjei+1_e, Qjci, hjei_vbe);
            Q_0       = result.rpart();
            Q_0_Qjei  = result.dpart();

            result    = calc_Q_0(Qjei, Qjci+1_e, hjei_vbe);
            Q_0_Qjci  = result.dpart();

            result       = calc_Q_0(Qjei, Qjci+1_e, hjei_vbe);
            Q_0_hjei_vbe = result.dpart();

            Q_0_Vbiei    = Q_0_Qjei*Qjei_Vbiei + Q_0_hjei_vbe*hjei_vbe_Vbiei;
            Q_0_Vbici    = Q_0_Qjci*Qjci_Vbici ;
            //TODO: derivative qp0_t
            Q_0_dT       = Q_0_Qjei*Qjei_dT + Q_0_Qjci*Qjci_dT * Q_0_hjei_vbe*hjei_vbe_dT;

            //Transit time calculation at low current density
            result      = calc_T_f0(here->HICUMtemp, Vbici+1_e, Qjci);
            T_f0        = result.rpart();
            T_f0_Vbici  = result.dpart();

            result      = calc_T_f0(here->HICUMtemp, Vbici, Qjci+1_e);
            T_f0_Qjci   = result.dpart();
            T_f0_Vbici += T_f0_Qjci*Qjci_Vbici;

            result      = calc_T_f0(here->HICUMtemp+1_e, Vbici, Qjci);
            T_f0_dT     = result.dpart() ;
            T_f0_dT    += T_f0_Qjci*Qjci_dT;


            //Critical current
            result      = calc_ick(here->HICUMtemp, Vciei+1_e);
            ick         = result.rpart();
            ick_Vciei   = result.dpart();

            //todo: derivatives rci0_t, vlim_t, vces_t missing
            result      = calc_ick(here->HICUMtemp+1_e, Vciei);
            ick_dT      = result.dpart();

            //Initialization
            //Transfer current, minority charges and transit times

            Tr      = model->HICUMtr;
            VT_f    = model->HICUMmcf*here->HICUMvt;
            i_0f    = here->HICUMc10_t * exp(Vbiei/VT_f);
            i_0f_Vbiei = i_0f/VT_f;
            i_0r    = here->HICUMc10_t * exp(Vbici/here->HICUMvt);
            i_0r_Vbici = i_0r/here->HICUMvt;

            //Initial formulation of forward and reverse component of transfer current
            Q_p     = Q_0;
            Q_p_Vbiei=Q_0_Vbiei;
            Q_p_Vbici=Q_0_Vbici;
            if (T_f0 > 0.0 || Tr > 0.0) {
                double A,A_Vbiei,A_Vbici,d1,d1_Vbiei,d1_Vbici;
                A       = 0.5*Q_0;
                A_Vbiei = 0.5*Q_0_Vbiei;
                A_Vbici = 0.5*Q_0_Vbici;
                d1      = sqrt(A*A+T_f0*i_0f+Tr*i_0r);
                d1_Vbiei= (2*A*A_Vbiei+T_f0*i_0f_Vbiei)/(2*d1);
                d1_Vbici= (2*A*A_Vbici+Tr*i_0r_Vbici)/(2*d1);
                Q_p     = A+d1;
                Q_p_Vbiei=A_Vbiei+d1_Vbiei;
                Q_p_Vbici=A_Vbici+d1_Vbici;
            }
            I_Tf1   = i_0f/Q_p;
            I_Tf1_Vbiei=(i_0f_Vbiei*Q_p-i_0f*Q_p_Vbiei)/(Q_p*Q_p);
            I_Tf1_Vbici=-i_0f*Q_p_Vbici/(Q_p*Q_p);
            a_h     = Oich*I_Tf1;
            itf     = I_Tf1*(1.0+a_h);
            itf_Vbiei=(Oich*I_Tf1+1.0)*I_Tf1_Vbiei+Oich*I_Tf1*I_Tf1_Vbiei;
            itf_Vbici=(Oich*I_Tf1+1.0)*I_Tf1_Vbici+Oich*I_Tf1*I_Tf1_Vbici;
            itr     = i_0r/Q_p;
            itr_Vbiei=-i_0r*Q_p_Vbiei/(Q_p*Q_p);
            itr_Vbici=(i_0r_Vbici*Q_p-i_0r*Q_p_Vbiei)/(Q_p*Q_p);

            //Initial formulation of forward transit time, diffusion, GICCR and excess b-c charge
            Q_bf    = 0.0;
            Tf      = T_f0;
            Qf      = T_f0*itf;
            //TODO
            //HICQFF(here, model, itf,ick,&Tf,&Qf,&T_fT,&Q_fT,&Q_bf);
//todo: itf=f(Vbiei,Vbici) -> Qf, Q_bf Ableitungen nach Vbiei, Vbici
            //Initial formulation of reverse diffusion charge
            Qr      = Tr*itr;

            //Preparation for iteration to get total hole charge and related variables
            l_it    = 0;
            if(Qf > RTOLC*Q_p || a_h > RTOLC) {
                //Iteration for Q_pT is required for improved initial solution
                Qf      = sqrt(T_f0*itf*Q_fT);
                Q_pT    = Q_0+Qf+Qr;
//todo: Q_pT_Vbiei, Vbici
                d_Q     = Q_pT;
                while (fabs(d_Q) >= RTOLC*fabs(Q_pT) && l_it <= l_itmax) {
                    double a;
                    I_Tf1   = i_0f/Q_pT;
                    a_h     = Oich*I_Tf1;
                    itf     = I_Tf1*(1.0+a_h);
                    itr     = i_0r/Q_pT;
                    Tf      = T_f0;
                    Qf      = T_f0*itf;
                    //TODO
                    //HICQFF(here, model, itf,ick,&Tf,&Qf,&T_fT,&Q_fT,&Q_bf);
                    Qr      = Tr*itr;
                    if(Oich == 0.0) {
                        a       = 1.0+(T_fT*itf+Qr)/Q_pT;
                    } else {
                        a       = 1.0+(T_fT*I_Tf1*(1.0+2.0*a_h)+Qr)/Q_pT;
                    }
                    d_Q     = -(Q_pT-(Q_0+Q_fT+Qr))/a;
                    //Limit maximum change of Q_pT
                    a       = fabs(0.3*Q_pT);
                    if(fabs(d_Q) > a) {
                        if (d_Q>=0) {
                            d_Q     = a;
                        } else {
                            d_Q     = -a;
                        }
                    }
                    Q_pT    = Q_pT+d_Q;
                    l_it    = l_it+1;
                } //while

                I_Tf1   = i_0f/Q_pT;
                a_h     = Oich*I_Tf1;
                itf     = I_Tf1*(1.0+a_h);
                itr     = i_0r/Q_pT;

                //Final transit times, charges and transport current components
                Tf      = T_f0;
                Qf      = T_f0*itf;
                //TODO
                //HICQFF(here, model, itf,ick,&Tf,&Qf,&T_fT,&Q_fT,&Q_bf);
                Qr      = Tr*itr;

            } //if
            itf_Vbiei = itf/VT_f;
            itr_Vbici = itr/here->HICUMvt;

            //NQS effect implemented with LCR networks
            //Once the delay in ITF is considered, IT_NQS is calculated afterwards

            it      = itf-itr;

            //Diffusion charges for further use
            Qdei    = Qf;
            Qdci    = Qr;


            //High-frequency emitter current crowding (lateral NQS)
            Cdei    = T_f0*itf/here->HICUMvt;
            Cdci    = model->HICUMtr*itr/here->HICUMvt;
            Crbi    = model->HICUMfcrbi*(Cjei+Cjci+Cdei+Cdci);
            Qrbi    = Crbi*Vbpbi;
            Qrbi_Vbpbi = Crbi;
            Qrbi_Vbiei = Vbpbi*model->HICUMfcrbi*(T_f0*itf_Vbiei+Cjei_Vbiei);
            Qrbi_Vbici = Vbpbi*model->HICUMfcrbi*(model->HICUMtr*itr_Vbici+Cjci_Vbici);

            // Qrbi = model->HICUMfcrbi*(Qjei+Qjci+Qdei+Qdci);

            //HICCR: }

            //Internal base current across b-c junction
            //TODO
            hicum_diode(here->HICUMtemp,here->HICUMibcis_t,model->HICUMmbci, Vbici, &Ibci, &Ibci_Vbci, &Ibci_dT);

            //Avalanche current
            result      = calc_iavl(Vbici+1_e, Cjci    , itf);
            iavl        = result.rpart();
            iavl_Vbici  = result.dpart();
            result      = calc_iavl(Vbici    , Cjci+1_e, itf);
            iavl_dCjci  = result.dpart();
            result      = calc_iavl(Vbici    , Cjci    , itf+1_e);
            iavl_ditf   = result.dpart();
            iavl_Vbici += iavl_ditf*itf_Vbici;
            iavl_Vbiei += iavl_ditf*itf_Vbiei;
            iavl_dT     = iavl_ditf*itf_dT    + iavl_dCjci*Cjci_dT; //TODO: derivatives kavl_t favl_t qavl_t cjci0_t vdci_t

            //Excess base current from recombination at the b-c barrier
            ibh_rec = Q_bf*Otbhrec;
//todo: Q_bf derivatives to Vbiei
            ibh_rec_Vbiei = 0.0;

            //internal base resistance
            result    = calc_rbi(here->HICUMtemp+1_e, Qjei    , Cjci    , Qf    );
            rbi       = result.rpart();
            rbi_dT    = result.dpart();
            result    = calc_rbi(here->HICUMtemp    , Qjei+1_e, Cjci    , Qf    );
            rbi_dQjei = result.dpart();
            result    = calc_rbi(here->HICUMtemp    , Qjei    , Cjci+1_e, Qf    );
            rbi_dCjci = result.dpart();
            result    = calc_rbi(here->HICUMtemp    , Qjei    , Cjci    , Qf+1_e);
            rbi_dQf   = result.dpart();

            rbi_Vbiei = rbi_dQjei* Qjei_Vbiei  + rbi_dQf  *Qf_Vbiei                  ;
            rbi_Vbici = rbi_dQf  * Qf_Vbici    + rbi_dCjci*Cjci_Vbici                ;
            rbi_dT   += rbi_dQjei*Qjei_dT      + rbi_dCjci*Cjci_dT    + rbi_dQf*Qf_dT;

            //Base currents across peripheral b-e junction
            //TODO: temperature derivative with ibeps_t ireps_t
            hicum_diode(here->HICUMtemp,here->HICUMibeps_t,model->HICUMmbep, Vbpei, &ibep, &ibep_Vbpei, &ibep_dT);
            hicum_diode(here->HICUMtemp,here->HICUMireps_t,model->HICUMmrep, Vbpei, &irep, &irep_Vbpei, &irep_dT);

            //Peripheral b-e junction capacitance and charge
            //TODO: derivatives with cjep0_t vdep_t
            hicum_qjmodf(here->HICUMtemp,here->HICUMcjep0_t,here->HICUMvdep_t,model->HICUMzep,here->HICUMajep_t,Vbpei,&Cjep,&Cjep_Vbpei, &Cjep_dT,&Qjep, &Qjep_Vbpei, &Qjep_dT);

            //Tunneling current
            //TODO: missing temperature derivatives abet_t vdei_t ibets_t cjei0_t vdep_t ibets_t cjep0_t
            result      = calc_ibet(Vbiei, Vbpei+1_e);
            ibet        = result.rpart();
            ibet_Vbpei  = result.dpart();

            result      = calc_ibet(Vbiei+1_e, Vbpei);
            ibet_Vbiei  = result.dpart();
            ibet_dT     = 0;


            //Base currents across peripheral b-c junction (bp,ci)
            hicum_diode(here->HICUMtemp,here->HICUMibcxs_t,model->HICUMmbcx, Vbpci, &ijbcx, &ijbcx_Vbpci, &ijbcx_dT);

            //Depletion capacitance and charge at external b-c junction (b,ci)
            //TODO: derivatives after cjcx01_t, vdcx_t, vptcx_t
            hicum_HICJQ(here->HICUMtemp, here->HICUMcjcx01_t,here->HICUMvdcx_t,model->HICUMzcx,here->HICUMvptcx_t, Vbci, &Cjcx_i, &Cjcx_i_Vbci, &Cjcx_i_dT, &Qjcx_i, &Qjcx_i_Vbci, &Qjcx_i_dT);

            //Depletion capacitance and charge at peripheral b-c junction (bp,ci)
            //TODO: derivatives after cjcx02_t, vdcx_t, vptcx_t
            hicum_HICJQ(here->HICUMtemp, here->HICUMcjcx02_t,here->HICUMvdcx_t,model->HICUMzcx,here->HICUMvptcx_t, Vbpci, &Cjcx_ii, &Cjcx_ii_Vbpci, &Cjcx_ii_dT, &Qjcx_ii, &Qjcx_ii_Vbpci, &Qjcx_ii_dT);

            //Depletion substrate capacitance and charge at inner s-c junction (si,ci)
            //TODO
            //HICJQ(here->HICUMvt,here->HICUMcjs0_t,here->HICUMvds_t,model->HICUMzs,here->HICUMvpts_t,Vsici,&Cjs,&Cjs_Vsici,&Qjs);
            /* Peripheral substrate capacitance and charge at s-c junction (s,c)
             * Bias dependent only if model->HICUMvdsp > 0
             */
            if (model->HICUMvdsp > 0) {
                //TODO
                //HICJQ(here->HICUMvt,here->HICUMcscp0_t,here->HICUMvdsp_t,model->HICUMzsp,here->HICUMvptsp_t,Vsc,&Cscp,&Cscp_Vsc,&Qscp);
            } else {
                // Constant, temperature independent capacitance
                Cscp = model->HICUMcscp0;
                Qscp = model->HICUMcscp0*Vsc;
            }

            //Parasitic substrate transistor transfer current and diffusion charge
            if(model->HICUMitss > 0.0) { // Sub_Transfer
                double HSa,HSb;
                HSUM    = model->HICUMmsf*here->HICUMvt;
                HSa     = exp(Vbpci/HSUM);
                HSb     = exp(Vsici/HSUM);
                HSI_Tsu = here->HICUMitss_t*(HSa-HSb);
                Ibpsi_Vbpci =  here->HICUMitss_t*HSa/HSUM;
                Ibpsi_Vsici = -here->HICUMitss_t*HSb/HSUM;
                if(model->HICUMtsf > 0.0) {
                    Qdsu = here->HICUMtsf_t*here->HICUMitss_t*HSa;
                    Qdsu_Vbpci = here->HICUMtsf_t*here->HICUMitss_t*HSa/HSUM;
                } else {
                    Qdsu = 0.0;
                    Qdsu_Vbpci = 0.0;
                }
            } else {
                HSI_Tsu = 0.0;
                Ibpsi_Vbpci = 0.0;
                Ibpsi_Vsici = 0.0;
                Qdsu = 0.0;
                Qdsu_Vbpci = 0.0;
            }

            // Current gain computation for correlated noise implementation
            if (ibei > 0.0) {
                here->HICUMbetadc=it/ibei;
            } else {
                here->HICUMbetadc=0.0;
            }
            Ieie = Veie/here->HICUMre_t; // only needed for re flicker noise

            //Diode current for s-c junction (si,ci)
            //TODO
            //HICDIO(here->HICUMvt,model->HICUMiscs,here->HICUMiscs_t,model->HICUMmsc,Vsici,&ijsc,&Isici_Vsici);

            //Self-heating calculation
            if (model->HICUMflsh == 1 && model->HICUMrth >= MIN_R) {
                pterm   =  Vciei*it + (here->HICUMvdci_t-Vbici)*iavl;
            } else if (model->HICUMflsh == 2 && model->HICUMrth >= MIN_R) {
                pterm   =  Vciei*it + (here->HICUMvdci_t-Vbici)*iavl + ibei*Vbiei + ibci*Vbici + ibep*Vbpei + ijbcx*Vbpci + ijsc*Vsici;
                if (rbi >= MIN_R) {
                    pterm   = pterm + Vbpbi*Vbpbi/rbi;
                }
                if (here->HICUMre_t >= MIN_R) {
                    pterm   = pterm + Veie*Veie/here->HICUMre_t;
                }
                if (here->HICUMrcx_t >= MIN_R) {
                    pterm   = pterm + Vcic*Vcic/here->HICUMrcx_t;
                }
                if (here->HICUMrbx_t >= MIN_R) {
                    pterm   = pterm + Vbbp*Vbbp/here->HICUMrbx_t;
                }
            }

            Itxf    = itf;
            Qdeix   = Qdei;

            // Excess Phase calculation

            if ((model->HICUMflnqs != 0 || model->HICUMflcomp == 0.0 || model->HICUMflcomp == 2.1) && Tf != 0 && (model->HICUMalit > 0 || model->HICUMalqf > 0)) {
                Vxf1  = Vbxf1;
                Vxf2  = Vbxf2;

                Ixf1  = (Vxf2-itf)/Tf*model->HICUMt0;
                Ixf2  = (Vxf2-Vxf1)/Tf*model->HICUMt0;
                Qxf1      = model->HICUMalit*model->HICUMt0*Vxf1;
                Qxf1_Vxf1 = model->HICUMalit*model->HICUMt0;
                Qxf2      = model->HICUMalit*model->HICUMt0*Vxf2/3;
                Qxf2_Vxf2 = model->HICUMalit*model->HICUMt0/3;
                Itxf  = Vxf2;

                // TODO derivatives of Ixf1 and Ixf2

                Vxf   = Vbxf;                                //for RC nw
                Ixf   = (Vxf - Qdei)*model->HICUMt0/Tf;      //for RC nw
                Qxf     = model->HICUMalqf*model->HICUMt0*Vxf; //for RC nw
                Qxf_Vxf = model->HICUMalqf*model->HICUMt0;   //for RC nw
                Qdeix = Vxf;                                 //for RC nw
            } else {
                Ixf1  =  Vbxf1;
                Ixf2  =  Vbxf2;
                Qxf1  =  0;
                Qxf2  =  0;
                Qxf1_Vxf1 = 0;
                Qxf2_Vxf2 = 0;

                Ixf   = Vbxf;
                Qxf   = 0;
                Qxf_Vxf = 0;
            }

            // end of Model_evaluation

            // Load_sources

            Ibpei       = model->HICUMtype*ibep;
            Ibpei      += model->HICUMtype*irep;
            Ibpei_Vbpei += model->HICUMtype*irep_Vbpei;

            Ibiei        = model->HICUMtype*ibei;
            Ibiei       += model->HICUMtype*irei;
            Ibiei_Vbiei += model->HICUMtype*irei_Vbiei;
            Ibiei       += model->HICUMtype*ibh_rec;
            Ibiei_Vbiei += model->HICUMtype*ibh_rec_Vbiei;

            if (model->HICUMtunode==1.0) {
                Ibpei  += -model->HICUMtype*ibet;
                Ibpei_Vbpei += -model->HICUMtype*ibet_Vbpei;
            } else {
                Ibiei  += -model->HICUMtype*ibet;
                Ibiei_Vbiei += -model->HICUMtype*ibet_Vbiei;
            }
//printf("Vbiei: %f ibei: %g irei: %g ibh_rec: %g ibet: %g\n",Vbiei,ibei,irei,ibh_rec,ibet);
            Ibpsi       = model->HICUMtype*HSI_Tsu;

            Ibpci       = model->HICUMtype*ijbcx;

            Ibici = model->HICUMtype*(ibci - iavl);
            Ibici_Vbici = model->HICUMtype*(Ibici_Vbici - iavl_Vbici);

            Isici       = model->HICUMtype*ijsc;

            Iciei       =  model->HICUMtype*(Itxf - itr);
            Iciei_Vbiei =  model->HICUMtype*itf_Vbiei;
            Iciei_Vbici = -model->HICUMtype*itr_Vbici;

//printf("Vbiei: %f Vbici: %f Vciei: %f Vbpei: %f Vbpci: %f Vbci: %f Vsici: %f\n", Vbiei, Vbici, Vciei, Vbpei, Vbpci, Vbci, Vsici);
//printf("Ibiei: %g Ibici: %g Ibpei: %g Iciei: %g\n",Ibiei,Ibici,Ibpei,Iciei);

            // Following code is an intermediate solution (if branch contribution is not supported):
            // ******************************************
            //if(model->HICUMflsh == 0 || model->HICUMrth < MIN_R) {
            //      I[br_sht]       <+ Vrth/MIN_R;
            //} else {
            //      I[br_sht]       <+ Vrth/rth_t-pterm;
            //      I[br_sht]       <+ ddt(model->HICUMcth*Vrth]);
            //}

            // ******************************************

            // For simulators having no problem with Vrth) <+ 0.0
            // with external thermal node, following code may be used.
            // Note that external thermal node should remain accessible
            // even without self-heating.
            // ********************************************
            Ith_Vbiei  = 0.0;
            Ith_Vbici  = 0.0;
            Ith_Vbpbi  = 0.0;
            Ith_Vbpci  = 0.0;
            Ith_Vbpei  = 0.0;
            Ith_Vciei  = 0.0;
            Ith_Vsici  = 0.0;
            Ith_Vcic   = 0.0;
            Ith_Vbbp   = 0.0;
            Ith_Veie   = 0.0;
            Ith_Vrth   = 0.0;
            if(model->HICUMflsh == 0 || model->HICUMrth < MIN_R) {
                Ith       = 0.0;
            } else {
                Ith       = Vrth/here->HICUMrth_t-pterm;
                if (model->HICUMflsh == 1 && model->HICUMrth >= MIN_R) {
                    Ith_Vciei  = -it;
                    Ith_Vbici  =  iavl;
                } else if (model->HICUMflsh == 2 && model->HICUMrth >= MIN_R) {
                    Ith_Vciei  = -it;
                    Ith_Vbiei  = -ibei;
                    Ith_Vbici  = -ibci+iavl;
                    Ith_Vbpei  = -ibep;
                    Ith_Vbpci  = -ijbcx;
                    Ith_Vsici  = -ijsc;
                    if (rbi >= MIN_R) {
                        Ith_Vbpbi  = -Vbpbi*Vbpbi/rbi;
                    }
                    if (here->HICUMre_t >= MIN_R) {
                        Ith_Veie   = -Veie*Veie/here->HICUMre_t;
                    }
                    if (here->HICUMrcx_t >= MIN_R) {
                        Ith_Vcic   = -Vcic*Vcic/here->HICUMrcx_t;
                    }
                    if (here->HICUMrbx_t >= MIN_R) {
                        Ith_Vbbp   = -Vbbp*Vbbp/here->HICUMrbx_t;
                    }
                }
            }
            // ********************************************

            // NQS effect
        //    Ibxf1 = Ixf1;
//            Icxf1 += ddt(Qxf1);
        //    Ibxf2 = Ixf2;
//            Icxf2 += ddt(Qxf2);

            // end of Load_sources

            if (rbi >= MIN_R) {
                Ibpbi_Vbpbi = 1 / rbi;
                Ibpbi = Vbpbi / rbi;
            } else {
                Ibpbi_Vbpbi = 1 / MIN_R;
                Ibpbi = Vbpbi / MIN_R;
            }
            Ibpbi_Vbiei = -Vbpbi * rbi_Vbiei / (rbi*rbi);
            Ibpbi_Vbici = -Vbpbi * rbi_Vbici / (rbi*rbi);

            Ibbp_Vbbp    = 1/here->HICUMrbx_t;
            Icic_Vcic    = 1/here->HICUMrcx_t;
            Ieie_Veie    = 1/here->HICUMre_t;
            Isis_Vsis    = 1/model->HICUMrsu;

            qjcx0_t_i_Vbci   = Cjcx_i;
            qjcx0_t_ii_Vbpci = Cjcx_ii;
            Qjep_Vbpei       = Cjep;
            Qdeix_Vbiei      = Cdei;
            Qdci_Vbici       = Cdci;
            Qbepar1_Vbe      = cbepar1;
            Qbepar2_Vbpe     = cbepar2;
            Qbcpar1_Vbci     = cbcpar1;
            Qbcpar2_Vbpci    = cbcpar2;
            Qsu_Vsis         = model->HICUMcsu;
            Qjs_Vsici        = Cjs;

//todo: all the derivatives have to be known dI/dT
            Ibbp_Vrth = 0.0;
            Ieie_Vrth = 0.0;
            Icic_Vrth = 0.0;
            Irth_Vrth = 0.0;
            Ibici_Vrth = 0.0;
            Ibpei_Vrth = 0.0;
            Ibiei_dT   = 0.0;
            Ibpci_Vrth = 0.0;
            Ibpbi_Vrth = 0.0;
            Iciei_Vrth = 0.0;
            Isici_Vrth = 0.0;

//todo: what about dQ/dT ?

            Ibiei += ckt->CKTgmin*Vbiei;
            Ibiei_Vbiei += ckt->CKTgmin;
            Ibici += ckt->CKTgmin*Vbici;
            Ibici_Vbici += ckt->CKTgmin;
            Iciei += ckt->CKTgmin*Vciei;
            Iciei_Vbiei += ckt->CKTgmin;
            Iciei_Vbici += ckt->CKTgmin;
            Ibpei += ckt->CKTgmin*Vbpei;
            Ibpei_Vbpei += ckt->CKTgmin;
            Ibpbi += ckt->CKTgmin*Vbpbi;
            Ibpbi_Vbiei += ckt->CKTgmin;
            Ibpbi_Vbici += ckt->CKTgmin;
            Ibpci += ckt->CKTgmin*Vbpci;
            Ibpci_Vbpci += ckt->CKTgmin;
            Isici += ckt->CKTgmin*Vsici;
            Isici_Vsici += ckt->CKTgmin;

            if( (ckt->CKTmode & (MODEDCTRANCURVE | MODETRAN | MODEAC)) ||
                    ((ckt->CKTmode & MODETRANOP) && (ckt->CKTmode & MODEUIC)) ||
                    (ckt->CKTmode & MODEINITSMSIG)) {
                /*
                 *   charge storage elements
                 */
                Qbepar1=cbepar1*Vbe;
                Qbepar2=cbepar2*Vbpe;
                Qbcpar1=cbcpar1*Vbci;
                Qbcpar2=cbcpar2*Vbpci;
                Qsu=model->HICUMcsu*Vsis;
                Qcth=model->HICUMcth*Vrth;

                *(ckt->CKTstate0 + here->HICUMqrbi)     = Qrbi;
                *(ckt->CKTstate0 + here->HICUMqdeix)    = Qdeix;
                *(ckt->CKTstate0 + here->HICUMqjei)     = Qjei;
                *(ckt->CKTstate0 + here->HICUMqdci)     = Qdci;
                *(ckt->CKTstate0 + here->HICUMqjci)     = Qjci;
                *(ckt->CKTstate0 + here->HICUMqjep)     = Qjep;
                *(ckt->CKTstate0 + here->HICUMqjcx0_i)  = qjcx0_t_i;
                *(ckt->CKTstate0 + here->HICUMqjcx0_ii) = qjcx0_t_ii;
                *(ckt->CKTstate0 + here->HICUMqdsu)     = Qdsu;
                *(ckt->CKTstate0 + here->HICUMqjs)      = Qjs;
                *(ckt->CKTstate0 + here->HICUMqscp)     = Qscp;
                *(ckt->CKTstate0 + here->HICUMqbepar1)  = Qbepar1;
                *(ckt->CKTstate0 + here->HICUMqbepar2)  = Qbepar2;
                *(ckt->CKTstate0 + here->HICUMqbcpar1)  = Qbcpar1;
                *(ckt->CKTstate0 + here->HICUMqbcpar2)  = Qbcpar2;
                *(ckt->CKTstate0 + here->HICUMqsu)      = Qsu;
//NQS
                *(ckt->CKTstate0 + here->HICUMqxf1)     = Qxf1;
                *(ckt->CKTstate0 + here->HICUMqxf2)     = Qxf2;
                *(ckt->CKTstate0 + here->HICUMqxf)      = Qxf;
                if (model->HICUMflsh)
                    *(ckt->CKTstate0 + here->HICUMqcth) = Qcth;

                here->HICUMcaprbi      = Qrbi_Vbpbi;
                here->HICUMcapdeix     = Cdei;
                here->HICUMcapjei      = Cjei;
                here->HICUMcapdci      = Cdci;
                here->HICUMcapjci      = Cjci;
                here->HICUMcapjep      = Cjep;
                here->HICUMcapjcx_t_i  = Cjcx_i;
                here->HICUMcapjcx_t_ii = Cjcx_ii;
                here->HICUMcapdsu      = Qdsu_Vbpci;
                here->HICUMcapjs       = Cjs;
                here->HICUMcapscp      = Cscp;
                here->HICUMcapsu       = model->HICUMcsu;
                here->HICUMcapcth      = model->HICUMcth;
                here->HICUMcapscp      = Cscp;

                /*
                 *   store small-signal parameters
                 */
                if ( (!(ckt->CKTmode & MODETRANOP))||
                        (!(ckt->CKTmode & MODEUIC)) ) {
                    if(ckt->CKTmode & MODEINITSMSIG) {
                        *(ckt->CKTstate0 + here->HICUMcqrbi)      = Qrbi_Vbpbi;
                        *(ckt->CKTstate0 + here->HICUMcqdeix)     = Qdeix_Vbiei;
                        *(ckt->CKTstate0 + here->HICUMcqjei)      = Cjei;
                        *(ckt->CKTstate0 + here->HICUMcqdci)      = Qdci_Vbici;
                        *(ckt->CKTstate0 + here->HICUMcqjci)      = Cjci;
                        *(ckt->CKTstate0 + here->HICUMcqjep)      = Qjep_Vbpei;
                        *(ckt->CKTstate0 + here->HICUMcqcx0_t_i)  = qjcx0_t_i_Vbci;
                        *(ckt->CKTstate0 + here->HICUMcqcx0_t_ii) = qjcx0_t_ii_Vbpci;
                        *(ckt->CKTstate0 + here->HICUMcqdsu)      = Qdsu_Vbpci;
                        *(ckt->CKTstate0 + here->HICUMcqjs)       = Qjs_Vsici;
                        *(ckt->CKTstate0 + here->HICUMcqscp)      = Cscp;
                        *(ckt->CKTstate0 + here->HICUMcqbepar1)   = Qbepar1_Vbe;
                        *(ckt->CKTstate0 + here->HICUMcqbepar2)   = Qbepar2_Vbpe;
                        *(ckt->CKTstate0 + here->HICUMcqbcpar1)   = Qbcpar1_Vbci;
                        *(ckt->CKTstate0 + here->HICUMcqbcpar2)   = Qbcpar2_Vbpci;
                        *(ckt->CKTstate0 + here->HICUMcqsu)       = Qsu_Vsis;
//NQS
                        *(ckt->CKTstate0 + here->HICUMcqxf1)      = Qxf1_Vxf1;
                        *(ckt->CKTstate0 + here->HICUMcqxf2)      = Qxf2_Vxf2;
                        *(ckt->CKTstate0 + here->HICUMcqxf)       = Qxf_Vxf;
                        if (model->HICUMflsh)
                            *(ckt->CKTstate0 + here->HICUMcqcth)  = model->HICUMcth;
                        continue; /* go to 1000 */
                    }
                    /*
                     *   transient analysis
                     */
                    if(ckt->CKTmode & MODEINITTRAN) {
                        *(ckt->CKTstate1 + here->HICUMqrbi) =
                                *(ckt->CKTstate0 + here->HICUMqrbi) ;
                        *(ckt->CKTstate1 + here->HICUMqjei) =
                                *(ckt->CKTstate0 + here->HICUMqjei) ;
                        *(ckt->CKTstate1 + here->HICUMqdeix) =
                                *(ckt->CKTstate0 + here->HICUMqdeix) ;
                        *(ckt->CKTstate1 + here->HICUMqjci) =
                                *(ckt->CKTstate0 + here->HICUMqjci) ;
                        *(ckt->CKTstate1 + here->HICUMqdci) =
                                *(ckt->CKTstate0 + here->HICUMqdci) ;
                        *(ckt->CKTstate1 + here->HICUMqjep) =
                                *(ckt->CKTstate0 + here->HICUMqjep) ;
                        *(ckt->CKTstate1 + here->HICUMqjcx0_i) =
                                *(ckt->CKTstate0 + here->HICUMqjcx0_i) ;
                        *(ckt->CKTstate1 + here->HICUMqjcx0_ii) =
                                *(ckt->CKTstate0 + here->HICUMqjcx0_ii) ;
                        *(ckt->CKTstate1 + here->HICUMqdsu) =
                                *(ckt->CKTstate0 + here->HICUMqdsu) ;
                        *(ckt->CKTstate1 + here->HICUMqjs) =
                                *(ckt->CKTstate0 + here->HICUMqjs) ;
                        *(ckt->CKTstate1 + here->HICUMqscp) =
                                *(ckt->CKTstate0 + here->HICUMqscp) ;
                        *(ckt->CKTstate1 + here->HICUMqbepar1) =
                                *(ckt->CKTstate0 + here->HICUMqbepar1) ;
                        *(ckt->CKTstate1 + here->HICUMqbepar2) =
                                *(ckt->CKTstate0 + here->HICUMqbepar2) ;
                        *(ckt->CKTstate1 + here->HICUMqbcpar1) =
                                *(ckt->CKTstate0 + here->HICUMqbcpar1) ;
                        *(ckt->CKTstate1 + here->HICUMqbcpar2) =
                                *(ckt->CKTstate0 + here->HICUMqbcpar2) ;
                        *(ckt->CKTstate1 + here->HICUMqsu) =
                                *(ckt->CKTstate0 + here->HICUMqsu) ;
//NQS
                        *(ckt->CKTstate1 + here->HICUMqxf) =
                                *(ckt->CKTstate0 + here->HICUMqxf) ;
                        if (model->HICUMflsh)
                            *(ckt->CKTstate1 + here->HICUMqcth) =
                                    *(ckt->CKTstate0 + here->HICUMqcth) ;
                    }

//            Ibpbi      += ddt(Qrbi);
                    error = NIintegrate(ckt,&geq,&ceq,Qrbi_Vbpbi,here->HICUMqrbi);
                    if(error) return(error);
                    Ibpbi_Vbpbi += geq;
                    Ibpbi += *(ckt->CKTstate0 + here->HICUMcqrbi);

//            Ibiei      += ddt(model->HICUMtype*(Qdeix+Qjei));
                    error = NIintegrate(ckt,&geq,&ceq,Cdei,here->HICUMqdeix);
                    if(error) return(error);
                    Ibiei_Vbiei += geq;
                    Ibiei += *(ckt->CKTstate0 + here->HICUMcqdeix);

                    error = NIintegrate(ckt,&geq,&ceq,Cjei,here->HICUMqjei);
                    if(error) return(error);
                    Ibiei_Vbiei += geq;
                    Ibiei += *(ckt->CKTstate0 + here->HICUMcqjep);

//            Ibici      += ddt(model->HICUMtype*(Qdci+Qjci));
                    error = NIintegrate(ckt,&geq,&ceq,Cdci,here->HICUMqdci);
                    if(error) return(error);
                    Ibici_Vbici += geq;
                    Ibici += *(ckt->CKTstate0 + here->HICUMcqdci);

                    error = NIintegrate(ckt,&geq,&ceq,Cjci,here->HICUMqjci);
                    if(error) return(error);
                    Ibici_Vbici += geq;
                    Ibici += *(ckt->CKTstate0 + here->HICUMcqjci);

//            Ibpei      += ddt(model->HICUMtype*Qjep);
                    error = NIintegrate(ckt,&geq,&ceq,Cjep,here->HICUMqjep);
                    if(error) return(error);
                    Ibpei_Vbpei += geq;
                    Ibpei += *(ckt->CKTstate0 + here->HICUMcqjep);

//            Isici      += ddt(model->HICUMtype*Qjs);
                    error = NIintegrate(ckt,&geq,&ceq,Cjs,here->HICUMqjs);
                    if(error) return(error);
                    Isici_Vsici += geq;
                    Isici += *(ckt->CKTstate0 + here->HICUMcqjs);

//            Ibci       += ddt(model->HICUMtype*qjcx0_t_i);
                    error = NIintegrate(ckt,&geq,&ceq,Cjcx_i,here->HICUMqjcx0_i);
                    if(error) return(error);
                    Ibci_Vbci = geq;
                    Ibci = *(ckt->CKTstate0 + here->HICUMcqcx0_t_i);

//            Ibpci      += ddt(model->HICUMtype*(qjcx0_t_ii+Qdsu));
                    error = NIintegrate(ckt,&geq,&ceq,Cjcx_ii,here->HICUMqjcx0_ii);
                    if(error) return(error);
                    Ibpci_Vbpci += geq;
                    Ibpci += *(ckt->CKTstate0 + here->HICUMcqcx0_t_ii);

                    error = NIintegrate(ckt,&geq,&ceq,Qdsu_Vbpci,here->HICUMqdsu);
                    if(error) return(error);
                    Ibpci_Vbpci += geq;
                    Ibpci += *(ckt->CKTstate0 + here->HICUMcqdsu);

//            Isc        += ddt(model->HICUMtype*Qscp);
                    error = NIintegrate(ckt,&geq,&ceq,Cscp,here->HICUMqscp);
                    if(error) return(error);
                    Isc_Vsc = geq;
                    Isc = *(ckt->CKTstate0 + here->HICUMcqscp);
//NQS
//            Iqxf1 <+ ddt(Qxf1);
                    error = NIintegrate(ckt,&geq,&ceq,Qxf1_Vxf1,here->HICUMqxf);
                    if(error) return(error);
                    Iqxf1_Vxf1 = geq;
                    Iqxf1 = *(ckt->CKTstate0 + here->HICUMcqxf1);
//            Iqxf2 <+ ddt(Qxf2);
                    error = NIintegrate(ckt,&geq,&ceq,Qxf2_Vxf2,here->HICUMqxf);
                    if(error) return(error);
                    Iqxf2_Vxf2 = geq;
                    Iqxf2 = *(ckt->CKTstate0 + here->HICUMcqxf2);
//            Iqxf +=  ddt(Qxf);    //for RC nw
                    error = NIintegrate(ckt,&geq,&ceq,Qxf_Vxf,here->HICUMqxf);
                    if(error) return(error);
                    Iqxf_Vxf = geq;
                    Iqxf = *(ckt->CKTstate0 + here->HICUMcqxf);

                    if (model->HICUMflsh)
                    {
//              Ith       += ddt(model->HICUMcth*Vrth);
                        error = NIintegrate(ckt,&geq,&ceq,model->HICUMcth,here->HICUMqcth);
                        if(error) return(error);
                        Icth_Vrth = geq;
                        Icth = *(ckt->CKTstate0 + here->HICUMcqcth);
                    }

                    if(ckt->CKTmode & MODEINITTRAN) {
                        *(ckt->CKTstate1 + here->HICUMcqrbi) =
                                *(ckt->CKTstate0 + here->HICUMcqrbi);
                        *(ckt->CKTstate1 + here->HICUMcqjei) =
                                *(ckt->CKTstate0 + here->HICUMcqjei);
                        *(ckt->CKTstate1 + here->HICUMcqdeix) =
                                *(ckt->CKTstate0 + here->HICUMcqdeix);
                        *(ckt->CKTstate1 + here->HICUMcqjci) =
                                *(ckt->CKTstate0 + here->HICUMcqjci);
                        *(ckt->CKTstate1 + here->HICUMcqdci) =
                                *(ckt->CKTstate0 + here->HICUMcqdci);
                        *(ckt->CKTstate1 + here->HICUMcqjep) =
                                *(ckt->CKTstate0 + here->HICUMcqjep);
                        *(ckt->CKTstate1 + here->HICUMcqcx0_t_i) =
                                *(ckt->CKTstate0 + here->HICUMcqcx0_t_i);
                        *(ckt->CKTstate1 + here->HICUMcqcx0_t_ii) =
                                *(ckt->CKTstate0 + here->HICUMcqcx0_t_ii);
                        *(ckt->CKTstate1 + here->HICUMcqdsu) =
                                *(ckt->CKTstate0 + here->HICUMcqdsu);
                        *(ckt->CKTstate1 + here->HICUMcqjs) =
                                *(ckt->CKTstate0 + here->HICUMcqjs);
                        *(ckt->CKTstate1 + here->HICUMcqscp) =
                                *(ckt->CKTstate0 + here->HICUMcqscp);
                        if (model->HICUMflsh)
                            *(ckt->CKTstate1 + here->HICUMcqcth) =
                                    *(ckt->CKTstate0 + here->HICUMcqcth);
                    }
                }
            }

            /*
             *   check convergence
             */
            if ( (!(ckt->CKTmode & MODEINITFIX))||(!(here->HICUMoff))) {
                if (icheck == 1) {
                    ckt->CKTnoncon++;
                    ckt->CKTtroubleElt = (GENinstance *) here;
                }
            }

            /*
             *      charge storage for outer junctions
             */
            if(ckt->CKTmode & (MODETRAN | MODEAC)) {
//            Ibe        += ddt(cbepar1*Vbe);
                error = NIintegrate(ckt,&gqbepar1,&cqbepar1,cbepar1,here->HICUMqbepar1);
                if(error) return(error);
//            Ibpe       += ddt(cbepar2*Vbpe);
                error = NIintegrate(ckt,&gqbepar2,&cqbepar2,cbepar2,here->HICUMqbepar2);
                if(error) return(error);
//            Ibci       += ddt(cbcpar1*Vbci);
                error = NIintegrate(ckt,&gqbcpar1,&cqbcpar1,cbcpar1,here->HICUMqbcpar1);
                if(error) return(error);
//            Ibpci      += ddt(cbcpar2*Vbpci);
                error = NIintegrate(ckt,&gqbcpar2,&cqbcpar2,cbcpar2,here->HICUMqbcpar2);
                if(error) return(error);
//            Isis      += ddt(model->HICUMcsu*Vsis);
                error = NIintegrate(ckt,&gqsu,&cqsu,model->HICUMcsu,here->HICUMqsu);
                if(error) return(error);
//tocheck: Currents and conductances must used in stamping below
                if(ckt->CKTmode & MODEINITTRAN) {
                    *(ckt->CKTstate1 + here->HICUMcqbepar1) =
                            *(ckt->CKTstate0 + here->HICUMcqbepar1);
                    *(ckt->CKTstate1 + here->HICUMcqbepar2) =
                            *(ckt->CKTstate0 + here->HICUMcqbepar2);
                    *(ckt->CKTstate1 + here->HICUMcqbcpar1) =
                            *(ckt->CKTstate0 + here->HICUMcqbcpar1);
                    *(ckt->CKTstate1 + here->HICUMcqbcpar2) =
                            *(ckt->CKTstate0 + here->HICUMcqbcpar2);
                    *(ckt->CKTstate1 + here->HICUMcqsu) =
                            *(ckt->CKTstate0 + here->HICUMcqsu);
                }
            }

            *(ckt->CKTstate0 + here->HICUMvbiei)       = Vbiei;
            *(ckt->CKTstate0 + here->HICUMvbici)       = Vbici;
            *(ckt->CKTstate0 + here->HICUMvbpei)       = Vbpei;
            *(ckt->CKTstate0 + here->HICUMvbpbi)       = Vbpbi;
            *(ckt->CKTstate0 + here->HICUMvbpci)       = Vbpci;
            *(ckt->CKTstate0 + here->HICUMvsici)       = Vsici;

            *(ckt->CKTstate0 + here->HICUMibiei)       = Ibiei;
            *(ckt->CKTstate0 + here->HICUMibiei_Vbiei) = Ibiei_Vbiei;

            *(ckt->CKTstate0 + here->HICUMibpei)       = Ibpei;
            *(ckt->CKTstate0 + here->HICUMibpei_Vbpei) = Ibpei_Vbpei;

            *(ckt->CKTstate0 + here->HICUMiciei)       = Iciei;
            *(ckt->CKTstate0 + here->HICUMiciei_Vbiei) = Iciei_Vbiei;
            *(ckt->CKTstate0 + here->HICUMiciei_Vbici) = Iciei_Vbici;

            *(ckt->CKTstate0 + here->HICUMibici)       = Ibici;
            *(ckt->CKTstate0 + here->HICUMibici_Vbici) = Ibici_Vbici;

            *(ckt->CKTstate0 + here->HICUMibpbi)       = Ibpbi;
            *(ckt->CKTstate0 + here->HICUMibpbi_Vbpbi) = Ibpbi_Vbpbi;
            *(ckt->CKTstate0 + here->HICUMibpbi_Vbiei) = Ibpbi_Vbiei;
            *(ckt->CKTstate0 + here->HICUMibpbi_Vbici) = Ibpbi_Vbici;

            *(ckt->CKTstate0 + here->HICUMibpci)       = Ibpci;
            *(ckt->CKTstate0 + here->HICUMibpci_Vbpci) = Ibpci_Vbpci;

            *(ckt->CKTstate0 + here->HICUMisici)       = Isici;
            *(ckt->CKTstate0 + here->HICUMisici_Vsici) = Isici_Vsici;

            *(ckt->CKTstate0 + here->HICUMibpsi)       = Ibpsi;
            *(ckt->CKTstate0 + here->HICUMibpsi_Vbpci) = Ibpsi_Vbpci;
            *(ckt->CKTstate0 + here->HICUMibpsi_Vsici) = Ibpsi_Vsici;

            *(ckt->CKTstate0 + here->HICUMisis_Vsis)   = Isis_Vsis;

            *(ckt->CKTstate0 + here->HICUMieie)        = Ieie;

            *(ckt->CKTstate0 + here->HICUMcqcth)       = Icth;
            *(ckt->CKTstate0 + here->HICUMicth_Vrth)   = Icth_Vrth;

            *(ckt->CKTstate0 + here->HICUMgqbepar1)    = gqbepar1;
            *(ckt->CKTstate0 + here->HICUMgqbepar2)    = gqbepar2;

            *(ckt->CKTstate0 + here->HICUMgqbcpar1)    = gqbcpar1;
            *(ckt->CKTstate0 + here->HICUMgqbcpar2)    = gqbcpar2;

            *(ckt->CKTstate0 + here->HICUMgqsu)        = gqsu;

load:
            /*
             *  load current excitation vector and matrix
             */
/*
c           Branch: be, Stamp element: Cbepar1
*/
            rhs_current = model->HICUMtype * (*(ckt->CKTstate0 + here->HICUMcqbepar1) - Vbe * gqbepar1);
            *(ckt->CKTrhs + here->HICUMbaseNode)   += -rhs_current;
            *(here->HICUMbaseBasePtr)              +=  gqbepar1;
            *(here->HICUMemitEmitPtr)              +=  gqbepar1;
            *(ckt->CKTrhs + here->HICUMemitNode)   +=  rhs_current;
            *(here->HICUMbaseEmitPtr)              += -gqbepar1;
            *(here->HICUMemitBasePtr)              += -gqbepar1;
/*
c           Branch: bpe, Stamp element: Cbepar2
*/
            rhs_current = model->HICUMtype * (*(ckt->CKTstate0 + here->HICUMcqbepar2) - Vbpe * gqbepar2);
            *(ckt->CKTrhs + here->HICUMbaseBPNode) += -rhs_current;
            *(here->HICUMbaseBPBaseBPPtr)          +=  gqbepar2;
            *(here->HICUMbaseBPEmitPtr)            +=  gqbepar2;
            *(ckt->CKTrhs + here->HICUMemitNode)   +=  rhs_current;
            *(here->HICUMemitBaseBPPtr)            += -gqbepar2;
            *(here->HICUMemitEmitPtr)              += -gqbepar2;
/*
c           Branch: bci, Stamp element: Cbcpar1
*/
            rhs_current = model->HICUMtype * (*(ckt->CKTstate0 + here->HICUMcqbcpar1) - Vbci * gqbcpar1);
            *(ckt->CKTrhs + here->HICUMbaseNode)   += -rhs_current;
            *(here->HICUMbaseBasePtr)              +=  gqbcpar1;
            *(here->HICUMcollCICollCIPtr)          +=  gqbcpar1;
            *(ckt->CKTrhs + here->HICUMcollCINode) +=  rhs_current;
            *(here->HICUMbaseCollCIPtr)            += -gqbcpar1;
            *(here->HICUMcollCIBasePtr)            += -gqbcpar1;
/*
c           Branch: bpci, Stamp element: Cbcpar2
*/
            rhs_current = model->HICUMtype * (*(ckt->CKTstate0 + here->HICUMcqbcpar2) - Vbpci * gqbcpar2);
            *(ckt->CKTrhs + here->HICUMbaseBPNode) += -rhs_current;
            *(here->HICUMbaseBPBaseBPPtr)          +=  gqbcpar2;
            *(here->HICUMcollCICollCIPtr)          +=  gqbcpar2;
            *(ckt->CKTrhs + here->HICUMcollCINode) +=  rhs_current;
            *(here->HICUMbaseBPCollCIPtr)          += -gqbcpar2;
            *(here->HICUMcollCIBaseBPPtr)          += -gqbcpar2;
/*
c           Branch: ssi, Stamp element: Csu
*/
            rhs_current = model->HICUMtype * (*(ckt->CKTstate0 + here->HICUMcqsu) - Vsis * gqsu);
            *(ckt->CKTrhs + here->HICUMsubsNode)   += -rhs_current;
            *(here->HICUMsubsSubsPtr)              +=  gqsu;
            *(here->HICUMsubsSISubsSIPtr)          +=  gqsu;
            *(ckt->CKTrhs + here->HICUMsubsSINode) +=  rhs_current;
            *(here->HICUMsubsSubsSIPtr)            += -gqsu;
            *(here->HICUMsubsSISubsPtr)            += -gqsu;
/*
c           Branch: biei, Stamp element: Ijbei
*/
            rhs_current = model->HICUMtype * (Ibiei - Ibiei_Vbiei*Vbiei);
            *(ckt->CKTrhs + here->HICUMbaseBINode) += -rhs_current;
            *(here->HICUMbaseBIBaseBIPtr)          +=  Ibiei_Vbiei;
            *(here->HICUMbaseBIEmitEIPtr)          += -Ibiei_Vbiei;
            *(ckt->CKTrhs + here->HICUMemitEINode) +=  rhs_current;
            *(here->HICUMemitEIBaseBIPtr)          += -Ibiei_Vbiei;
            *(here->HICUMemitEIEmitEIPtr)          +=  Ibiei_Vbiei;
/*
c           Branch: bpei, Stamp element: Ijbep
*/
            rhs_current = model->HICUMtype * (Ibpei - Ibpei_Vbpei*Vbpei);
            *(ckt->CKTrhs + here->HICUMbaseBPNode) += -rhs_current;
            *(here->HICUMbaseBPBaseBPPtr)          +=  Ibpei_Vbpei;
            *(here->HICUMbaseBPEmitEIPtr)          += -Ibpei_Vbpei;
            *(ckt->CKTrhs + here->HICUMemitEINode) +=  rhs_current;
            *(here->HICUMemitEIBaseBPPtr)          += -Ibpei_Vbpei;
            *(here->HICUMemitEIEmitEIPtr)          +=  Ibpei_Vbpei;

/*
c           Branch: bici, Stamp element: Ijbci
*/
            rhs_current = model->HICUMtype * (Ibici - Ibici_Vbici*Vbici);
            *(ckt->CKTrhs + here->HICUMbaseBINode) += -rhs_current;
            *(here->HICUMbaseBIBaseBIPtr)          +=  Ibici_Vbici;
            *(here->HICUMbaseBICollCIPtr)          += -Ibici_Vbici;
            *(ckt->CKTrhs + here->HICUMcollCINode) +=  rhs_current;
            *(here->HICUMcollCIBaseBIPtr)          += -Ibici_Vbici;
            *(here->HICUMcollCICollCIPtr)          +=  Ibici_Vbici;
/*
c           Branch: ciei, Stamp element: It
*/
            rhs_current = model->HICUMtype * (Iciei - Iciei_Vbiei*Vbiei - Iciei_Vbici*Vbici);
            *(ckt->CKTrhs + here->HICUMcollCINode) += -rhs_current;
            *(here->HICUMcollCIBaseBIPtr)          +=  Iciei_Vbiei;
            *(here->HICUMcollCIEmitEIPtr)          += -Iciei_Vbiei;
            *(here->HICUMcollCIBaseBIPtr)          +=  Iciei_Vbici;
            *(here->HICUMcollCICollCIPtr)          += -Iciei_Vbici;
            *(ckt->CKTrhs + here->HICUMemitEINode) +=  rhs_current;
            *(here->HICUMemitEIBaseBIPtr)          += -Iciei_Vbiei;
            *(here->HICUMemitEIEmitEIPtr)          +=  Iciei_Vbiei;
            *(here->HICUMemitEIBaseBIPtr)          += -Iciei_Vbici;
            *(here->HICUMemitEICollCIPtr)          +=  Iciei_Vbici;
/*
c           Branch: bci, Stamp element: Qbcx
*/
            rhs_current = model->HICUMtype * (Ibci - Ibci_Vbci*Vbci);
            *(ckt->CKTrhs + here->HICUMbaseNode)   += -rhs_current;
            *(here->HICUMbaseBasePtr)              +=  Ibci_Vbci;
            *(here->HICUMbaseCollCIPtr)            += -Ibci_Vbci;
            *(ckt->CKTrhs + here->HICUMcollCINode) +=  rhs_current;
            *(here->HICUMcollCIBasePtr)            += -Ibci_Vbci;
            *(here->HICUMcollCICollCIPtr)          +=  Ibci_Vbci;
/*
c           Branch: bpci, Stamp element: Ijbcx
*/
            rhs_current = model->HICUMtype * (Ibpci - Ibpci_Vbpci*Vbpci);
            *(ckt->CKTrhs + here->HICUMbaseBPNode) += -rhs_current;
            *(here->HICUMbaseBPCollCIPtr)          +=  Ibpci_Vbpci;
            *(here->HICUMbaseBPBaseBPPtr)          += -Ibpci_Vbpci;
            *(ckt->CKTrhs + here->HICUMcollCINode) +=  rhs_current;
            *(here->HICUMcollCIBaseBPPtr)          += -Ibpci_Vbpci;
            *(here->HICUMcollCICollCIPtr)          +=  Ibpci_Vbpci;
/*
c           Branch: cic, Stamp element: Rcx
*/
            *(here->HICUMcollCollPtr)     +=  Icic_Vcic;
            *(here->HICUMcollCICollCIPtr) +=  Icic_Vcic;
            *(here->HICUMcollCICollPtr)   += -Icic_Vcic;
            *(here->HICUMcollCollCIPtr)   += -Icic_Vcic;

/*
c           Branch: bbp, Stamp element: Rbx
*/
            *(here->HICUMbaseBasePtr)     +=  Ibbp_Vbbp;
            *(here->HICUMbaseBPBaseBPPtr) +=  Ibbp_Vbbp;
            *(here->HICUMbaseBPBasePtr)   += -Ibbp_Vbbp;
            *(here->HICUMbaseBaseBPPtr)   += -Ibbp_Vbbp;
/*
c           Branch: eie, Stamp element: Re
*/
            *(here->HICUMemitEmitPtr)     +=  Ieie_Veie;
            *(here->HICUMemitEIEmitEIPtr) +=  Ieie_Veie;
            *(here->HICUMemitEIEmitPtr)   += -Ieie_Veie;
            *(here->HICUMemitEmitEIPtr)   += -Ieie_Veie;
/*
c           Branch: bpbi, Stamp element: Rbi, Crbi
*/
            rhs_current = model->HICUMtype * (Ibpbi - Ibpbi_Vbpbi*Vbpbi - Ibpbi_Vbiei*Vbiei - Ibpbi_Vbici*Vbici);
//printf("Ibpbi_Vbpbi: %g Vbpbi: %f Ibpbi_Vbiei: %g Vbiei: %f Ibpbi_Vbici: %g Vbici: %f\n", Ibpbi_Vbpbi, Vbpbi, Ibpbi_Vbiei, Vbiei, Ibpbi_Vbici, Vbici);
//printf("Ibpbi: %g RHS: %g\n", Ibpbi, rhs_current);
            *(ckt->CKTrhs + here->HICUMbaseBPNode) += -rhs_current;
            *(here->HICUMbaseBPBaseBPPtr)          +=  Ibpbi_Vbpbi;
            *(here->HICUMbaseBPBaseBIPtr)          += -Ibpbi_Vbpbi;
            *(here->HICUMbaseBPBaseBIPtr)          +=  Ibpbi_Vbiei;
            *(here->HICUMbaseBPEmitEIPtr)          += -Ibpbi_Vbiei;
            *(here->HICUMbaseBPCollCIPtr)          +=  Ibpbi_Vbici;
            *(here->HICUMbaseBPEmitEIPtr)          += -Ibpbi_Vbici;
            *(ckt->CKTrhs + here->HICUMbaseBINode) +=  rhs_current;
            *(here->HICUMbaseBIBaseBPPtr)          += -Ibpbi_Vbpbi;
            *(here->HICUMbaseBIBaseBIPtr)          +=  Ibpbi_Vbpbi;
            *(here->HICUMbaseBIBaseBIPtr)          += -Ibpbi_Vbiei;
            *(here->HICUMbaseBIEmitEIPtr)          +=  Ibpbi_Vbiei;
            *(here->HICUMbaseBICollCIPtr)          += -Ibpbi_Vbici;
            *(here->HICUMbaseBIEmitEIPtr)          +=  Ibpbi_Vbici;
/*
c           Branch: sc, Stamp element: Cscp
*/
            rhs_current = model->HICUMtype * (Isc - Isc_Vsc*Vsc);
            *(ckt->CKTrhs + here->HICUMsubsNode) += -rhs_current;
            *(here->HICUMsubsSubsPtr)            +=  Isc_Vsc;
            *(here->HICUMsubsCollPtr)            +=  Isc_Vsc;
            *(ckt->CKTrhs + here->HICUMcollNode) +=  rhs_current;
            *(here->HICUMcollSubsPtr)            += -Isc_Vsc;
            *(here->HICUMcollCollPtr)            += -Isc_Vsc;
/*
c           Branch: sici, Stamp element: Ijsc
*/
            rhs_current = model->HICUMtype * (Isici - Isici_Vsici*Vsici);
            *(ckt->CKTrhs + here->HICUMsubsSINode) += -rhs_current;
            *(here->HICUMsubsSISubsSIPtr)          +=  Isici_Vsici;
            *(here->HICUMsubsSICollCIPtr)          += -Isici_Vsici;
            *(ckt->CKTrhs + here->HICUMcollCINode) +=  rhs_current;
            *(here->HICUMcollCISubsSIPtr)          += -Isici_Vsici;
            *(here->HICUMcollCICollCIPtr)          +=  Isici_Vsici;
/*
c           Branch: bpsi, Stamp element: Its
*/
            rhs_current = model->HICUMtype * (Ibpsi - Ibpsi_Vbpci*Vbpci - Ibpsi_Vsici*Vsici);
            *(ckt->CKTrhs + here->HICUMbaseBPNode) += -rhs_current;
            *(here->HICUMbaseBPBaseBPPtr)          +=  Ibpsi_Vbpci;
            *(here->HICUMbaseBPCollCIPtr)          += -Ibpsi_Vbpci;
            *(here->HICUMbaseBPSubsSIPtr)          +=  Ibpsi_Vsici;
            *(here->HICUMbaseBPCollCIPtr)          += -Ibpsi_Vsici;
            *(ckt->CKTrhs + here->HICUMsubsSINode) +=  rhs_current;
            *(here->HICUMsubsSIBaseBPPtr)          += -Ibpsi_Vbpci;
            *(here->HICUMsubsSICollCIPtr)          +=  Ibpsi_Vbpci;
            *(here->HICUMsubsSISubsSIPtr)          += -Ibpsi_Vsici;
            *(here->HICUMsubsSICollCIPtr)          +=  Ibpsi_Vsici;
/*
c           Branch: sis, Stamp element: Rsu
*/
            *(here->HICUMsubsSubsPtr)     +=  Isis_Vsis;
            *(here->HICUMsubsSISubsSIPtr) +=  Isis_Vsis;
            *(here->HICUMsubsSISubsPtr)   += -Isis_Vsis;
            *(here->HICUMsubsSubsSIPtr)   += -Isis_Vsis;
//NQS
/*
c           Branch: xf1-ground,  Stamp element: Ixf1
*/
//            rhs_current = (Ixf1 - Ixf1_Vxf1*Vxf1 - Ixf1_Vrth*Vrth - Ixf1_Vbiei*Vbiei - Ixf1_Vbici*Vbici - Ixf1_Vxf2*Vxf2); // TODO
            rhs_current = Ixf1;
            *(ckt->CKTrhs + here->HICUMxf1Node) += 0; // rhs_current; // into xf1 node
//            *(here->HICUMxf1TempPtr)   += -Ixf1_Vrth;
//            *(here->HICUMxf1BaseBIPtr) += -Ixf1_Vbiei;
//            *(here->HICUMxf1EmitEIPtr) += +Ixf1_Vbiei;
//            *(here->HICUMxf1BaseBIPtr) += -Ixf1_Vbici;
//            *(here->HICUMxf1CollCIPtr) += +Ixf1_Vbici;
//            *(here->HICUMxf1Xf2Ptr)    += +Ixf1_Vxf2;
/*
c           Branch: xf1-ground, Stamp element: Qxf1 // TODO Test in AC simulation!
*/
            // rhs_current = Iqxf1 - Iqxf1_Vxf1*Vxf1;
            // *(ckt->CKTrhs + here->HICUMxf1Node) += rhs_current; // into ground
            // *(here->HICUMxf1Xf1Ptr)             += Iqxf1_Vxf1;
/*
c           Branch: xf1-ground, Stamp element: Rxf1 TODO: This is wrong, but needed at the moment for convergence
*/
            *(here->HICUMxf1Xf1Ptr) +=  1; // current Ixf1 is normalized to Tf
/*
c           Branch: xf2-ground,  Stamp element: Ixf2
*/
//            rhs_current = (Ixf2 - Ixf2_Vxf1*Vxf1 - Ixf2_Vrth*Vrth - Ixf2_Vbiei*Vbiei - Ixf2_Vbici*Vbici - Ixf2_Vxf2*Vxf2); // TODO
            rhs_current = Ixf2;
            *(ckt->CKTrhs + here->HICUMxf2Node) += rhs_current; // into xf2 node
//            *(here->HICUMxf2TempPtr)   += -Ixf2_Vrth;
//            *(here->HICUMxf2BaseBIPtr) += -Ixf2_Vbiei;
//            *(here->HICUMxf2EmitEIPtr) += +Ixf2_Vbiei;
//            *(here->HICUMxf2BaseBIPtr) += -Ixf2_Vbici;
//            *(here->HICUMxf2CollCIPtr) += +Ixf2_Vbici;
/*
c           Branch: xf2-ground, Stamp element: Qxf2 // TODO Test in AC simulation!
*/
            // rhs_current = Iqxf2 - Iqxf2_Vxf2*Vxf2;
            // *(ckt->CKTrhs + here->HICUMxf2Node)  += rhs_current; // into ground
            // *(here->HICUMxf2Xf2Ptr)              += Iqxf2_Vxf2;
/*
c           Branch: xf2-ground, Stamp element: Rxf2
*/
            *(here->HICUMxf2Xf2Ptr) +=  1; // current Ixf2 is normalized to Tf
/*
c           Branch: xf-ground,  Stamp element: Ixf
*/
//            rhs_current = model->HICUMtype * (Ixf - Ixf_Vrth*Vrth - Ixf_Vbiei*Vbiei - Ixf_Vbici*Vbici);
            rhs_current = model->HICUMtype * Ixf;
            *(ckt->CKTrhs + here->HICUMxfNode) += rhs_current; // into xf node
//            *(here->HICUMxfTempPtr)   += -Ixf_Vrth;
//            *(here->HICUMxfBaseBIPtr) += -Ixf_Vbiei;
//            *(here->HICUMxfEmitEIPtr) += +Ixf_Vbiei;
//            *(here->HICUMxfBaseBIPtr) += -Ixf_Vbici;
//            *(here->HICUMxfCollCIPtr) += +Ixf_Vbici;
/*
c           Branch: xf-ground, Stamp element: Qxf // TODO Test in AC simulation!
*/
            // rhs_current = model->HICUMtype * (Iqxf - Iqxf_Vxf*Vxf);
            // *(ckt->CKTrhs + here->HICUMxfNode)   += rhs_current; // into ground
            // *(here->HICUMxfXfPtr)                += Iqxf_Vxf;
/*
c           Branch: xf-ground, Stamp element: Rxf
*/
            *(here->HICUMxfXfPtr) +=  1; // current Ixf is normalized to Tf

            if (model->HICUMflsh) {
/*
c               Stamp element: Ibiei
*/
                rhs_current = -Ibiei_dT*Vrth;
                *(ckt->CKTrhs + here->HICUMbaseBINode) += -rhs_current;
                *(here->HICUMbaseBItempPtr)            +=  Ibiei_dT;
                *(ckt->CKTrhs + here->HICUMemitEINode) +=  rhs_current;
                *(here->HICUMemitEItempPtr)            += -Ibiei_dT;
/*
c               Stamp element: Ibici
*/
                rhs_current = -Ibici_Vrth*Vrth;
                *(ckt->CKTrhs + here->HICUMbaseBINode) += -rhs_current;
                *(here->HICUMbaseBItempPtr)            +=  Ibici_Vrth;
                *(ckt->CKTrhs + here->HICUMcollCINode) +=  rhs_current;
                *(here->HICUMcollCItempPtr)            += -Ibici_Vrth;
/*
c               Stamp element: Iciei
*/
                rhs_current = -Iciei_Vrth*Vrth;
                *(ckt->CKTrhs + here->HICUMcollCINode) += -rhs_current;
                *(here->HICUMcollCItempPtr)            +=  Iciei_Vrth;
                *(ckt->CKTrhs + here->HICUMemitEINode) +=  rhs_current;
                *(here->HICUMemitEItempPtr)            += -Iciei_Vrth;
/*
c               Stamp element: Ibpei
*/
                rhs_current = -Ibpei_Vrth*Vrth;
                *(ckt->CKTrhs + here->HICUMbaseBPNode) += -rhs_current;
                *(here->HICUMbaseBPtempPtr)            +=  Ibpei_Vrth;
                *(ckt->CKTrhs + here->HICUMemitEINode) +=  rhs_current;
                *(here->HICUMemitEItempPtr)            += -Ibpei_Vrth;
/*
c               Stamp element: Ibpci
*/
                rhs_current = -Ibpci_Vrth*Vrth;
                *(ckt->CKTrhs + here->HICUMbaseBPNode) += -rhs_current;
                *(here->HICUMbaseBPtempPtr)            +=  Ibpci_Vrth;
                *(ckt->CKTrhs + here->HICUMcollCINode) +=  rhs_current;
                *(here->HICUMcollCItempPtr)            += -Ibpci_Vrth;
/*
c               Stamp element: Isici
*/
                rhs_current = -Isici_Vrth*Vrth;
                *(ckt->CKTrhs + here->HICUMsubsSINode) += -rhs_current;
                *(here->HICUMsubsSItempPtr)            +=  Isici_Vrth;
                *(ckt->CKTrhs + here->HICUMcollCINode) +=  rhs_current;
                *(here->HICUMcollCItempPtr)            += -Isici_Vrth;
/*
c               Stamp element: Rbi
*/
                rhs_current = -Ibpbi_Vrth*Vrth;
                *(ckt->CKTrhs + here->HICUMbaseBPNode) += -rhs_current;
                *(here->HICUMbaseBPtempPtr)            +=  Ibpbi_Vrth;
                *(ckt->CKTrhs + here->HICUMbaseBINode) +=  rhs_current;
                *(here->HICUMbaseBItempPtr)            += -Ibpbi_Vrth;
/*
c               Stamp element: Isici
*/
                rhs_current = -Isici_Vrth*Vrth;
                *(ckt->CKTrhs + here->HICUMsubsSINode) += -rhs_current;
                *(here->HICUMsubsSItempPtr)            +=  Isici_Vrth;
                *(ckt->CKTrhs + here->HICUMcollCINode) +=  rhs_current;
                *(here->HICUMcollCItempPtr)            += -Isici_Vrth;
/*
c               Stamp element: Rcx
*/
                *(here->HICUMcollTempPtr) +=  Icic_Vrth;
/*
c               Stamp element: Rbx
*/
                *(here->HICUMbaseTempPtr) +=  Ibbp_Vrth;
/*
c               Stamp element: Re
*/
                *(here->HICUMemitTempPtr) +=  Ieie_Vrth;
/*
c               Stamp element: Rth
*/
                *(here->HICUMtempTempPtr) +=  Irth_Vrth;
/*
c               Stamp element: Cth
*/
                *(here->HICUMtempTempPtr) +=  Icth_Vrth;
/*
c               Stamp element: Ith
*/
                rhs_current = Ith + Icth - Icth_Vrth*Vrth
                              + Ith_Vbiei*Vbiei + Ith_Vbici*Vbici + Ith_Vciei*Vciei
                              + Ith_Vbpei*Vbpei + Ith_Vbpci*Vbpci + Ith_Vsici*Vsici
                              + Ith_Vbpbi*Vbpbi
                              + Ith_Vcic*Vcic + Ith_Vbbp*Vbbp + Ith_Veie*Veie;

                *(ckt->CKTrhs + here->HICUMtempNode) -= rhs_current;

                *(here->HICUMtempTempPtr)   += -Ith_Vrth;

                *(here->HICUMtempBaseBIPtr) += -Ith_Vbiei;
                *(here->HICUMtempEmitEIPtr) += +Ith_Vbiei;

                *(here->HICUMtempBaseBIPtr) += -Ith_Vbici;
                *(here->HICUMtempCollCIPtr) += +Ith_Vbici;

                *(here->HICUMtempCollCIPtr) += -Ith_Vciei;
                *(here->HICUMtempEmitEIPtr) += +Ith_Vciei;

                *(here->HICUMtempBaseBPPtr) += -Ith_Vbpei;
                *(here->HICUMtempEmitEIPtr) += +Ith_Vbpei;

                *(here->HICUMtempBaseBPPtr) += -Ith_Vbpci;
                *(here->HICUMtempCollCIPtr) += +Ith_Vbpci;

                *(here->HICUMtempSubsSIPtr) += -Ith_Vsici;
                *(here->HICUMtempCollCIPtr) += +Ith_Vsici;

                *(here->HICUMtempBaseBPPtr) += -Ith_Vbpbi;
                *(here->HICUMtempBaseBIPtr) += +Ith_Vbpbi;

                *(here->HICUMtempCollCIPtr) += +Ith_Vcic;
                *(here->HICUMtempBaseBPPtr) += +Ith_Vbbp;
                *(here->HICUMtempEmitEIPtr) += +Ith_Veie;
            }
        }

    }
    return(OK);
}

/* HICUMlimitlog(deltemp, deltemp_old, LIM_TOL, check)
 * Logarithmic damping the per-iteration change of deltemp beyond LIM_TOL.
 */
static double
HICUMlimitlog(
    double deltemp,
    double deltemp_old,
    double LIM_TOL,
    int *check)
{
    *check = 0;
    if (isnan (deltemp) || isnan (deltemp_old))
    {
        fprintf(stderr, "Alberto says:  YOU TURKEY!  The limiting function received NaN.\n");
        fprintf(stderr, "New prediction returns to 0.0!\n");
        deltemp = 0.0;
        *check = 1;
    }
    /* Logarithmic damping of deltemp beyond LIM_TOL */
    if (deltemp > deltemp_old + LIM_TOL) {
        deltemp = deltemp_old + LIM_TOL + log10((deltemp-deltemp_old)/LIM_TOL);
        *check = 1;
    }
    else if (deltemp < deltemp_old - LIM_TOL) {
        deltemp = deltemp_old - LIM_TOL - log10((deltemp_old-deltemp)/LIM_TOL);
        *check = 1;
    }
    return deltemp;
}<|MERGE_RESOLUTION|>--- conflicted
+++ resolved
@@ -10,14 +10,8 @@
  * Comments on the Code:
  * - We use dual numbers to calculate derivatives, this is readble and error proof.
  * - The code is targeted to be readbale and maintainable, speed is sacrificied for this purpose.
-<<<<<<< HEAD
- * - The verilog a code is available at the website of TU Dresden, Michael Schroeter's chair.
- * - Nobody likes Verilog.
- * 
-=======
  * - The verilog a code is available at the website of TU Dresden, Michael Schroeter#s chair.
  *
->>>>>>> d86caadb
  * Checklist of what needs to be done: (@Mario: also look at this, did I get everything?)
  * - ijBEp
  * - ijBCx
