--- conflicted
+++ resolved
@@ -11,7 +11,7 @@
  * - We use dual numbers to calculate derivatives, this is readble and error proof.
  * - The code is targeted to be readbale and maintainable, speed is sacrificied for this purpose.
  * - The verilog a code is available at the website of TU Dresden, Michael Schroeter#s chair.
- * 
+ *
  * Checklist of what needs to be done: (@Mario: also look at this, did I get everything?)
  * - ijBEp
  * - ijBCx
@@ -236,13 +236,8 @@
 //  w           : normalized injection width
 // OUTPUT:
 // hicfcio      : function of equation (2.1.17-10)
-<<<<<<< HEAD
-void HICFCI(double zb, double zl, double w, double hicfcio, double dhicfcio_dw)
+void HICFCI(double zb, double zl, double w, double * hicfcio, double * dhicfcio_dw)
 {
-=======
-void HICFCI(double zb, double zl, double w, double * hicfcio, double * dhicfcio_dw)
-{   
->>>>>>> dc7891f7
     double a, a2, a3, r, lnzb, x, z;
     z       = zb*w;
     lnzb    = log(1+zb*w);
@@ -614,7 +609,7 @@
     double Cjcx_ii, Cjcx_ii_Vbpci, Cjcx_ii_dT;
     double Qjcx_i , Qjcx_i_Vbci  , Qjcx_i_dT ;
     double Qjcx_ii, Qjcx_ii_Vbpci, Qjcx_ii_dT;
- 
+
     double itf,itr,Tf,Tr,VT_f,i_0f,i_0r,a_bpt,Q_0,Q_p,Q_bpt;
     double Orci0_t,b_q,I_Tf1,T_f0,Q_fT,T_fT,Q_bf;
     double a_h,Q_pT,d_Q;
@@ -1449,7 +1444,7 @@
             //TODO: derivatives after cjci0_t, vdci_t, vptci_t
             hicum_HICJQ(here->HICUMtemp, here->HICUMcjci0_t,here->HICUMvdci_t,model->HICUMzci,here->HICUMvptci_t, Vbici, &Cjci, &Cjci_Vbici, &Cjci_dT, &Qjci, &Qjci_Vbici, &Qjci_dT);
 
-            //Hole charge at low bias 
+            //Hole charge at low bias
             result    = calc_Q_0(Qjei+1_e, Qjci, hjei_vbe);
             Q_0       = result.rpart();
             Q_0_Qjei  = result.dpart();
@@ -1462,7 +1457,7 @@
 
             Q_0_Vbiei    = Q_0_Qjei*Qjei_Vbiei + Q_0_hjei_vbe*hjei_vbe_Vbiei;
             Q_0_Vbici    = Q_0_Qjci*Qjci_Vbici ;
-            //TODO: derivative qp0_t 
+            //TODO: derivative qp0_t
             Q_0_dT       = Q_0_Qjei*Qjei_dT + Q_0_Qjci*Qjci_dT * Q_0_hjei_vbe*hjei_vbe_dT;
 
             //Transit time calculation at low current density
