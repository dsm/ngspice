--- conflicted
+++ resolved
@@ -1,4 +1,3 @@
-<<<<<<< HEAD
 /**********
  Author: 2010-05 Stefano Perticaroli ``spertica''
  First Review: 2012-02 Francesco Lannutti and Stefano Perticaroli ``spertica''
@@ -1588,1596 +1587,4 @@
 
     *thd = 100 * sqrt (*thd);
     return (OK);
-}
-=======
-/**********
- Author: 2010-05 Stefano Perticaroli ``spertica''
- First Review: 2012-02 Francesco Lannutti and Stefano Perticaroli ``spertica''
- Second Review: 2012-10 Stefano Perticaroli ``spertica'' and Francesco Lannutti
-**********/
-
-/* Include files for the PSS analysis */
-#include "ngspice/ngspice.h"
-#include "ngspice/cktdefs.h"
-#include "cktaccept.h"
-#include "ngspice/pssdefs.h"
-#include "ngspice/sperror.h"
-#include "ngspice/fteext.h"
-
-#ifdef XSPICE
-/* gtri - add - wbk - Add headers */
-#include "ngspice/miftypes.h"
-
-#include "ngspice/evt.h"
-#include "ngspice/enh.h"
-#include "ngspice/mif.h"
-#include "ngspice/evtproto.h"
-#include "ngspice/ipctiein.h"
-/* gtri - end - wbk - Add headers */
-#endif
-
-#ifdef CLUSTER
-#include "ngspice/cluster.h"
-#endif
-
-
-#define INIT_STATS() \
-do { \
-    startTime = SPfrontEnd->IFseconds();        \
-    startIters = ckt->CKTstat->STATnumIter;     \
-    startdTime = ckt->CKTstat->STATdecompTime;  \
-    startsTime = ckt->CKTstat->STATsolveTime;   \
-    startlTime = ckt->CKTstat->STATloadTime;    \
-    startkTime = ckt->CKTstat->STATsyncTime;    \
-} while(0)
-
-#define UPDATE_STATS(analysis) \
-do { \
-    ckt->CKTcurrentAnalysis = analysis; \
-    ckt->CKTstat->STATtranTime += SPfrontEnd->IFseconds() - startTime; \
-    ckt->CKTstat->STATtranIter += ckt->CKTstat->STATnumIter - startIters; \
-    ckt->CKTstat->STATtranDecompTime += ckt->CKTstat->STATdecompTime - startdTime; \
-    ckt->CKTstat->STATtranSolveTime += ckt->CKTstat->STATsolveTime - startsTime; \
-    ckt->CKTstat->STATtranLoadTime += ckt->CKTstat->STATloadTime - startlTime; \
-    ckt->CKTstat->STATtranSyncTime += ckt->CKTstat->STATsyncTime - startkTime; \
-} while(0)
-
-
-/* Define some useful macro */
-#define HISTORY 1024
-#define GF_LAST 313
-
-
-static int
-DFT(long int, int, double *, double *, double *, double, double *, double *, double *, double *, double *);
-
-
-int
-DCpss(CKTcircuit *ckt,
-       int restart)   /* forced restart flag */
-{
-    PSSan *job = (PSSan *) ckt->CKTcurJob;
-
-    int i;
-    double olddelta;
-    double delta;
-    double newdelta;
-    double *temp;
-    double startdTime;
-    double startsTime;
-    double startlTime;
-    double startkTime;
-    double startTime;
-    int startIters;
-    int converged;
-    int firsttime;
-    int error;
-    int save_order;
-    long save_mode;
-    IFuid timeUid;
-    IFuid *nameList;
-    int numNames;
-    double maxstepsize = 0.0;
-
-    int ltra_num;
-    CKTnode *node;
-#ifdef XSPICE
-/* gtri - add - wbk - 12/19/90 - Add IPC stuff */
-    Ipc_Boolean_t  ipc_firsttime = IPC_TRUE;
-    Ipc_Boolean_t  ipc_secondtime = IPC_FALSE;
-    Ipc_Boolean_t  ipc_delta_cut = IPC_FALSE;
-    double         ipc_last_time = 0.0;
-    double         ipc_last_delta = 0.0;
-/* gtri - end - wbk - 12/19/90 - Add IPC stuff */
-#endif
-#ifdef CLUSTER
-    int redostep;
-#endif
-
-    /* New variables */
-    int j, oscnNode;
-    IFuid freqUid;
-
-    enum {STABILIZATION, SHOOTING, PSS} pss_state = STABILIZATION;
-
-    double err = 0, predsum = 0 ;
-    double time_temp = 0, gf_history [HISTORY], rr_history [HISTORY], predsum_history [HISTORY], nextstep ;
-    int msize, shooting_cycle_counter = 0;
-    double *RHS_copy_se, *RHS_copy_der, *RHS_derivative, *pred, err_0 = HUGE_VAL ;
-    double time_err_min_1 = 0, time_err_min_0 = 0, err_min_0 = HUGE_VAL, err_min_1 = 0 ;
-    double err_1 = 0, err_max = HUGE_VAL ;
-    int pss_points_cycle = 0, dynamic_test = 0 ;
-    double gf_last_0 = HUGE_VAL, gf_last_1 = GF_LAST ;
-    double thd = 0 ;
-    double *psstimes, *pssvalues;
-    double *RHS_max, *RHS_min, *err_conv ;
-
-    /* Francesco Lannutti's MOD */
-    /* Stuff needed by frequency estimation reiteration, based on the DFT result */
-    int position;
-    double max_freq;
-
-
-    /* Print some useful information */
-    fprintf (stderr, "Periodic Steady State Analysis Started\n\n") ;
-    fprintf (stderr, "PSS Guessed Frequency %g\n", ckt->CKTguessedFreq) ;
-    fprintf (stderr, "PSS Points %ld\n", ckt->CKTpsspoints) ;
-    fprintf (stderr, "PSS Harmonics number %d\n", ckt->CKTharms) ;
-    fprintf (stderr, "PSS Steady Coefficient %g\n", ckt->CKTsteady_coeff) ;
-    fprintf (stderr, "PSS sc_iter %d\n", ckt->CKTsc_iter) ;
-    fprintf (stderr, "PSS Stabilization Time %g\n", ckt->CKTstabTime) ;
-
-
-    oscnNode = job->PSSoscNode->number ;
-
-
-    /* Variables and memory initialization */
-
-    for (i = 0 ; i < HISTORY ; i++)
-    {
-        rr_history [i] = 0.0 ;
-        gf_history [i] = 0.0 ;
-    }
-
-    msize = SMPmatSize (ckt->CKTmatrix) ;
-    RHS_copy_se = TMALLOC (double, msize) ;  /* Set the current RHS reference for next Shooting Evaluation */
-    RHS_copy_der = TMALLOC (double, msize) ; /* Used to compute current Derivative */
-    RHS_derivative = TMALLOC (double, msize) ;
-    pred = TMALLOC (double, msize) ;
-    RHS_max = TMALLOC (double, msize) ;
-    RHS_min = TMALLOC (double, msize) ;
-    err_conv = TMALLOC (double, msize) ;
-    
-    for (i = 0 ; i < msize ; i++)
-    {
-        RHS_copy_se [i] = 0.0 ;
-        RHS_copy_der [i] = 0.0 ;
-        RHS_derivative [i] = 0.0 ;
-        pred [i] = 0.0 ;
-    }
-
-    psstimes = TMALLOC (double, ckt->CKTpsspoints + 1) ;
-    pssvalues = TMALLOC (double, msize * (ckt->CKTpsspoints + 1)) ;
-
-    for (i = 0 ; i < ckt->CKTpsspoints + 1 ; i++)
-        psstimes [i] = 0.0 ;
-
-    for (i = 0 ; i < msize * (ckt->CKTpsspoints + 1) ; i++)
-        pssvalues [i] = 0.0 ;
-
-    /* Delta timestep and circuit time setup */
-    delta = ckt->CKTstep ;
-    ckt->CKTtime = ckt->CKTinitTime ;
-    ckt->CKTfinalTime = ckt->CKTstabTime ;
-
-    /* Starting PSS Algorithm, based on Transient Analysis */
-    if(restart || ckt->CKTtime == 0) {
-        delta = MIN (1 / ckt->CKTguessedFreq / 100, ckt->CKTstep) ;
-
-#ifdef STEPDEBUG
-        fprintf (stderr, "delta = %g    finalTime/200: %g    CKTstep: %g\n", delta, ckt->CKTfinalTime / 200, ckt->CKTstep) ;
-#endif
-        /* begin LTRA code addition */
-        if (ckt->CKTtimePoints != NULL)
-            FREE(ckt->CKTtimePoints);
-
-        if (ckt->CKTstep >= ckt->CKTmaxStep)
-            maxstepsize = ckt->CKTstep;
-        else
-            maxstepsize = ckt->CKTmaxStep;
-
-        ckt->CKTsizeIncr = 10;
-        ckt->CKTtimeIndex = -1; /* before the DC soln has been stored */
-        ckt->CKTtimeListSize = (int)(1 / ckt->CKTguessedFreq / maxstepsize + 0.5);
-        ltra_num = CKTtypelook("LTRA");
-        if (ltra_num >= 0 && ckt->CKThead[ltra_num] != NULL)
-            ckt->CKTtimePoints = TMALLOC(double, ckt->CKTtimeListSize);
-        /* end LTRA code addition */
-
-        /* Breakpoints initialization */
-        if(ckt->CKTbreaks) FREE(ckt->CKTbreaks);
-        ckt->CKTbreaks = TMALLOC(double, 2);
-        if(ckt->CKTbreaks == NULL) return(E_NOMEM);
-        ckt->CKTbreaks[0] = 0;
-        ckt->CKTbreaks[1] = ckt->CKTfinalTime;
-        ckt->CKTbreakSize = 2;
-
-#ifdef XSPICE
-/* gtri - begin - wbk - 12/19/90 - Modify setting of CKTminBreak */
-        /* if (ckt->CKTminBreak == 0)
-               ckt->CKTminBreak = ckt->CKTmaxStep * 5e-5 ; */
-
-        /* Set to 10 times delmin for ATESSE 1 compatibity */
-        if(ckt->CKTminBreak==0) ckt->CKTminBreak = 10.0 * ckt->CKTdelmin;
-/* gtri - end - wbk - 12/19/90 - Modify setting of CKTminBreak */
-#else
-        /* Minimum Breakpoint Setup */
-        if(ckt->CKTminBreak==0) ckt->CKTminBreak=ckt->CKTmaxStep*5e-5;
-#endif
-
-#ifdef XSPICE
-/* gtri - add - wbk - 12/19/90 - Add IPC stuff and set anal_init and anal_type */
-        /* Tell the beginPlot routine what mode we're in */
-        g_ipc.anal_type = IPC_ANAL_TRAN;
-
-        /* Tell the code models what mode we're in */
-        g_mif_info.circuit.anal_type = MIF_DC;
-
-        g_mif_info.circuit.anal_init = MIF_TRUE;
-/* gtri - end - wbk */
-#endif
-
-	/* Time Domain plot start and prepared to be filled in later */
-        error = CKTnames(ckt,&numNames,&nameList);
-        if(error) return(error);
-        SPfrontEnd->IFnewUid (ckt, &timeUid, NULL, "time", UID_OTHER, NULL);
-        error = SPfrontEnd->OUTpBeginPlot (ckt, ckt->CKTcurJob,
-                                           "Time Domain Periodic Steady State Analysis",
-                                           timeUid, IF_REAL,
-                                           numNames, nameList, IF_REAL,
-                                           &(job->PSSplot_td));
-        tfree(nameList);
-        if(error) return(error);
-
-        /* Time initialization for Transient Analysis */
-        ckt->CKTtime = 0;
-        ckt->CKTdelta = 0;
-        ckt->CKTbreak = 1;
-        firsttime = 1;
-        save_mode = (ckt->CKTmode&MODEUIC) | MODETRANOP | MODEINITJCT;
-        save_order = ckt->CKTorder;
-
-#ifdef XSPICE
-/* gtri - begin - wbk - set a breakpoint at end of supply ramping time */
-        /* must do this after CKTtime set to 0 above */
-        if(ckt->enh->ramp.ramptime > 0.0)
-            CKTsetBreak(ckt, ckt->enh->ramp.ramptime);
-/* gtri - end - wbk - set a breakpoint at end of supply ramping time */
-
-/* gtri - begin - wbk - Call EVTop if event-driven instances exist */
-        if(ckt->evt->counts.num_insts != 0) {
-            /* use new DCOP algorithm */
-            converged = EVTop(ckt,
-                        (ckt->CKTmode & MODEUIC) | MODETRANOP | MODEINITJCT,
-                        (ckt->CKTmode & MODEUIC) | MODETRANOP | MODEINITFLOAT,
-                        ckt->CKTdcMaxIter,
-                        MIF_TRUE);
-            EVTdump(ckt, IPC_ANAL_DCOP, 0.0);
-
-            EVTop_save(ckt, MIF_FALSE, 0.0);
-
-/* gtri - end - wbk - Call EVTop if event-driven instances exist */
-        } else
-#endif
-
-        /* Looking for a working Operating Point */
-            converged = CKTop(ckt,
-                (ckt->CKTmode & MODEUIC) | MODETRANOP | MODEINITJCT,
-                (ckt->CKTmode & MODEUIC) | MODETRANOP | MODEINITFLOAT,
-                ckt->CKTdcMaxIter);
-
-#ifdef STEPDEBUG
-        if(converged != 0) {
-            fprintf(stdout,"\nTransient solution failed -\n");
-            CKTncDump(ckt);
-            fprintf(stdout,"\n");
-            fflush(stdout);
-        } else if (!ft_noacctprint && !ft_noinitprint) {
-            fprintf(stdout,"\nInitial Transient Solution\n");
-            fprintf(stdout,"--------------------------\n\n");
-            fprintf(stdout,"%-30s %15s\n", "Node", "Voltage");
-            fprintf(stdout,"%-30s %15s\n", "----", "-------");
-            for(node=ckt->CKTnodes->next;node;node=node->next) {
-                if (strstr(node->name, "#branch") || !strchr(node->name, '#'))
-                    fprintf(stdout,"%-30s %15g\n", node->name,
-                                              ckt->CKTrhsOld[node->number]);
-            }
-            fprintf(stdout,"\n");
-            fflush(stdout);
-        }
-#endif
-
-        /* If no convergence reached - NO valid Operating Point */
-        if(converged != 0) return(converged);
-#ifdef XSPICE
-/* gtri - add - wbk - 12/19/90 - Add IPC stuff */
-
-        /* Send the operating point results for Mspice compatibility */
-        if(g_ipc.enabled) {
-            ipc_send_dcop_prefix();
-            CKTdump(ckt, 0.0, job->PSSplot_td);
-            ipc_send_dcop_suffix();
-        }
-
-/* gtri - end - wbk */
-
-/* gtri - add - wbk - 12/19/90 - set anal_init and anal_type */
-
-        g_mif_info.circuit.anal_init = MIF_TRUE;
-
-        /* Tell the code models what mode we're in */
-        g_mif_info.circuit.anal_type = MIF_TRAN;
-
-/* gtri - end - wbk */
-
-/* gtri - begin - wbk - Add Breakpoint stuff */
-
-        /* Initialize the temporary breakpoint variables to infinity */
-        g_mif_info.breakpoint.current = HUGE_VAL;
-        g_mif_info.breakpoint.last    = HUGE_VAL;
-
-/* gtri - end - wbk - Add Breakpoint stuff */
-#endif
-        ckt->CKTstat->STATtimePts ++;
-
-        /* Setting Integration Order to Backward Euler */
-        ckt->CKTorder = 1;
-
-        /* Copying the maxStep to every deltaOld */
-        for(i=0;i<7;i++) {
-            ckt->CKTdeltaOld[i]=ckt->CKTmaxStep;
-        }
-
-        /* Setting DELTA */
-        ckt->CKTdelta = delta;
-#ifdef STEPDEBUG
-        fprintf (stderr, "delta initialized to %g\n", ckt->CKTdelta);
-#endif
-
-	ckt->CKTsaveDelta = ckt->CKTfinalTime/50;
-
-        ckt->CKTmode = (ckt->CKTmode&MODEUIC) | MODETRAN | MODEINITTRAN;
-        /* Changing Circuit MODE */
-        /* modeinittran set here */
-        ckt->CKTag[0]=ckt->CKTag[1]=0;
-
-        /* State0 copied into State1 - DEPRECATED LEGACY function - to be replaced with memmove() */
-        memcpy(ckt->CKTstate1, ckt->CKTstate0,
-              (size_t) ckt->CKTnumStates * sizeof(double));
-
-        /* Statistics Initialization using a macro at the beginning of this code */
-        INIT_STATS();
-#ifdef CLUSTER
-        CLUsetup(ckt);
-#endif
-    } else {
-        /* saj As traninit resets CKTmode */
-        ckt->CKTmode = (ckt->CKTmode&MODEUIC) | MODETRAN | MODEINITPRED;
-        /* saj */
-        INIT_STATS();
-        if(ckt->CKTminBreak==0) ckt->CKTminBreak=ckt->CKTmaxStep*5e-5;
-        firsttime=0;
-        /* To get rawfile working saj*/
-        error = SPfrontEnd->OUTpBeginPlot (NULL, NULL,
-                                           NULL,
-                                           NULL, 0,
-                                           666, NULL, 666,
-                                           &(job->PSSplot_td));
-        if(error) {
-            fprintf(stderr, "Couldn't relink rawfile\n");
-            return error;
-        }
-        /* end saj*/
-
-        /* Skip nextTime if it isn't the firsttime! :) */
-        goto resume;
-    }
-
-/* 650 */
-    nextTime:
-
-    /* begin LTRA code addition */
-    if (ckt->CKTtimePoints) {
-    ckt->CKTtimeIndex++;
-        if (ckt->CKTtimeIndex >= ckt->CKTtimeListSize) {
-            /* need more space */
-            int need;
-            if (pss_state == STABILIZATION)
-                need = (int) ceil((ckt->CKTstabTime - ckt->CKTtime) / maxstepsize ) ;
-            else
-                need = (int) ceil((time_temp + 1 / ckt->CKTguessedFreq - ckt->CKTtime) / maxstepsize) ;
-
-            if (need < ckt->CKTsizeIncr)
-                need = ckt->CKTsizeIncr;
-            ckt->CKTtimeListSize += need;
-            ckt->CKTtimePoints = TREALLOC(double, ckt->CKTtimePoints, ckt->CKTtimeListSize);
-            ckt->CKTsizeIncr = (int) ceil(1.4 * ckt->CKTsizeIncr);
-        }
-        ckt->CKTtimePoints[ckt->CKTtimeIndex] = ckt->CKTtime;
-    }
-    /* end LTRA code addition */
-
-    /* Check for the timepoint acceptance */
-    error = CKTaccept(ckt);
-    /* check if current breakpoint is outdated; if so, clear */
-    if (ckt->CKTtime > ckt->CKTbreaks[0]) CKTclrBreak(ckt);
-
-    /*
- * Breakpoint handling scheme:
- * When a timepoint t is accepted (by CKTaccept), clear all previous
- * breakpoints, because they will never be needed again.
- *
- * t may itself be a breakpoint, or indistinguishably close. DON'T
- * clear t itself; recognise it as a breakpoint and act accordingly
- *
- * if t is not a breakpoint, limit the timestep so that the next
- * breakpoint is not crossed
- */
-
-#ifdef STEPDEBUG
-    fprintf (stderr, "Delta %g accepted at time %g (finaltime: %g)\n", ckt->CKTdelta, ckt->CKTtime, ckt->CKTfinalTime) ;
-    fflush(stdout);
-#endif /* STEPDEBUG */
-    ckt->CKTstat->STATaccepted ++;
-    ckt->CKTbreak = 0;
-    /* XXX Error will cause single process to bail. */
-    if(error)  {
-        UPDATE_STATS(DOING_TRAN);
-        return(error);
-    }
-#ifdef XSPICE
-/* gtri - modify - wbk - 12/19/90 - Send IPC stuff */
-
-    if ((g_ipc.enabled) || wantevtdata) {
-
-        if (pss_state == PSS)
-        {
-        /* Send event-driven results */
-        EVTdump(ckt, IPC_ANAL_TRAN, 0.0);
-
-        /* Then follow with analog results... */
-
-        /* Test to see if delta was cut by a breakpoint, */
-        /* a non-convergence, or a too large truncation error */
-        if(ipc_firsttime)
-            ipc_delta_cut = IPC_FALSE;
-        else if(ckt->CKTtime < (ipc_last_time + (0.999 * ipc_last_delta)))
-            ipc_delta_cut = IPC_TRUE;
-        else
-            ipc_delta_cut = IPC_FALSE;
-
-        /* Record the data required to check for delta cuts */
-        ipc_last_time = ckt->CKTtime;
-        ipc_last_delta = MIN(ckt->CKTdelta, ckt->CKTmaxStep);
-
-        /* Send results data if time since last dump is greater */
-        /* than 'mintime', or if first or second timepoints, */
-        /* or if delta was cut */
-        if( (ckt->CKTtime >= (g_ipc.mintime + g_ipc.last_time)) ||
-            ipc_firsttime || ipc_secondtime || ipc_delta_cut ) {
-
-            ipc_send_data_prefix(ckt->CKTtime);
-            CKTdump(ckt, ckt->CKTtime, job->PSSplot_td);
-            ipc_send_data_suffix();
-
-            if(ipc_firsttime) {
-                ipc_firsttime = IPC_FALSE;
-                ipc_secondtime = IPC_TRUE;
-            } else if(ipc_secondtime) {
-                ipc_secondtime = IPC_FALSE;
-            }
-
-            g_ipc.last_time = ckt->CKTtime;
-        }
-        }
-    } else
-/* gtri - modify - wbk - 12/19/90 - Send IPC stuff */
-#endif
-#ifdef CLUSTER
-    if (pss_state == PSS)
-        CLUoutput(ckt);
-#endif
-
-    if (pss_state == PSS)
-    {
-        nextstep = time_temp + 1 / ckt->CKTguessedFreq * ((double)(pss_points_cycle) / (double)ckt->CKTpsspoints) ;
-
-        /* If in_pss, store data for Time Domain Plot and gather ordered data for FFT computing */
-	if ((AlmostEqualUlps (ckt->CKTtime, nextstep, 10)) || (ckt->CKTtime > time_temp + 1 / ckt->CKTguessedFreq))
-        {
-
-#ifdef STEPDEBUG
-            fprintf (stderr, "IN_PSS: time point accepted in evolution for FFT calculations.\n") ;
-            fprintf (stderr, "Circuit time %1.15g, final time %1.15g, point index %d and total requested points %ld\n",
-                     ckt->CKTtime, nextstep, pss_points_cycle, ckt->CKTpsspoints) ;
-#endif
-
-            CKTdump (ckt, ckt->CKTtime, job->PSSplot_td) ;
-
-            /* Store the Time Base for the DFT */
-            psstimes [pss_points_cycle] = ckt->CKTtime ;
-
-            /* Store values for the FFT calculation */
-            for (i = 1 ; i <= msize ; i++)
-                pssvalues [i - 1 + pss_points_cycle * msize] = ckt->CKTrhsOld [i] ;
-
-            /* Update PSS counter cycle, used to stop the entire algorithm */
-            pss_points_cycle++ ;
-
-            /* Set the next BreakPoint for PSS */
-            CKTsetBreak (ckt, time_temp + (1 / ckt->CKTguessedFreq) * ((double)pss_points_cycle / (double)ckt->CKTpsspoints)) ;
-
-#ifdef STEPDEBUG
-            fprintf (stderr, "Next breakpoint set in: %1.15g\n", time_temp + 1 / ckt->CKTguessedFreq * ((double)pss_points_cycle / (double)ckt->CKTpsspoints)) ;
-#endif
-
-        } else { 
-            /* Algo can enter here but should do nothing */
-
-#ifdef STEPDEBUG
-            fprintf (stderr, "IN_PSS: time point accepted in evolution but dropped for FFT calculations\n") ;
-#endif
-
-        }
-    }
-
-#ifdef XSPICE
-/* gtri - begin - wbk - Update event queues/data for accepted timepoint */
-    /* Note: this must be done AFTER sending results to SI so it can't */
-    /* go next to CKTaccept() above */
-    if(ckt->evt->counts.num_insts > 0)
-        EVTaccept(ckt, ckt->CKTtime);
-/* gtri - end - wbk - Update event queues/data for accepted timepoint */
-#endif
-    ckt->CKTstat->STAToldIter = ckt->CKTstat->STATnumIter;
-
-    /* ***********************************/
-    /* ******* SHOOTING CODE BLOCK *******/
-    /* ***********************************/
-    switch(pss_state) {
-
-    case STABILIZATION:
-    {
-        /* Test if stabTime has been reached */
-        if (AlmostEqualUlps (ckt->CKTtime, ckt->CKTstabTime, 100))
-        {
-            time_temp = ckt->CKTtime ;
-
-            /* Set the new Final Time - This is important because the last breakpoint is always CKTfinalTime */
-            ckt->CKTfinalTime = time_temp + 2 / ckt->CKTguessedFreq ;
-            fprintf (stderr, "Exiting from stabilization\n") ;
-            fprintf (stderr, "Time of first shooting evaluation will be %1.10g\n", time_temp + 1 / ckt->CKTguessedFreq) ;
-
-            /* Next time is no more in stabilization - Unset the flag */
-            pss_state = SHOOTING;
-
-            /* Save the RHS_copy_der as the NEW CKTrhsOld */
-            for (i = 1 ; i <= msize ; i++)
-                RHS_copy_der [i - 1] = ckt->CKTrhsOld [i] ;
-
-            /* Print RHS on exiting from stabilization */
-            fprintf (stderr, "RHS on exiting from stabilization: ") ;
-            for (i = 1 ; i <= msize ; i++)
-            {
-                RHS_copy_se [i - 1] = ckt->CKTrhsOld [i] ;
-                fprintf (stderr, "%-15g ", RHS_copy_se [i - 1]) ;
-            }
-            fprintf (stderr, "\n") ;
-
-            /* RHS_max and RHS_min initialization - HUGE_VAL is the maximum machine error */
-            for (i = 0 ; i < msize ; i++)
-            {
-                RHS_max [i] = -HUGE_VAL ;
-                RHS_min [i] = HUGE_VAL ;
-            }
-	}
-    }
-    break;
-
-    case SHOOTING:
-    {
-        double offset, interval, nextBreak ;
-        /* Calculation of error norms of RHS solution of every accepted nextTime */
-        err = 0 ;
-        for (i = 0 ; i < msize ; i++)
-        {
-            /* Save max per node or branch of every estimated period */
-            if (RHS_max [i] < ckt->CKTrhsOld [i + 1])
-                RHS_max [i] = ckt->CKTrhsOld [i + 1] ;
-
-            /* Save min per node or branch of every estimated period */
-            if (RHS_min [i] > ckt->CKTrhsOld [i + 1])
-                RHS_min [i] = ckt->CKTrhsOld [i + 1] ;
-
-            /* CKTrhsOld is the last CORRECT value of RHS */
-            err_conv [i] = ckt->CKTrhsOld [i + 1] - RHS_copy_se [i] ;
-            err += err_conv [i] * err_conv [i] ;
-
-            /* Compute and store derivative */
-            RHS_derivative [i] = (ckt->CKTrhsOld [i + 1] - RHS_copy_der [i]) / ckt->CKTdelta ;
-
-            /* Save the RHS_copy_der as the NEW CKTrhsOld */
-            RHS_copy_der [i] = ckt->CKTrhsOld [i + 1] ;
-
-#ifdef STEPDEBUG
-            fprintf (stderr, "Pred is so high or so low! Diff is: %g\n", err_conv [i]) ;
-#endif
-
-        }
-        err = sqrt (err) ;
-
-        /* Start frequency estimation */
-        if ((err < err_0) && (ckt->CKTtime >= time_temp + 0.5 / ckt->CKTguessedFreq)) /* far enough from time temp... */
-        {
-            if (err < err_min_0)
-            {
-                err_min_1 = err_min_0 ;            /* store previous minimum of RHS vector error */
-                err_min_0 = err ;                  /* store minimum of RHS vector error */
-                time_err_min_1 = time_err_min_0 ;  /* store previous minimum of RHS vector error time */
-                time_err_min_0 = ckt->CKTtime ;    /* store minimum of RHS vector error time */
-            }
-        }
-        err_0 = err ;
-
-        if ((err > err_1) && (ckt->CKTtime >= time_temp + 0.1 / ckt->CKTguessedFreq)) /* far enough from time temp... */
-        {
-            if (err > err_max)
-                err_max = err ;                /* store maximum of RHS vector error */
-        }
-        err_1 = err ;
-
-
-        /* *************************************** */
-        /* ********** Breakpoint update ********** */
-        /* *************************************** */
-
-        /* Force the tran analysis to evaluate requested breakpoints. Breakpoints are even more closer as
-           the next occurence of guessed period is approaching. La lunga notte dei robot viventi... */
-
-/*        double offset, interval, nextBreak ;
-        int i ;
-*/
-        if ((ckt->CKTtime > time_temp + (1 / ckt->CKTguessedFreq) * 0.995) && (ckt->CKTtime <= time_temp + (1 / ckt->CKTguessedFreq)))
-        {
-            offset = time_temp + (1 / ckt->CKTguessedFreq) * 0.995 ;
-            interval = (1 / ckt->CKTguessedFreq) * (1 - 0.995) * (ckt->CKTsteady_coeff / 10) ;
-            i = (int)((ckt->CKTtime - offset) / interval) ;
-            nextBreak = offset + (i + 1) * interval ;
-            CKTsetBreak (ckt, nextBreak) ;
-        }
-        else if ((ckt->CKTtime > time_temp + (1 / ckt->CKTguessedFreq) * 0.8) && (ckt->CKTtime <= time_temp + (1 / ckt->CKTguessedFreq) * 0.995))
-        {
-            offset = time_temp + (1 / ckt->CKTguessedFreq) * 0.8 ;
-            interval = (1 / ckt->CKTguessedFreq) * (0.995 - 0.8) * (ckt->CKTsteady_coeff / 5) ;
-            i = (int)((ckt->CKTtime - offset) / interval) ;
-            nextBreak = offset + (i + 1) * interval ;
-            CKTsetBreak (ckt, nextBreak) ;
-        }
-        else if ((ckt->CKTtime > time_temp + (1 / ckt->CKTguessedFreq) * 0.5) && (ckt->CKTtime <= time_temp + (1 / ckt->CKTguessedFreq) * 0.8))
-        {
-            offset = time_temp + (1 / ckt->CKTguessedFreq) * 0.5 ;
-            interval = (1 / ckt->CKTguessedFreq) * (0.8 - 0.5) * (ckt->CKTsteady_coeff / 3) ;
-            i = (int)((ckt->CKTtime - offset) / interval) ;
-            nextBreak = offset + (i + 1) * interval ;
-            CKTsetBreak (ckt, nextBreak) ;
-        }
-        else if ((ckt->CKTtime > time_temp + (1 / ckt->CKTguessedFreq) * 0.1) && (ckt->CKTtime <= time_temp + (1 / ckt->CKTguessedFreq) * 0.5))
-        {
-            offset = time_temp + (1 / ckt->CKTguessedFreq) * 0.1 ;
-            interval = (1 / ckt->CKTguessedFreq) * (0.5 - 0.1) * (ckt->CKTsteady_coeff / 2) ;
-            i = (int)((ckt->CKTtime - offset) / interval) ;
-            nextBreak = offset + (i + 1) * interval ;
-            CKTsetBreak (ckt, nextBreak) ;
-        }
-        else if ((ckt->CKTtime > time_temp) && (ckt->CKTtime <= time_temp + (1 / ckt->CKTguessedFreq) * 0.1))
-        {
-            offset = time_temp ;
-            interval = (1 / ckt->CKTguessedFreq) * (0.1) * (ckt->CKTsteady_coeff) ;
-            i = (int)((ckt->CKTtime - offset) / interval) ;
-            nextBreak = offset + (i + 1) * interval ;
-            CKTsetBreak (ckt, nextBreak) ;
-        } else {
-            fprintf (stderr, "Strange behavior\n\n") ;
-            fprintf (stderr, "CKTtime: %g\ntime_temp: %g\n\n", ckt->CKTtime, time_temp) ;
-        }
-
-        /* *************************************** */
-        /* ******* END Breakpoint update ********* */
-        /* *************************************** */
-
-
-        /* If evolution is near shooting... */
-        if ((AlmostEqualUlps (ckt->CKTtime, time_temp + 1 / ckt->CKTguessedFreq, 10)) || (ckt->CKTtime > time_temp + 1 / ckt->CKTguessedFreq))
-        {
-            int excessive_err_nodes = 0 ;
-
-            /* Calculation of error norms of RHS solution of every accepted nextTime */
-            predsum = 0 ;
-            for (i = 0 ; i < msize ; i++)
-            {
-                /* Pitagora ha sempre ragione!!! :))) */
-                /* pred is treated as FREQUENCY to avoid numerical overflow when derivative is close to ZERO */
-                pred [i] = RHS_derivative [i] / err_conv [i] ;
-
-#ifdef STEPDEBUG
-                fprintf (stderr, "Pred is so high or so low! Diff is: %g\n", err_conv [i]) ;
-#endif
-
-                if ((fabs (pred [i]) > 1.0e6 * ckt->CKTguessedFreq) || (err_conv [i] == 0))
-                {
-                    if (pred [i] > 0)
-                        pred [i] = 1.0e6 * ckt->CKTguessedFreq ;
-                    else
-                        pred [i] = -1.0e6 * ckt->CKTguessedFreq ;
-                }
-
-                predsum += pred [i] ;
-
-#ifdef STEPDEBUG
-                fprintf (stderr, "Predsum in time before to be divided by dynamic_test has value %g\n", 1 / predsum) ;
-                fprintf (stderr, "Current Diff: %g, Derivative: %g, Frequency Projection: %g\n", err_conv [i], RHS_derivative [i], pred [i]) ;
-#endif
-
-            }
-
-//            int excessive_err_nodes = 0 ;
-
-            if (shooting_cycle_counter == 0)
-            {
-                /* If first time in shooting we warn about that ! */
-                fprintf (stderr, "In shooting...\n") ;
-            }
-
-//#ifdef STEPDEBUG
-            /* For debugging purpose */
-            fprintf (stderr, "\n----------------\n") ;
-            fprintf (stderr, "Shooting cycle iteration number: %3d ||", shooting_cycle_counter) ;
-
-            if (shooting_cycle_counter > 0)
-                fprintf (stderr, " rr: %g || predsum: %g\n", rr_history [shooting_cycle_counter - 1], 1 / predsum) ;
-            else
-                fprintf (stderr, " rr: %g || predsum: %g\n", 0.0, 1 / predsum) ;
-
-//            fprintf (stderr, "Print of dynamically consistent nodes voltages or branches currents:\n") ;
-            /* --------------------- */
-//#endif
-
-            for (i = 0, node = ckt->CKTnodes->next ; node ; i++, node = node->next)
-            {
-                /* Voltage Node */
-                if (!strchr (node->name, '#'))
-                {
-                    if (fabs (err_conv [i]) > (fabs (RHS_max [i] - RHS_min [i]) * ckt->CKTreltol + ckt->CKTvoltTol) *
-                        ckt->CKTtrtol * ckt->CKTsteady_coeff)
-                    {
-                        excessive_err_nodes++ ;
-                    }
-
-                    /* If the dynamic is below 10uV, it's dropped */
-                    if (fabs (RHS_max [i] - RHS_min [i]) > 10 * 1e-6)
-                    {
-                        dynamic_test++ ; /* test on voltage dynamic consistence */
-                    }
-
-                /* Current Node */
-                } else {
-                    if (fabs (err_conv [i]) > (fabs (RHS_max [i] - RHS_min [i]) * ckt->CKTreltol + ckt->CKTabstol) *
-                        ckt->CKTtrtol * ckt->CKTsteady_coeff)
-                    {
-                        excessive_err_nodes++ ;
-                    }
-
-                    /* If the dynamic is below 10nA, it's dropped */
-                    if (fabs (RHS_max [i] - RHS_min [i]) > 10 * 1e-9)
-                    {
-                        dynamic_test++ ; /* test on current dynamic consistence */
-                    }
-                }
-            }
-
-            if (dynamic_test == 0)
-            {
-                /* Test for dynamic existence */
-                fprintf (stderr, "No detectable dynamic on voltages nodes or currents branches. PSS analysis aborted\n") ;
-
-                /* Terminates plot in Time Domain and frees the allocated memory */
-                SPfrontEnd->OUTendPlot (job->PSSplot_td) ;
-                FREE (RHS_copy_se) ;
-                FREE (RHS_copy_der) ;
-                FREE (RHS_max) ;
-                FREE (RHS_min) ;
-                FREE (err_conv) ;
-                FREE (psstimes) ;
-                FREE (pssvalues) ;
-                return (E_PANIC) ; /* to be corrected with definition of new error macro in iferrmsg.h */
-            }
-            else if ((time_err_min_0 - time_temp) < 0)
-            {
-                /* Something has gone wrong... */
-                fprintf (stderr, "Cannot find a minimum for error vector in estimated period. Try to adjust tstab! PSS analysis aborted\n") ;
-
-                /* Terminates plot in Time Domain and frees the allocated memory */
-                SPfrontEnd->OUTendPlot (job->PSSplot_td) ;
-                FREE (RHS_copy_se) ;
-                FREE (RHS_copy_der) ;
-                FREE (RHS_max) ;
-                FREE (RHS_min) ;
-                FREE (err_conv) ;
-                FREE (psstimes) ;
-                FREE (pssvalues) ;
-                return (E_PANIC) ; /* to be corrected with definition of new error macro in iferrmsg.h */
-            }
-
-//#ifdef STEPDEBUG
-//            fprintf (stderr, "Global Convergence Error reference: %g, Time Projection: %g.\n",
-//                     err_conv_ref / dynamic_test, predsum) ;
-//#endif
-
-            /* Take the mean value of time prediction trough the dynamic test variable - predsum becomes TIME */
-            predsum = 1 / (predsum * dynamic_test) ;
-
-            /* Store the predsum history as absolute value */
-            predsum_history [shooting_cycle_counter] = fabs (predsum) ;
-
-            /***********************************/
-            /*** FREQUENCY ESTIMATION UPDATE ***/
-            /***********************************/
-            if ((err_min_0 == err) || (err_min_0 == HUGE_VAL))
-            {
-                /* Enters here if guessed frequency is higher than the 'real' value */
-                ckt->CKTguessedFreq = 1 / (1 / ckt->CKTguessedFreq + fabs (predsum)) ;
-                
-#ifdef STEPDEBUG
-                fprintf (stderr, "Frequency DOWN: est per %g, err min %g, err min 1 %g, err max %g, err %g\n",
-                         time_err_min_0 - time_temp, err_min_0, err_min_1, err_max, err) ;
-#endif
-
-            } else {
-                /* Enters here if guessed frequency is lower than the 'real' value */
-                ckt->CKTguessedFreq = 1 / (time_err_min_0 - time_temp) ;
-
-#ifdef STEPDEBUG
-                fprintf (stderr, "Frequency UP:  est per %g, err min %g, err min 1 %g, err max %g, err %g\n",
-                         time_err_min_0 - time_temp, err_min_0, err_min_1, err_max, err) ;
-#endif
-
-            }
-
-            /* Temporary variables to store previous occurrence of guessed frequency */
-            gf_last_1 = gf_last_0 ;
-            gf_last_0 = ckt->CKTguessedFreq ;
-
-            /* Next evaluation of shooting will be updated time (time_temp) summed to updated guessed period */
-            time_temp = ckt->CKTtime ;
-
-            /* Store error history */
-            rr_history [shooting_cycle_counter] = err ;
-            gf_history [shooting_cycle_counter] = ckt->CKTguessedFreq ;
-            shooting_cycle_counter++ ;
-
-            fprintf (stderr, "Updated guessed frequency: %1.10lg .\n", ckt->CKTguessedFreq) ;
-            fprintf (stderr, "Next shooting evaluation time is %1.10g and current time is %1.10g.\n",
-                     time_temp + 1 / ckt->CKTguessedFreq, ckt->CKTtime) ;
-
-            /* Restore maximum and minimum error for next search */
-            err_min_0 = HUGE_VAL ;
-            err_max = -HUGE_VAL ;
-            err_0 = HUGE_VAL ;
-            err_1 = -HUGE_VAL ;
-            dynamic_test = 0 ;
-
-            /* Reset actual RHS reference for next shooting evaluation */
-            for (i = 1 ; i <= msize ; i++)
-                RHS_copy_se [i - 1] = ckt->CKTrhsOld [i] ;
-
-#ifdef STEPDEBUG
-            fprintf (stderr, "RHS on new shooting cycle: ") ;
-            for (i = 0 ; i < msize ; i++)
-                fprintf (stderr, "%-15g ", RHS_copy_se [i]) ;
-            fprintf (stderr, "\n") ;
-#endif
-
-            for (i = 0 ; i < msize ; i++)
-            {
-                /* Reset max and min per node or branch on every shooting cycle */
-                RHS_max [i] = -HUGE_VAL ;
-                RHS_min [i] = HUGE_VAL ;
-            }
-
-            fprintf (stderr, "----------------\n\n") ;
-
-            /* Shooting Exit Condition */
-            if ((shooting_cycle_counter > ckt->CKTsc_iter) || (excessive_err_nodes == 0))
-            {
-                int k ;
-                double minimum ;
-
-                pss_state = PSS ;
-
-#ifdef STEPDEBUG
-                fprintf (stderr, "\nFrequency estimation (FE) and RHS period residual (PR) evolution\n") ;
-#endif
-
-//                minimum = rr_history [0] ;
-                minimum = predsum_history [0] ;
-                k = 0 ;
-                for (i = 0 ; i < shooting_cycle_counter ; i++)
-                {
-                    /* Print some statistics */
-                    fprintf (stderr, "%-3d -> FE: %-15.10g || RR: %15.10g", i, gf_history [i], rr_history [i]) ;
-
-                    /* Take the minimum residual iteration */
-//                    if (minimum > rr_history [i])
-                    if (minimum > predsum_history [i])
-                    {
-//                        minimum = rr_history [i] ;
-                        minimum = predsum_history [i] ;
-                        k = i ;
-                    }
-                    fprintf (stderr, " || predsum/dynamic_test: %15.10g || minimum: %15.10g\n", predsum_history [i], minimum) ;
-                }
-
-                if (excessive_err_nodes == 0)  /* SHOOTING has converged  */
-                    ckt->CKTguessedFreq = gf_history [shooting_cycle_counter - 1] ;
-                else
-                    ckt->CKTguessedFreq = gf_history [k] ;
-
-                /* Save the current Time */
-                time_temp = ckt->CKTtime ;
-
-                /* Set the new Final Time - This is important because the last breakpoint is always CKTfinalTime */
-                ckt->CKTfinalTime = time_temp + 1 / ckt->CKTguessedFreq ;
-
-                /* Dump the first PSS point for the FFT */
-                CKTdump (ckt, ckt->CKTtime, job->PSSplot_td) ;
-                psstimes [pss_points_cycle] = ckt->CKTtime ;
-                for (i = 1 ; i <= msize ; i++)
-                    pssvalues [i - 1 + pss_points_cycle * msize] = ckt->CKTrhsOld [i] ;
-
-                /* Update the PSS points counter and set the next Breakpoint */
-                pss_points_cycle++ ;
-                CKTsetBreak (ckt, time_temp + (1 / ckt->CKTguessedFreq) * ((double)pss_points_cycle / (double)ckt->CKTpsspoints)) ;
-
-                if (excessive_err_nodes == 0)
-                    fprintf (stderr, "\nConvergence reached. Final circuit time is %1.10g seconds (iteration n° %d) and predicted fundamental frequency is %15.10g Hz\n", ckt->CKTtime, shooting_cycle_counter - 1, ckt->CKTguessedFreq) ;
-                else
-                    fprintf (stderr, "\nConvergence not reached. However the most near convergence iteration has predicted (iteration %d) a fundamental frequency of %15.10g Hz\n", k, ckt->CKTguessedFreq) ;
-
-#ifdef STEPDEBUG
-                fprintf (stderr, "time_temp %g\n", time_temp) ;
-                fprintf (stderr, "IN_PSS: FIRST time point accepted in evolution for FFT calculations\n") ;
-                fprintf (stderr, "Circuit time %1.15g, final time %1.15g, point index %d and total requested points %ld\n",
-                         ckt->CKTtime, time_temp + 1 / ckt->CKTguessedFreq * ((double)pss_points_cycle / (double)ckt->CKTpsspoints),
-                         pss_points_cycle, ckt->CKTpsspoints) ;
-                fprintf (stderr, "Next breakpoint set in: %1.15g\n",
-                         time_temp + 1 / ckt->CKTguessedFreq * ((double)pss_points_cycle / (double)ckt->CKTpsspoints)) ;
-#endif
-
-            } else {
-                /* Set the new Final Time - This is important because the last breakpoint is always CKTfinalTime */
-                ckt->CKTfinalTime = time_temp + 1 / ckt->CKTguessedFreq ;
-
-                /* Set next the breakpoint */
-                CKTsetBreak (ckt, time_temp + 1 / ckt->CKTguessedFreq) ;
-            }
-        }
-    }
-    break;
-
-    case PSS:
-    {
-        /* The algorithm enters here when in_pss is set */
-
-#ifdef STEPDEBUG
-        fprintf (stderr, "ttemp %1.15g, final_time %1.15g, current_time %1.15g\n", time_temp, time_temp + 1 / ckt->CKTguessedFreq, ckt->CKTtime) ;
-#endif
-
-        if ((pss_points_cycle == ckt->CKTpsspoints + 1) || (ckt->CKTtime > ckt->CKTfinalTime))
-        {
-            double *pssfreqs   = TMALLOC (double, ckt->CKTharms);
-            double *pssmags    = TMALLOC (double, ckt->CKTharms);
-            double *pssphases  = TMALLOC (double, ckt->CKTharms);
-            double *pssnmags   = TMALLOC (double, ckt->CKTharms);
-            double *pssnphases = TMALLOC (double, ckt->CKTharms);
-            double *pssValues  = TMALLOC (double, ckt->CKTpsspoints + 1);
-            double *pssResults = TMALLOC (double, msize * ckt->CKTharms);
-
-            /* End plot in Time Domain */
-            SPfrontEnd->OUTendPlot (job->PSSplot_td) ;
-
-            /* Frequency Plot Creation */
-            error = CKTnames (ckt, &numNames, &nameList) ;
-            if (error)
-                return (error) ;
-            SPfrontEnd->IFnewUid (ckt, &freqUid, NULL, "frequency", UID_OTHER, NULL) ;
-            error = SPfrontEnd->OUTpBeginPlot (ckt, ckt->CKTcurJob,
-                                               "Frequency Domain Periodic Steady State Analysis",
-                                               freqUid, IF_REAL,
-                                               numNames, nameList, IF_REAL,
-                                               &(job->PSSplot_fd)) ;
-            tfree (nameList) ;
-            SPfrontEnd->OUTattributes (job->PSSplot_fd, NULL, PLOT_COMB, NULL) ;
-
-            /* ******************** */
-            /* Starting DFT on data */
-            /* ******************** */
-            for (i = 0 ; i < msize ; i++)
-            {
-                for (j = 0 ; j < ckt->CKTpsspoints ; j++)
-                    pssValues [j] = pssvalues [j * msize + i] ;
-
-                DFT (ckt->CKTpsspoints, ckt->CKTharms, &thd, psstimes, pssValues, ckt->CKTguessedFreq,
-                         pssfreqs, pssmags, pssphases, pssnmags, pssnphases) ;
-
-                for (j = 0 ; j < ckt->CKTharms ; j++)
-                    pssResults [j * msize + i] = pssmags [j] ;
-            }
-
-            for (j = 0 ; j < ckt->CKTharms ; j++)
-            {
-                for (i = 0 ; i < msize ; i++)
-                    ckt->CKTrhsOld [i + 1] = pssResults [j * msize + i] ;
-
-                CKTdump (ckt, pssfreqs [j], job->PSSplot_fd) ;
-            }
-            /* ****************** */
-            /* Ending DFT on data */
-            /* ****************** */
-
-            /* Terminates plot in Frequency Domain and frees the allocated memory */
-            SPfrontEnd->OUTendPlot (job->PSSplot_fd) ;
-
-
-
-            /* Francesco Lannutti's MOD */
-
-            /* Verify the frequency found */
-            max_freq = pssResults [msize] ;             /* max_freq = pssResults [1 * msize + 0] ; */
-            position = 1 ;
-            for (j = 1 ; j < ckt->CKTharms ; j++)
-            {
-                for (i = 0 ; i < msize ; i++)
-                {
-                    if (max_freq < pssResults [j * msize + i])
-                    {
-                        max_freq = pssResults [j * msize + i] ;
-                        position = j ;
-                    }
-                }
-            }
-
-            if (pssfreqs [position] != ckt->CKTguessedFreq)
-            {
-                ckt->CKTguessedFreq = pssfreqs [position] ;
-                fprintf (stderr, "The predicted fundamental frequency is incorrect.\nRelaunching the analysis...\n\n") ;
-                fprintf (stderr, "The new guessed fundamental frequency is: %.6g\n\n", ckt->CKTguessedFreq) ;
-                DCpss (ckt, 1) ;
-            }
-            /****************************/
-
-
-            FREE (pssResults) ;
-            FREE (pssValues) ;
-            FREE (pssnphases) ;
-            FREE (pssnmags) ;
-            FREE (pssphases) ;
-            FREE (pssmags) ;
-            FREE (pssfreqs) ;
-
-            FREE (RHS_copy_se) ;
-            FREE (RHS_copy_der) ;
-            FREE (RHS_max) ;
-            FREE (RHS_min) ;
-            FREE (err_conv) ;
-            FREE (psstimes) ;
-            FREE (pssvalues) ;
-            return (OK) ;
-        }
-    }
-    break;
-
-    } /* switch(pss_state) */
-
-    /* ********************************** */
-    /* **** END SHOOTING CODE BLOCK ***** */
-    /* ********************************** */
-
-    if(SPfrontEnd->IFpauseTest()) {
-        /* user requested pause... */
-        UPDATE_STATS(DOING_TRAN);
-        return(E_PAUSE);
-    }
-    /* RESUME */
-resume:
-#ifdef STEPDEBUG
-    if( (ckt->CKTdelta <= ckt->CKTfinalTime/50) &&
-        (ckt->CKTdelta <= ckt->CKTmaxStep)) {
-        ;
-    } else {
-        if(ckt->CKTfinalTime/50<ckt->CKTmaxStep) {
-	    fprintf (stderr, "limited by Tstop/50\n");
-        } else {
-	    fprintf (stderr, "limited by Tmax == %g\n", ckt->CKTmaxStep);
-        }
-    }
-#endif
-#ifdef HAS_PROGREP
-    if (ckt->CKTtime == 0.)
-        SetAnalyse( "tran init", 0);
-    else if ((pss_state != PSS) && (shooting_cycle_counter > 0))
-        SetAnalyse("shooting", shooting_cycle_counter) ;
-    else
-        SetAnalyse( "tran", (int)((ckt->CKTtime * 1000.) / ckt->CKTfinalTime));
-#endif
-    ckt->CKTdelta =
-            MIN(ckt->CKTdelta,ckt->CKTmaxStep);
-#ifdef XSPICE
-/* gtri - begin - wbk - Cut integration order if first timepoint after breakpoint */
-    /* if(ckt->CKTtime == g_mif_info.breakpoint.last) */
-    if ( AlmostEqualUlps( ckt->CKTtime, g_mif_info.breakpoint.last, 100 ) )
-        ckt->CKTorder = 1;
-/* gtri - end   - wbk - Cut integration order if first timepoint after breakpoint */
-
-#endif
-
-  /* are we at a breakpoint, or indistinguishably close? */
-    /* if ((ckt->CKTtime == ckt->CKTbreaks[0]) || (ckt->CKTbreaks[0] - */
-    if (ckt->CKTbreaks [0] - ckt->CKTtime <= ckt->CKTdelmin)
-    {
-        /*if ( AlmostEqualUlps( ckt->CKTtime, ckt->CKTbreaks[0], 100 ) || (ckt->CKTbreaks[0] -
-        *    (ckt->CKTtime) <= ckt->CKTdelmin)) {*/
-        /* first timepoint after a breakpoint - cut integration order */
-        /* and limit timestep to .1 times minimum of time to next breakpoint,
-         * and previous timestep
-         */
-        ckt->CKTorder = 1;
-#ifdef STEPDEBUG
-        if( (ckt->CKTdelta > .1*ckt->CKTsaveDelta) ||
-            (ckt->CKTdelta > .1*(ckt->CKTbreaks[1] - ckt->CKTbreaks[0])) ) {
-            if(ckt->CKTsaveDelta < (ckt->CKTbreaks[1] - ckt->CKTbreaks[0]))  {
-                fprintf (stderr, "limited by pre-breakpoint delta (saveDelta: %1.10g, nxt_breakpt: %1.10g, curr_breakpt: %1.10g and CKTtime: %1.10g\n",
-                         ckt->CKTsaveDelta, ckt->CKTbreaks [1], ckt->CKTbreaks [0], ckt->CKTtime) ;
-            } else {
-                fprintf (stderr, "limited by next breakpoint\n") ;
-                fprintf (stderr, "(saveDelta: %1.10g, Delta: %1.10g, CKTtime: %1.10g and delmin: %1.10g\n",
-                         ckt->CKTsaveDelta, ckt->CKTdelta, ckt->CKTtime, ckt->CKTdelmin) ;
-	    }
-	}
-#endif
-
-        if (ckt->CKTbreaks [1] - ckt->CKTbreaks [0] == 0)
-            ckt->CKTdelta = ckt->CKTdelmin ;
-        else
-            ckt->CKTdelta = MIN (ckt->CKTdelta, .1 * MIN (ckt->CKTsaveDelta,
-            ckt->CKTbreaks[1] - ckt->CKTbreaks[0]));
-
-        if(firsttime) {
-            ckt->CKTdelta /= 10;
-#ifdef STEPDEBUG
-            fprintf(stderr, "delta cut for initial timepoint\n");
-#endif
-        }
-
-#ifndef XSPICE
-        /* don't want to get below delmin for no reason */
-        ckt->CKTdelta = MAX(ckt->CKTdelta, ckt->CKTdelmin*2.0);
-#endif
-
-    }
-
-#ifndef XSPICE
-    else if(ckt->CKTtime + ckt->CKTdelta >= ckt->CKTbreaks[0]) {
-        ckt->CKTsaveDelta = ckt->CKTdelta;
-        ckt->CKTdelta = ckt->CKTbreaks[0] - ckt->CKTtime;
-        /* fprintf (stderr, "delta cut to %g to hit breakpoint\n" ,ckt->CKTdelta) ; */
-        fflush(stdout);
-        ckt->CKTbreak = 1; /* why? the current pt. is not a bkpt. */
-    }
-#endif /* !XSPICE */
-
-
-#ifdef XSPICE
-/* gtri - begin - wbk - Add Breakpoint stuff */
-
-    if(ckt->CKTtime + ckt->CKTdelta >= g_mif_info.breakpoint.current) {
-        /* If next time > temporary breakpoint, force it to the breakpoint */
-        /* And mark that timestep was set by temporary breakpoint */
-        ckt->CKTsaveDelta = ckt->CKTdelta;
-        ckt->CKTdelta = g_mif_info.breakpoint.current - ckt->CKTtime;
-        g_mif_info.breakpoint.last = ckt->CKTtime + ckt->CKTdelta;
-    } else {
-        /* Else, mark that timestep was not set by temporary breakpoint */
-        g_mif_info.breakpoint.last = HUGE_VAL;
-    }
-
-/* gtri - end - wbk - Add Breakpoint stuff */
-
-/* gtri - begin - wbk - Modify Breakpoint stuff */
-    /* Throw out any permanent breakpoint times <= current time */
-    for (;;) {
-#ifdef STEPDEBUG
-        fprintf (stderr, "    brk_pt: %g    ckt_time: %g    ckt_min_break: %g\n", ckt->CKTbreaks [0], ckt->CKTtime, ckt->CKTminBreak) ;
-#endif
-        if(AlmostEqualUlps(ckt->CKTbreaks[0], ckt->CKTtime, 100) ||
-            ckt->CKTbreaks[0] <= ckt->CKTtime + ckt->CKTminBreak) {
-#ifdef STEPDEBUG
-            fprintf (stderr, "throwing out permanent breakpoint times <= current time (brk pt: %g)\n", ckt->CKTbreaks [0]) ;
-            fprintf (stderr, "ckt_time: %g    ckt_min_break: %g\n", ckt->CKTtime, ckt->CKTminBreak) ;
-#endif
-            CKTclrBreak(ckt);
-        } else {
-            break;
-        }
-    }
-    /* Force the breakpoint if appropriate */
-    if(ckt->CKTtime + ckt->CKTdelta > ckt->CKTbreaks[0]) {
-        ckt->CKTbreak = 1;
-        ckt->CKTsaveDelta = ckt->CKTdelta;
-        ckt->CKTdelta = ckt->CKTbreaks[0] - ckt->CKTtime;
-    }
-
-/* gtri - end - wbk - Modify Breakpoint stuff */
-
-/* gtri - begin - wbk - Do event solution */
-
-    if(ckt->evt->counts.num_insts > 0) {
-
-        /* if time = 0 and op_alternate was specified as false during */
-        /* dcop analysis, call any changed instances to let them */
-        /* post their outputs with their associated delays */
-        if((ckt->CKTtime == 0.0) && (! ckt->evt->options.op_alternate))
-            EVTiter(ckt);
-
-        /* while there are events on the queue with event time <= next */
-        /* projected analog time, process them */
-        while((g_mif_info.circuit.evt_step = EVTnext_time(ckt))
-               <= (ckt->CKTtime + ckt->CKTdelta)) {
-
-            /* Initialize temp analog bkpt to infinity */
-            g_mif_info.breakpoint.current = HUGE_VAL;
-
-            /* Pull items off queue and process them */
-            EVTdequeue(ckt, g_mif_info.circuit.evt_step);
-            EVTiter(ckt);
-
-            /* If any instances have forced an earlier */
-            /* next analog time, cut the delta */
-            if(ckt->CKTbreaks[0] < g_mif_info.breakpoint.current)
-                if(ckt->CKTbreaks[0] > ckt->CKTtime + ckt->CKTminBreak)
-                    g_mif_info.breakpoint.current = ckt->CKTbreaks[0];
-            if(g_mif_info.breakpoint.current < ckt->CKTtime + ckt->CKTdelta) {
-                /* Breakpoint must be > last accepted timepoint */
-                /* and >= current event time */
-                if(g_mif_info.breakpoint.current >  ckt->CKTtime + ckt->CKTminBreak  &&
-                   g_mif_info.breakpoint.current >= g_mif_info.circuit.evt_step) {
-                    ckt->CKTsaveDelta = ckt->CKTdelta;
-                    ckt->CKTdelta = g_mif_info.breakpoint.current - ckt->CKTtime;
-                    g_mif_info.breakpoint.last = ckt->CKTtime + ckt->CKTdelta;
-                }
-            }
-
-        } /* end while next event time <= next analog time */
-    } /* end if there are event instances */
-
-/* gtri - end - wbk - Do event solution */
-#else
-
-#ifdef CLUSTER
-    if(!CLUsync(ckt->CKTtime,&ckt->CKTdelta,0)) {
-      fprintf (stderr, "Sync error!\n");
-      exit(0);
-    }
-#endif /* CLUSTER */
-
-#endif
-
-    /* What is that??? */
-    for(i=5; i>=0; i--)
-        ckt->CKTdeltaOld[i+1] = ckt->CKTdeltaOld[i];
-    ckt->CKTdeltaOld[0] = ckt->CKTdelta;
-
-    temp = ckt->CKTstates[ckt->CKTmaxOrder+1];
-    for(i=ckt->CKTmaxOrder;i>=0;i--) {
-        ckt->CKTstates[i+1] = ckt->CKTstates[i];
-    }
-    ckt->CKTstates[0] = temp;
-
-/* 600 */
-    for (;;) {
-#ifdef CLUSTER
-        redostep = 1;
-#endif
-#ifdef XSPICE
-/* gtri - add - wbk - 4/17/91 - Fix Berkeley bug */
-/* This is needed here to allow CAPask to output currents */
-/* during Transient analysis.  A grep for CKTcurrentAnalysis */
-/* indicates that it should not hurt anything else ... */
-
-        ckt->CKTcurrentAnalysis = DOING_TRAN;
-
-/* gtri - end - wbk - 4/17/91 - Fix Berkeley bug */
-#endif
-        olddelta=ckt->CKTdelta;
-        /* time abort? */
-        ckt->CKTtime += ckt->CKTdelta;
-#ifdef CLUSTER
-        CLUinput(ckt);
-#endif
-        ckt->CKTdeltaOld[0]=ckt->CKTdelta;
-        NIcomCof(ckt);
-#ifdef PREDICTOR
-        error = NIpred(ckt);
-#endif /* PREDICTOR */
-        save_mode = ckt->CKTmode;
-        save_order = ckt->CKTorder;
-#ifdef XSPICE
-/* gtri - begin - wbk - Add Breakpoint stuff */
-
-        /* Initialize temporary breakpoint to infinity */
-        g_mif_info.breakpoint.current = HUGE_VAL;
-
-/* gtri - end - wbk - Add Breakpoint stuff */
-
-
-/* gtri - begin - wbk - add convergence problem reporting flags */
-        /* delta is forced to equal delmin on last attempt near line 650 */
-        if(ckt->CKTdelta <= ckt->CKTdelmin)
-            ckt->enh->conv_debug.last_NIiter_call = MIF_TRUE;
-        else
-            ckt->enh->conv_debug.last_NIiter_call = MIF_FALSE;
-/* gtri - begin - wbk - add convergence problem reporting flags */
-
-
-/* gtri - begin - wbk - Call all hybrids */
-
-/* gtri - begin - wbk - Set evt_step */
-
-        if(ckt->evt->counts.num_insts > 0) {
-            g_mif_info.circuit.evt_step = ckt->CKTtime;
-        }
-/* gtri - end - wbk - Set evt_step */
-#endif
-
-        converged = NIiter(ckt,ckt->CKTtranMaxIter);
-
-#ifdef XSPICE
-        if(ckt->evt->counts.num_insts > 0) {
-            g_mif_info.circuit.evt_step = ckt->CKTtime;
-            EVTcall_hybrids(ckt);
-        }
-/* gtri - end - wbk - Call all hybrids */
-
-#endif
-        ckt->CKTstat->STATtimePts ++;
-        ckt->CKTmode = (ckt->CKTmode&MODEUIC)|MODETRAN | MODEINITPRED;
-        if(firsttime) {
-            memcpy(ckt->CKTstate2, ckt->CKTstate1,
-                   (size_t) ckt->CKTnumStates * sizeof(double));
-            memcpy(ckt->CKTstate3, ckt->CKTstate1,
-                   (size_t) ckt->CKTnumStates * sizeof(double));
-        }
-        /* txl, cpl addition */
-        if (converged == 1111) {
-                return(converged);
-        }
-
-#ifdef STEPDEBUG
-        if (pss_state == PSS)
-            fprintf (stderr, "pss_state: %d, converged: %d\n", pss_state, converged) ;
-#endif
-        if(converged != 0) {
-#ifndef CLUSTER
-            ckt->CKTtime = ckt->CKTtime -ckt->CKTdelta;
-            ckt->CKTstat->STATrejected ++;
-#endif
-            ckt->CKTdelta = ckt->CKTdelta/8;
-#ifdef STEPDEBUG
-            fprintf (stderr, "delta cut to %g for non-convergance\n", ckt->CKTdelta) ;
-            fflush(stdout);
-#endif
-            if(firsttime) {
-                ckt->CKTmode = (ckt->CKTmode&MODEUIC) | MODETRAN | MODEINITTRAN;
-            }
-            ckt->CKTorder = 1;
-
-#ifdef XSPICE
-/* gtri - begin - wbk - Add Breakpoint stuff */
-
-        /* Force backup if temporary breakpoint is < current time */
-        } else if(g_mif_info.breakpoint.current < ckt->CKTtime) {
-            ckt->CKTsaveDelta = ckt->CKTdelta;
-            ckt->CKTtime -= ckt->CKTdelta;
-            ckt->CKTdelta = g_mif_info.breakpoint.current - ckt->CKTtime;
-            g_mif_info.breakpoint.last = ckt->CKTtime + ckt->CKTdelta;
-
-            if(firsttime) {
-                ckt->CKTmode = (ckt->CKTmode&MODEUIC)|MODETRAN | MODEINITTRAN;
-            }
-            ckt->CKTorder = 1;
-
-/* gtri - end - wbk - Add Breakpoint stuff */
-#endif
-
-        } else {
-            if (firsttime) {
-                firsttime = 0;
-#ifndef CLUSTER
-                goto nextTime;  /* no check on
-                                 * first time point
-                                 */
-#else
-                redostep = 0;
-                goto chkStep;
-#endif
-            }
-            newdelta = ckt->CKTdelta;
-            error = CKTtrunc(ckt,&newdelta);
-            if(error) {
-                UPDATE_STATS(DOING_TRAN);
-                return(error);
-            }
-            if (newdelta > .9 * ckt->CKTdelta) {
-                if ((ckt->CKTorder == 1) && (ckt->CKTmaxOrder > 1)) { /* don't rise the order for backward Euler */
-                    newdelta = ckt->CKTdelta;
-                    ckt->CKTorder = 2;
-                    error = CKTtrunc(ckt, &newdelta);
-                    if (error) {
-                        UPDATE_STATS(DOING_TRAN);
-                        return(error);
-                    }
-                    if (newdelta <= 1.05 * ckt->CKTdelta) {
-                        ckt->CKTorder = 1;
-                    }
-                }
-                /* time point OK  - 630 */
-                ckt->CKTdelta = newdelta;
-#ifdef NDEV
-                if (!ft_norefprint) {
-                    /* show a time process indicator, by Gong Ding, gdiso@ustc.edu */
-                    if (ckt->CKTtime / ckt->CKTfinalTime * 100 < 10.0)
-                        fprintf(stderr, "%%%3.2lf\b\b\b\b\b", ckt->CKTtime / ckt->CKTfinalTime * 100);
-                    else  if (ckt->CKTtime / ckt->CKTfinalTime * 100 < 100.0)
-                        fprintf(stderr, "%%%4.2lf\b\b\b\b\b\b", ckt->CKTtime / ckt->CKTfinalTime * 100);
-                    else
-                        fprintf(stderr, "%%%5.2lf\b\b\b\b\b\b\b", ckt->CKTtime / ckt->CKTfinalTime * 100);
-                    fflush(stdout);
-                }
-#endif
-
-#ifdef STEPDEBUG
-                fprintf (stderr, "delta set to truncation error result: %g. Point accepted at CKTtime: %g\n", ckt->CKTdelta, ckt->CKTtime) ;
-                fflush(stdout);
-#endif
-
-#ifndef CLUSTER
-                /* go to 650 - trapezoidal */
-                goto nextTime;
-#else
-                redostep = 0;
-                goto chkStep;
-#endif
-            } else { /* newdelta <= .9 * ckt->CKTdelta */
-#ifndef CLUSTER
-                ckt->CKTtime = ckt->CKTtime -ckt->CKTdelta;
-                ckt->CKTstat->STATrejected ++;
-#endif
-                ckt->CKTdelta = newdelta;
-#ifdef STEPDEBUG
-                fprintf (stderr, "delta set to truncation error result:point rejected\n") ;
-#endif
-            }
-        }
-
-        if (ckt->CKTdelta <= ckt->CKTdelmin) {
-            if (olddelta > ckt->CKTdelmin) {
-                ckt->CKTdelta = ckt->CKTdelmin;
-#ifdef STEPDEBUG
-                fprintf (stderr, "delta at delmin\n");
-#endif
-            } else {
-                UPDATE_STATS(DOING_TRAN);
-                errMsg = CKTtrouble(ckt, "Timestep too small");
-                return(E_TIMESTEP);
-            }
-        }
-#ifdef XSPICE
-/* gtri - begin - wbk - Do event backup */
-
-        if(ckt->evt->counts.num_insts > 0)
-            EVTbackup(ckt, ckt->CKTtime + ckt->CKTdelta);
-
-/* gtri - end - wbk - Do event backup */
-#endif
-#ifdef CLUSTER
-        chkStep:
-        if(CLUsync(ckt->CKTtime,&ckt->CKTdelta,redostep)){
-            goto nextTime;
-        } else {
-            ckt->CKTtime -= olddelta;
-            ckt->CKTstat->STATrejected ++;
-        }
-#endif
-    }
-    /* NOTREACHED */
-}
-
-static int
-DFT
-(
-    long int ndata,  /* number of entries in the Time and Value arrays */
-    int numFreq,     /* number of harmonics to calculate */
-    double *thd,     /* total harmonic distortion (percent) to be returned */
-    double *Time,    /* times at which the voltage/current values were measured */
-    double *Value,   /* voltage or current vector whose transform is desired */
-    double FundFreq, /* the fundamental frequency of the analysis */
-    double *Freq,    /* the frequency value of the various harmonics */
-    double *Mag,     /* the Magnitude of the fourier transform */
-    double *Phase,   /* the Phase of the fourier transform */
-    double *nMag,    /* the normalized magnitude of the transform: nMag (fund) = 1 */
-    double *nPhase   /* the normalized phase of the transform: Nphase (fund) = 0 */
-)
-{
-    /* Note: we can consider these as a set of arrays.  The sizes are:
-     * Time [ndata], Value [ndata], Freq [numFreq], Mag [numfreq],
-     * Phase [numfreq], nMag [numfreq], nPhase [numfreq]
-     *
-     * The arrays must all be allocated by the caller.
-     * The Time and Value array must be reasonably distributed over at
-     * least one full period of the fundamental Frequency for the
-     * fourier transform to be useful.  The function will take the
-     * last period of the frequency as data for the transform.
-     *
-     * We are assuming that the caller has provided exactly one period
-     * of the fundamental frequency.  */
-    int i, j;
-    double tmp;
-
-    NG_IGNORE (Time);
-
-    /* clear output/computation arrays */
-
-    for (i = 0; i < numFreq; i++) {
-        Mag [i] = 0;
-        Phase [i] = 0;
-    }
-
-    for (i = 0; i < ndata; i++) {
-        for (j = 0; j < numFreq; j++) {
-            Mag [j] += (Value [i] * sin (j * 2.0 * M_PI * i / ((double)ndata)));
-            Phase [j] += (Value [i] * cos (j * 2.0 * M_PI * i / ((double)ndata)));
-        }
-    }
-
-    Mag [0] = Phase [0] / (double)ndata;
-    Phase [0] = 0;
-    nMag [0] = 0;
-    nPhase [0] = 0;
-    Freq [0] = 0;
-    *thd = 0;
-
-    for (i = 1; i < numFreq; i++) {
-        tmp = Mag [i] * 2.0 / (double)ndata;
-        Phase [i] *= 2.0 / (double)ndata;
-        Freq [i] = i * FundFreq;
-        Mag [i] = hypot (tmp, Phase [i]);
-        Phase [i] = atan2 (Phase [i], tmp) * 180.0 / M_PI;
-        nMag [i] = Mag [i] / Mag [1];
-        nPhase [i] = Phase [i] - Phase [1];
-        if (i > 1)
-            *thd += nMag [i] * nMag [i];
-    }
-
-    *thd = 100 * sqrt (*thd);
-    return (OK);
-}
->>>>>>> dc181dea
+}