/* -----------------------------------------------------------------
FILE:    dstring.c
DESCRIPTION:This file contains the routines for manipulating dynamic strings.
----------------------------------------------------------------- */
#include <ctype.h>
#include <stdarg.h>
<<<<<<< HEAD
#include <stdbool.h>
=======
>>>>>>> 12bc3a55
#include <stddef.h>
#include <stdio.h>
#include <stdlib.h>
#include <string.h>

#include "ngspice/dstring.h"


static int ds_reserve_internal(DSTRING *p_ds,
        size_t n_byte_alloc_opt, size_t n_byte_alloc_min);

/* Instantiations of dstring functions in case inlining is not performed */
int ds_cat_str(DSTRING *p_ds, const char *sz);
int ds_cat_char(DSTRING *p_ds, char c);
int ds_cat_ds(DSTRING *p_ds_dst, const DSTRING *p_ds_src);
int ds_cat_mem(DSTRING *p_ds, const char *p_src, size_t n_char);
int ds_set_length(DSTRING *p_ds, size_t length);
void ds_clear(DSTRING *p_ds);
char *ds_free_move(DSTRING *p_ds, unsigned int opt);
char *ds_get_buf(DSTRING *p_ds);
size_t ds_get_length(const DSTRING *p_ds);
size_t ds_get_buf_size(const DSTRING *p_ds);


/* This function initalizes a dstring using *p_buf as the initial backing
 *
 * Parameters
 * p_buf: Inital buffer backing the dstring
 * length_string: Length of string in the initial buffer
 * n_byte_data: Length of initial buffer. Must be at least 1
 * type_buffer: Type of buffer providing initial backing
 *
 * Return codes
 * DS_E_OK: Init OK
 * DS_E_INVALID: n_byte_data = 0 length_string too long,
 *      or unknown buffer type
 */
int ds_init(DSTRING *p_ds, char *p_buf, size_t length_string,
        size_t n_byte_buf, ds_buf_type_t type_buffer)
{
    /* Validate buffer size */
    if (n_byte_buf == 0) {
        return DS_E_INVALID;
    }

    /* Set current buffer */
    p_ds->p_buf = p_buf;

    /* Set size of current string >= rather than > because this function
     * adds a terminating null */
    if (length_string >= n_byte_buf) {
        return DS_E_INVALID;
    }

    p_ds->n_byte_alloc = n_byte_buf;
    p_ds->length = length_string;
    p_ds->p_buf[length_string] = '\0';

    /* Set stack buffer */
    if (type_buffer == ds_buf_type_stack) {
        p_ds->p_stack_buf = p_buf;
        p_ds->n_byte_stack_buf = n_byte_buf;
    }
    else if (type_buffer == ds_buf_type_heap) {
        p_ds->p_stack_buf = (char *) NULL;
        p_ds->n_byte_stack_buf = 0;
    }
    else { /* unknown buffer type */
        return DS_E_INVALID;
    }

    return DS_E_OK;
} /* end of function ds_init */



/* This function frees all memory used by the dstring. After calling this
 * function, the dstring should not be used again. */
void ds_free(DSTRING *p_ds)
{
    if (p_ds->p_buf != p_ds->p_stack_buf) {
        free((void *) p_ds->p_buf);
    }
} /* end of function ds_free */



/* Concatenate string */
int ds_cat_str_case(DSTRING *p_ds, const char *sz, ds_case_t case_type)
{
    return ds_cat_mem_case(p_ds, sz, strlen(sz), case_type);
} /* end of function ds_cat_str_case */



/* Concatenate character */
int ds_cat_char_case(DSTRING *p_ds, char c, ds_case_t case_type)
{
    return ds_cat_mem_case(p_ds, &c, 1, case_type);
} /* end of function ds_cat_char_case */



/* Concatenate another dstring */
int ds_cat_ds_case(DSTRING *p_ds_dst, const DSTRING *p_ds_src,
        ds_case_t case_type)
{
    return ds_cat_mem_case(p_ds_dst, p_ds_src->p_buf, p_ds_src->length,
            case_type);
} /* end of function ds_cat_ds_case */



/* General concatenation of a memory buffer. A terminating null is added. */
int ds_cat_mem_case(DSTRING *p_ds, const char *p_src, size_t n_char,
        ds_case_t type_case)
{
    /* Resize buffer if necessary. Double required size, if available,
     * to reduce the number of allocations */
    const size_t length_new = p_ds->length + n_char;
    const size_t n_byte_needed = length_new + 1;
    if (n_byte_needed > p_ds->n_byte_alloc) {
        if (ds_reserve_internal(p_ds,
                2 * n_byte_needed, n_byte_needed) == DS_E_NO_MEMORY) {
            return DS_E_NO_MEMORY;
        }
    }

    /* For "as-is" can simply memcpy */
    if (type_case == ds_case_as_is) {
        char *p_dst = p_ds->p_buf + p_ds->length;
        (void) memcpy(p_dst, p_src, n_char);
        p_dst += n_char;
        *p_dst = '\0';
        p_ds->length = length_new;
        return DS_E_OK;
    }

    /* For lowercasing, work char by char */
    if (type_case == ds_case_lower) {
        char *p_dst = p_ds->p_buf + p_ds->length;
        char *p_dst_end = p_dst + n_char;
        for ( ; p_dst < p_dst_end; p_dst++, p_src++) {
            *p_dst = (char) tolower(*p_src);
        }
        *p_dst_end = '\0';
        p_ds->length = length_new;
        return DS_E_OK;
    }

    /* Uppercasing done like lowercasing. Note that it would be possible to
     * use a function pointer and select either tolower() or toupper() based
     * on type_case, but doing so may degrade performance by inhibiting
     * inlining. */
    if (type_case == ds_case_upper) {
        char *p_dst = p_ds->p_buf + p_ds->length;
        char *p_dst_end = p_dst + n_char;
        for ( ; p_dst < p_dst_end; p_dst++, p_src++) {
            *p_dst = (char) toupper(*p_src);
        }
        *p_dst_end = '\0';
        p_ds->length = length_new;
        return DS_E_OK;
    }

    return DS_E_INVALID; /* unknown case type */
} /* end of function ds_cat_mem_case */



/* Ensure minimum internal buffer size */
int ds_reserve(DSTRING *p_ds, size_t n_byte_alloc)
{
    /* Return if buffer already large enough */
    if (p_ds->n_byte_alloc >= n_byte_alloc) {
        return DS_E_OK;
    }

    return ds_reserve_internal(p_ds, n_byte_alloc, 0);
} /* end of function ds_reserve */



/* This function resizes the buffer for the string and handles freeing
 * the original alloction, if necessary. It is assumed that the requested
 * size or sizes are larger than the current size.
 *
 * Parameters
 * p_ds: Dstring pointer
 * n_byte_alloc_opt: Optimal alloction amount
 * n_byte_alloc_min: Absolute minimum allocation amount or 0 if no
 *      smaller amount can be allocated
 *
 * Return codes
 * DS_E_OK: At least the minimum allocation was performed
 * DS_E_NO_MEMORY: Unable to resize the buffer */
static int ds_reserve_internal(DSTRING *p_ds,
        size_t n_byte_alloc_opt, size_t n_byte_alloc_min)
{
    size_t n_byte_alloc = n_byte_alloc_opt;
    /* Allocate. First try (larger) optimal size, and gradually fall back
     * to min size if that fails and one was provided. */
    char * p_buf_new;
    if (n_byte_alloc_min == 0) {
        n_byte_alloc_min = n_byte_alloc_opt;
    }
    for ( ; ; ) {
        if ((p_buf_new = (char *) malloc(n_byte_alloc)) != (char *) NULL) {
            break; /* Allocated OK */
        }

        if (n_byte_alloc == n_byte_alloc_min) { /* min alloc failed */
            return DS_E_NO_MEMORY;
        }

        if ((n_byte_alloc /= 2) < n_byte_alloc_min) { /* last try */
            n_byte_alloc = n_byte_alloc_min;
        }
    } /* end of loop trying smaller allocations */

    /* Copy to the new buffer */
    (void) memcpy(p_buf_new, p_ds->p_buf, p_ds->length + 1);

    /* If there already was a dynamic allocation, free it */
    if (p_ds->p_buf != p_ds->p_stack_buf) {
        free((void *) p_ds->p_buf);
    }

    /* Assign new active buffer and its size */
    p_ds->p_buf = p_buf_new;
    p_ds->n_byte_alloc = n_byte_alloc;

    return DS_E_OK;
} /* end of function ds_reserve_nocheck */



/* Concatenate the result of a printf-style format
 *
 * Return codes as for ds_cat_vprintf */
int ds_cat_printf(DSTRING *p_ds, const char *sz_fmt, ...)
{
    va_list p_arg;
    va_start(p_arg, sz_fmt);
    const int xrc = ds_cat_vprintf(p_ds, sz_fmt, p_arg);
    va_end(p_arg);
    return xrc;
} /* end of function ds_cat_printf */



/* Concatenate the result of a printf-style format using va_list
 *
 * Return codes
 * DS_E_OK: Formatted OK
 * DS_E_NO_MEMORY: Unable to allocate memory to resize buffer
 * DS_E_INVALID: Invalid formatter / data
 */
int ds_cat_vprintf(DSTRING *p_ds, const char *sz_fmt, va_list p_arg)
{
    /* Make a copy of the argument list in case need to format more than
     * once */
    va_list p_arg2;
    va_copy(p_arg2, p_arg);
    const size_t n_byte_free = p_ds->n_byte_alloc - p_ds->length;
    char * const p_dst = p_ds->p_buf + p_ds->length;
    const int rc = vsnprintf(p_dst, n_byte_free, sz_fmt, p_arg);
    if (rc < 0) { /* Check for formatting error */
        return DS_E_INVALID;
    }

    /* Else check for buffer large enough and set length if it is */
<<<<<<< HEAD
    if ((size_t) rc < n_byte_free) {
=======
    if (rc < n_byte_free) {
>>>>>>> 12bc3a55
        p_ds->length += rc;
        return DS_E_OK;
    }

    /* Else buffer too small, so resize and format again */
    {
        /* Double required size to avoid excessive allocations +1 for
         * null, which is not included in the count returned by snprintf */
        const size_t n_byte_alloc_min = p_ds->length + rc + 1;
        if (ds_reserve_internal(p_ds,
                2 * n_byte_alloc_min, n_byte_alloc_min) == DS_E_NO_MEMORY) {
            /* vsnprintf may have written bytes to the buffer.
             * Ensure that dstring in a consistent state by writing
             * a null at the length of the string */
            p_ds->p_buf[p_ds->length] = '\0';
            return DS_E_NO_MEMORY;
        }
        const size_t n_byte_free2 = p_ds->n_byte_alloc - p_ds->length;
        char * const p_dst2 = p_ds->p_buf + p_ds->length;
        const int rc2 = vsnprintf(p_dst2, n_byte_free2, sz_fmt, p_arg2);
        if (rc2 < 0) { /* Check for formatting error */
            /* vsnprintf may have written bytes to the buffer.
             * Ensure that dstring in a consistent state by writing
             * a null at the length of the string */
            p_ds->p_buf[p_ds->length] = '\0';
            return DS_E_INVALID;
        }

        /* Else update length. No need to check buffer size since it was
         * sized to fit the string. */
        p_ds->length += rc2;
        return DS_E_OK;
    }
} /* end of function ds_cat_vprintf */




/* Reallocate/free to eliminate unused buffer space.
 *
 * Return codes
 * DS_E_OK: Compacted OK
 * DS_E_NO_MEMORY: Compaction failed, but dstring still valid */
int ds_compact(DSTRING *p_ds)
{
    const size_t n_byte_alloc_min = p_ds->length + 1;

    /* If the string is in the stack buffer, there is nothing to do */
    if (p_ds->p_stack_buf == p_ds->p_buf) {
        return DS_E_OK;
    }

    /* Else if the string will fit in the stack buffer, copy it there and
     * free the allocation. */
    if (p_ds->n_byte_stack_buf >= n_byte_alloc_min) {
        (void) memcpy(p_ds->p_stack_buf, p_ds->p_buf, n_byte_alloc_min);
        free((void *) p_ds->p_buf);
        p_ds->p_buf = p_ds->p_stack_buf;
        p_ds->n_byte_alloc = p_ds->n_byte_stack_buf;
        return DS_E_OK;
    }

    /* Else if the heap buffer is the minimum size, there is nothng to do */
    if (n_byte_alloc_min == p_ds->n_byte_alloc) {
        return DS_E_OK;
    }

    /* Else realloc the heap buffer */
    {
<<<<<<< HEAD
        void *p = realloc(p_ds->p_buf, n_byte_alloc_min);
=======
        void *p = TREALLOC(char, p_ds->p_buf, n_byte_alloc_min);
>>>>>>> 12bc3a55
        if (p == NULL) {
            return DS_E_NO_MEMORY;
        }
        p_ds->p_buf = (char *) p;
        p_ds->n_byte_alloc = n_byte_alloc_min;
        return DS_E_OK;
    }
} /* end of function ds_compact */



#ifdef DSTRING_UNIT_TEST
#if defined (_WIN32) && !defined(CONSOLE)
#include "ngspice/wstdio.h"
#endif
static void ds_print_info(DSTRING *p_ds, FILE *fp, const char *sz_id);
static int ds_test_from_macro(FILE *fp);
static int ds_test_from_stack(FILE *fp);
static int ds_test_from_heap(FILE *fp);
static int ds_test1(DSTRING *p_ds, FILE *fp);


int ds_test(FILE *fp)
{
    if (ds_test_from_macro(fp) != 0) { /* create from macro and run test */
        return -1;
    }
    if (ds_test_from_stack(fp) != 0) { /* create from stack */
        return -1;
    }
    if (ds_test_from_heap(fp) != 0) { /* create from heap */
        return -1;
    }

    return 0;
} /* end of function ds_test */



/* Run tests from a macro-created dstring */
static int ds_test_from_macro(FILE *fp)
{
    DS_CREATE(ds, 10);
    (void) fprintf(fp, "Macro initialization\n");
    return ds_test1(&ds, fp);
} /* end of function ds_test_from_macro */



/* Run tests from a manually created stack-backed dstring */
static int ds_test_from_stack(FILE *fp)
{
    static char p_buf[30] = "Hello World";
    DSTRING ds;
    (void) fprintf(fp, "Stack initialization\n");
    (void) ds_init(&ds, p_buf, 11, sizeof p_buf,  ds_buf_type_stack);
    return ds_test1(&ds, fp);
} /* end of function ds_test_from_stack */



/* Run tests from a heap-backed dstring */
static int ds_test_from_heap(FILE *fp)
{
    char *p_buf = (char *) malloc(25);
    if (p_buf == (char *) NULL) {
        return -1;
    }
    (void) memcpy(p_buf, "Heap", 4);
    DSTRING ds;
    (void) ds_init(&ds, p_buf, 4, 25,  ds_buf_type_heap);
    (void) fprintf(fp, "Heap initialization\n");
    return ds_test1(&ds, fp);
} /* end of function ds_test_from_heap */



static int ds_test1(DSTRING *p_ds, FILE *fp)
{
    /* Print info on entry */
    ds_print_info(p_ds, fp, "On entry to ds_test1\n");

    int i;
    for (i = 0; i < 10; i++) {
        if (ds_cat_str(p_ds, "Abc") != 0) {
            (void) fprintf(fp, "Unable to cat string %d.\n", i);
            return -1;
        }
        if (ds_cat_str_case(p_ds, "Abc", ds_case_as_is) != 0) {
            (void) fprintf(fp, "Unable to cat string as-is %d.\n", i);
            return -1;
        }
        if (ds_cat_str_case(p_ds, "Abc", ds_case_upper) != 0) {
            (void) fprintf(fp, "Unable to cat string upper %d.\n", i);
            return -1;
        }
        if (ds_cat_str_case(p_ds, "Abc", ds_case_lower) != 0) {
            (void) fprintf(fp, "Unable to cat string lower %d.\n", i);
            return -1;
        }
        if (ds_cat_char(p_ds, 'z') != 0) {
            (void) fprintf(fp, "Unable to cat char %d.\n", i);
            return -1;
        }
        if (ds_cat_char_case(p_ds, 'z', ds_case_as_is) != 0) {
            (void) fprintf(fp, "Unable to cat char as-is %d.\n", i);
            return -1;
        }
        if (ds_cat_char_case(p_ds, 'z', ds_case_upper) != 0) {
            (void) fprintf(fp, "Unable to cat char upper %d.\n", i);
            return -1;
        }
        if (ds_cat_char_case(p_ds, 'Z', ds_case_lower) != 0) {
            (void) fprintf(fp, "Unable to cat char lower %d.\n", i);
            return -1;
        }

        if (ds_cat_mem(p_ds, "Zyxw", 4) != 0) {
            (void) fprintf(fp, "Unable to cat string %d.\n", i);
            return -1;
        }
        if (ds_cat_mem_case(p_ds, "Zyxw", 4, ds_case_as_is) != 0) {
            (void) fprintf(fp, "Unable to cat string as-is %d.\n", i);
            return -1;
        }
        if (ds_cat_mem_case(p_ds, "Zyxw", 4, ds_case_upper) != 0) {
            (void) fprintf(fp, "Unable to cat string upper %d.\n", i);
            return -1;
        }
        if (ds_cat_mem_case(p_ds, "Zyxw", 4, ds_case_lower) != 0) {
            (void) fprintf(fp, "Unable to cat string lower %d.\n", i);
            return -1;
        }

        if (ds_cat_printf(p_ds, "--- And finally a formatted %s (%d)",
                "string", i) != 0) {
            (void) fprintf(fp, "Unable to cat formatted string %d.\n", i);
            return -1;
        }

        /* Print info after cats */
        ds_print_info(p_ds, fp, "After appending strings");

        /* Truncate the string */
        if (ds_set_length(p_ds, i * (size_t) 10) != 0) {
            (void) fprintf(fp, "Unable to set size %d.\n", i);
            return -1;
        }

        /* Print info after truncation */
        ds_print_info(p_ds, fp, "After setting length");

        /* Compact the string */
        if (ds_compact(p_ds) != 0) {
            (void) fprintf(fp, "Unable to compact %d.\n", i);
            return -1;
        }

        /* Print info after compaction */
        ds_print_info(p_ds, fp, "After compacting the string");
    } /* end of loop over tests */

    ds_free(p_ds); /* free buffer if allocated */

    return 0;
} /* end of funtion ds_test */



/* Print some info about the DSTRING */
static void ds_print_info(DSTRING *p_ds, FILE *fp, const char *sz_id)
{
    (void) fprintf(fp, "%s: length = %zu; "
            "allocated buffer size = %zu; value = \"%s\"; "
            "address of active buffer = %p; "
            "address of stack buffer = %p; "
            "size of stack buffer = %zu\n",
            sz_id,
            ds_get_length(p_ds), ds_get_buf_size(p_ds),
            ds_get_buf(p_ds), ds_get_buf(p_ds),
            p_ds->p_stack_buf, p_ds->n_byte_stack_buf);
} /* end of function ds_print_info */



#endif /* DSTRING_UNIT_TEST */


<|MERGE_RESOLUTION|>--- conflicted
+++ resolved
@@ -4,16 +4,13 @@
 ----------------------------------------------------------------- */
 #include <ctype.h>
 #include <stdarg.h>
-<<<<<<< HEAD
-#include <stdbool.h>
-=======
->>>>>>> 12bc3a55
 #include <stddef.h>
 #include <stdio.h>
 #include <stdlib.h>
 #include <string.h>
 
 #include "ngspice/dstring.h"
+#include "ngspice/alloc.h"
 
 
 static int ds_reserve_internal(DSTRING *p_ds,
@@ -89,7 +86,7 @@
 void ds_free(DSTRING *p_ds)
 {
     if (p_ds->p_buf != p_ds->p_stack_buf) {
-        free((void *) p_ds->p_buf);
+        txfree((void *) p_ds->p_buf);
     }
 } /* end of function ds_free */
 
@@ -215,7 +212,8 @@
         n_byte_alloc_min = n_byte_alloc_opt;
     }
     for ( ; ; ) {
-        if ((p_buf_new = (char *) malloc(n_byte_alloc)) != (char *) NULL) {
+        if ((p_buf_new = (char *) tmalloc_raw(
+                n_byte_alloc)) != (char *) NULL) {
             break; /* Allocated OK */
         }
 
@@ -233,7 +231,7 @@
 
     /* If there already was a dynamic allocation, free it */
     if (p_ds->p_buf != p_ds->p_stack_buf) {
-        free((void *) p_ds->p_buf);
+        txfree((void *) p_ds->p_buf);
     }
 
     /* Assign new active buffer and its size */
@@ -280,11 +278,7 @@
     }
 
     /* Else check for buffer large enough and set length if it is */
-<<<<<<< HEAD
     if ((size_t) rc < n_byte_free) {
-=======
-    if (rc < n_byte_free) {
->>>>>>> 12bc3a55
         p_ds->length += rc;
         return DS_E_OK;
     }
@@ -341,7 +335,7 @@
      * free the allocation. */
     if (p_ds->n_byte_stack_buf >= n_byte_alloc_min) {
         (void) memcpy(p_ds->p_stack_buf, p_ds->p_buf, n_byte_alloc_min);
-        free((void *) p_ds->p_buf);
+        txfree((void *) p_ds->p_buf);
         p_ds->p_buf = p_ds->p_stack_buf;
         p_ds->n_byte_alloc = p_ds->n_byte_stack_buf;
         return DS_E_OK;
@@ -354,11 +348,7 @@
 
     /* Else realloc the heap buffer */
     {
-<<<<<<< HEAD
-        void *p = realloc(p_ds->p_buf, n_byte_alloc_min);
-=======
-        void *p = TREALLOC(char, p_ds->p_buf, n_byte_alloc_min);
->>>>>>> 12bc3a55
+        void * const p = trealloc_raw(p_ds->p_buf, n_byte_alloc_min);
         if (p == NULL) {
             return DS_E_NO_MEMORY;
         }
