--- conflicted
+++ resolved
@@ -16,11 +16,7 @@
 static int ds_reserve_internal(DSTRING *p_ds,
         size_t n_byte_alloc_opt, size_t n_byte_alloc_min);
 
-<<<<<<< HEAD
 /* Instantiations of dstring functions in case inlining is not performed */
-=======
-/* Instantiations of dstring functions */
->>>>>>> 55c4f161
 extern inline int ds_cat_str(DSTRING *p_ds, const char *sz);
 extern inline int ds_cat_char(DSTRING *p_ds, char c);
 extern inline int ds_cat_ds(DSTRING *p_ds_dst, const DSTRING *p_ds_src);
@@ -282,7 +278,7 @@
 
     /* Else check for buffer large enough and set length if it is */
     if ((size_t) rc < n_byte_free) {
-        p_ds->length += rc;
+        p_ds->length += (size_t) rc;
         return DS_E_OK;
     }
 
@@ -290,7 +286,8 @@
     {
         /* Double required size to avoid excessive allocations +1 for
          * null, which is not included in the count returned by snprintf */
-        const size_t n_byte_alloc_min = p_ds->length + rc + 1;
+        const size_t n_byte_alloc_min =
+                p_ds->length + (size_t) rc + (size_t) 1;
         if (ds_reserve_internal(p_ds,
                 2 * n_byte_alloc_min, n_byte_alloc_min) == DS_E_NO_MEMORY) {
             /* vsnprintf may have written bytes to the buffer.
@@ -312,7 +309,7 @@
 
         /* Else update length. No need to check buffer size since it was
          * sized to fit the string. */
-        p_ds->length += rc2;
+        p_ds->length += (size_t) rc2;
         return DS_E_OK;
     }
 } /* end of function ds_cat_vprintf */
