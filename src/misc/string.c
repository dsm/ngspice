/**********
Copyright 1990 Regents of the University of California.  All rights reserved.
**********/

/*
 * String functions
 */
#include <ctype.h>
#include <stdarg.h>

#include "ngspice/ngspice.h"
#include "ngspice/stringutil.h"
#include "ngspice/stringskip.h"
#include "ngspice/dstring.h"


<<<<<<< HEAD
/* Instantiations of string functions in case inlining is not performed */
=======
/* Instantiations of string functions */
>>>>>>> 55c4f161
extern inline char *copy(const char *str);
extern inline char *copy_substring(const char *str, const char *end);
extern inline int scannum(const char *str);
extern inline int substring(const char *sub, const char *str);



static size_t get_kr_msb_factor(size_t n);
static size_t kr_hash(size_t n, const char *p);
static inline const char *next_substr(
        size_t n_char_pattern, const char *p_pattern,
        const char **pp_string, const char * const p_last,
        const size_t msb_factor, const size_t h_pattern, size_t *p_h_string);
static bool can_overlap(size_t n_char_pattern, const char * const p_pattern);


/* This function returns true if the string s begins with the
 * string p and false otherwise. */
int prefix(const char *p, const char *s)
{
    while (*p && (*p == *s))
        p++, s++;

    return *p == '\0';
} /* end of function prefix */



/* This function returns 1 if string begins with prefix and 0 otherwise.
 * Neither the prefix nor string needs a null termination. */
int prefix_n(size_t n_char_prefix, const char *prefix,
        size_t n_char_string, const char *string)
{
    /*Test that string is long enough */
    if (n_char_prefix > n_char_string) {
        return 0;
    }

    return memcmp(prefix, string, n_char_prefix) == 0;
} /* end of function prefix_n */




/* This function allocates a buffer and copies the specified number of
 * characters from the input string into the buffer followed by a
 * terminating null.
 *
 * Paramters
 * str: String to copy
 * n_char: Number of characters to copy
 *
 * Return values
 * NULL: Allocation failure
 * otherwise: The initialized string.
 */
char *dup_string(const char *str, size_t n_char)
{
    char *p;

    if ((p = TMALLOC(char, n_char + 1)) != NULL) {
        (void) strncpy(p, str, n_char);
        p[n_char] = '\0';
    }
    return p;
} /* end of function dup_string */



char *tvprintf(const char *fmt, va_list args)
{
    char buf[1024];
    char *p = buf;
    int size = sizeof(buf);
    int nchars;

    for (;;) {

        va_list ap;

        va_copy(ap, args);
        nchars = vsnprintf(p, (size_t) size, fmt, ap);
        va_end(ap);

        /* This case was previously handled by doubling the size of
         * the buffer for "compatibility to old implementations."
         * However, vsnprintf is defined in both C99 and SUSv2 from 1997.
         * There is a slight difference which does not affect this
         * usage, but both return negative values (possibly -1) on an
         * encoding error, which would lead to an infinte loop (until
         * memory was exhausted) with the old behavior */

        if (nchars < 0) {
            controlled_exit(-1);
        }

        if (nchars < size) { /* String formatted OK */
            break;
        }

        /* Output was truncated. Returned value is the number of chars
         * that would have been written if the buffer were large enough
         * excluding the terminiating null. */
        size = nchars + 1; /* min required allocation size */

        /* Allocate a larger buffer */
        if (p == buf) {
            p = TMALLOC(char, size);
        }
        else {
            p = TREALLOC(char, p, size);
        }
    }

    /* Return the formatted string, making a copy on the heap if the
     * stack's buffer (buf) contains the string */
    return (p == buf) ? dup_string(p, (size_t) nchars) : p;
} /* end of function tvprintf */



/* This function returns an allocation containing the string formatted
 * according to fmt and the variadic argument list provided. It is a wrapper
 * around tvprintf() which processes the argumens as a va_list. */
char *tprintf(const char *fmt, ...)
{
    char *rv;
    va_list ap;

    va_start(ap, fmt);
    rv = tvprintf(fmt, ap);
    va_end(ap);

    return rv;
} /* end of function tprintf */


/* Append one character to a string. Don't check for overflow. */
/* Almost like strcat( ) XXX */
void appendc(char *s, char c)
{
    while (*s) {
        s++;
    }
    *s++ = c;
    *s = '\0';
} /* end of function appendc */



/* Returns the unsigned number at *p_str or 0 if there is none. *p_str
 * points to the first character after the number that was read, so
 * it is possible to distingish between the value 0 and a missing number
 * by testing if the string has been advanced. */
int scannum_adv(char **p_str)
{
    const char *str = *p_str;
    int i = 0;

    while (isdigit_c(*str)) {
        i = i * 10 + *(str++) - '0';
    }

    *p_str = (char *) str; /* locate end of number */
    return i;
} /* end of function scannum_adv */



/* This function returns the integer at the current string location.
 * The string does not need to be null-terminated.
 *
 * Parameters
 * str: String containing the integer to return at the beginning
 * n: Number of characters in the string
 * p_value: Address where the integer is returned
 *
 * Return values
 * -1: No integer present
 * -2: Overflow
 * >0: Number of characters in the integer
 */
int get_int_n(const char *str, size_t n, int *p_value)
{
    if (n == 0) { /* no string */
        return -1;
    }

    unsigned int value = 0;
    const char *p_cur = str;
    const char * const p_end = str + n;
    bool f_neg;
    if (*p_cur == '-') { /* Check for leading negative sign */
        f_neg = 1;
        ++p_cur;
    }
    else {
        f_neg = 0;
    }
   
    /* Iterate over chars until end or char that is not numeric */ 
    for ( ; p_cur != p_end; ++p_cur) {
        char ch_cur = *str;
        if (!isdigit(ch_cur)) { /* Test for exit due to non-numeric char */
            break;
        }
        
        /* Compute new value and check for overflow. */
        const unsigned int value_new = 10 * value + (ch_cur - '0');
        if (value_new < value) {
            return -2;
        }
        value = value_new;
    } /* end of loop over digits */

    /* Test for at least one digit */
    if (p_cur == str + f_neg) {
        return -1; /* no digit */
    }

    /* Test for overflow.
     * If negative, can be 1 greater (-2**n vs 2**n -1) */
    if (value - f_neg > (unsigned int) INT_MAX) {
        return -2;
    }

    /* Take negative if negative sign present. (This operation works
     * correctly if value == INT_MIN since -INT_MIN == INT_MIN */
    *p_value = f_neg ? -(int) value : (int) value;

    return (int) (p_cur - str); /* number of chars in the number */
} /* end of function get_int_n */



/* Case insensitive str eq. */
/* Like strcasecmp( ) XXX */
int cieq(const char *p, const char *s)
{
    for (; *p; p++, s++) {
        if (tolower_c(*p) != tolower_c(*s)) {
            return FALSE;
        }
    }

    return *s == '\0';
} /* end of function cieq */



/* Case-insensitive string compare fore equialty with explicit length
 * given. Neither character array needs to be null terminated. By not
 * including the trailing null in the count, it can be used to check
 * for a prefix. This function is useful for avoiding string copies
 * to temporary buffers and the potential for buffer overruns that
 * can occur when using temporary buffers without checking lengths. */
int cieqn(const char *p, const char *s, size_t n)
{
    size_t i;
    for (i = 0; i < n; ++i) {
        if (tolower_c(p[i]) != tolower_c(s[i])) {
            return FALSE;
        }
    }
    return TRUE; /* all chars matched */
} /* end of function cineq */


/* Case insensitive prefix. */
int ciprefix(const char *p, const char *s)
{
    for (; *p; p++, s++)
        if (tolower_c(*p) != tolower_c(*s)) {
            return FALSE;
        }

    return TRUE;
} /* end of function ciprefix */



void strtolower(char *str)
{
    if (!str) {
        return;
    }

    for (; *str; str++) {
        *str = tolower_c(*str);
    }
} /* end of function strtolower */



void strtoupper(char *str)
{
    if (!str) {
        return;
    }

    for (; *str; str++) {
        *str = toupper_c(*str);
    }
} /* end of function strtoupper */


#ifdef CIDER

/*
 * Imported from cider file support/strmatch.c
 * Original copyright notice:
 * Author: 1991 David A. Gates, U. C. Berkeley CAD Group
 *
 */

/*
 * Case-insensitive test of whether p is a prefix of s and at least the
 * first n characters are the same
 */

int cinprefix(char *p, char *s, int n)
{
    if (!p || !s) {
        return 0;
    }

    for (; *p; p++, s++, n--) {
        if (tolower_c(*p) != tolower_c(*s)) {
            return 0;
        }
    }

    return n <= 0;
} /* end of function cinprefix */



/*
 * Case-insensitive match of prefix string p against string s
 * returns the number of matching characters
 *
 */

int
cimatch(char *p, char *s)
{
    int n = 0;

    if (!p || !s)
        return 0;

    for (; *p; p++, s++, n++)
        if (tolower_c(*p) != tolower_c(*s))
            return n;

    return n;
}

#endif /* CIDER */


/*-------------------------------------------------------------------------*
 * gettok skips over whitespace and returns the next token found.  This is
 * the original version.  It does not "do the right thing" when you have
 * parens or commas anywhere in the nodelist.  Note that I left this unmodified
 * since I didn't want to break any fcns which called it from elsewhere than
 * subckt.c.  -- SDB 12.3.2003.
 *-------------------------------------------------------------------------*/
char *
gettok(char **s)
{
    char c;
    int paren;
    const char *token, *token_e;

    paren = 0;

    *s = skip_ws(*s);
    if (!**s)
        return NULL;

    token = *s;
    while ((c = **s) != '\0' && !isspace_c(c)) {
        if (c == '(')
            paren += 1;
        else if (c == ')')
            paren -= 1;
        else if (c == ',' && paren < 1)
            break;
        (*s)++;
    }
    token_e = *s;

    while (isspace_c(**s) || **s == ',')
        (*s)++;

    return copy_substring(token, token_e);
}


/*-------------------------------------------------------------------------*
 * nexttok skips over whitespaces and the next token in s
 *   returns NULL if there is nothing left to skip.
 * It replaces constructs like txfree(gettok(&actstring)) by
 * actstring = nexttok(actstring). This is derived from the original gettok version.
 * It does not "do the right thing" when
 * you have parens or commas anywhere in the nodelist.
 *-------------------------------------------------------------------------*/

char *
nexttok(const char *s)
{
    if (!s)
        return NULL;
    int paren = 0;

    s = skip_ws(s);
    if (!*s)
        return NULL;

    for (; *s && !isspace_c(*s); s++)
        if (*s == '(')
            paren += 1;
        else if (*s == ')')
            paren -= 1;
        else if (*s == ',' && paren < 1)
            break;

    while (isspace_c(*s) || *s == ',')
        s++;

    return (char *) s;
}


/*-------------------------------------------------------------------------*
 * gettok skips over whitespaces or '=' and returns the next token found,
 * if the token is something like i(xxx), v(yyy), or v(xxx,yyy)
 *   -- h_vogt 10.07.2010.
 *-------------------------------------------------------------------------*/

char *
gettok_iv(char **s)
{
    char *p_src = *s; /* location in source string */
    char c; /* current char */

    /* Step past whitespace and '=' */
    while (isspace_c(c = *p_src) || (c == '=')) {
        p_src++;
    }

    /* Test for valid leading character */
    if (((c =*p_src) == '\0') ||
            ((c != 'v') && (c != 'i') && (c != 'V') && (c != 'I'))) {
        *s = p_src; /* update position in string */
        return (char *) NULL;
    }

    /* Allocate buffer for token being returned */
    char * const token = TMALLOC(char, strlen(p_src) + 1);
    char *p_dst = token; /* location in token */

    // add v or i to buf
    *p_dst++ = *p_src++;

    {
        int n_paren = 0;
        /* Skip any space between v/V/i/I and '(' */
        p_src = skip_ws(p_src);

        while ((c = *p_src) != '\0') {
            /* Keep track of nesting level */
            if (c == '(') {
                n_paren++;
            }
            else if (c == ')') {
                n_paren--;
            }

            if (isspace_c(c)) { /* Do not copy whitespace to output */
                p_src++;
            }
            else {
                *p_dst++ = *p_src++;
                if (n_paren == 0) {
                    break;
                }
            }
        }
    }

    /* Step past whitespace and ',' */
    while (isspace_c(c = *p_src) || (c == ',')) {
        p_src++;
    }

    *s = p_src; /* update position in string */
    return token;
} /* end of function gettok_iv */



/* findtok_noparen() does the string scanning for gettok_noparens() but
 * does not allocate a token. Hence it is useful when a copy of the token
 * is not required */
void findtok_noparen(char **p_str, char **p_token, char **p_token_end)
{
    char *str = *p_str;

    str = skip_ws(str);

    if (!*str) {
        *p_str = str;
        *p_token = (char *) NULL;
        return;
    }

    *p_token = str; /* Token starts after whitespace */
    {
        char c;
        while ((c = *str) != '\0' &&
               !isspace_c(c) &&
               (c != '(') &&
               (c != ')') &&
               (c != ',')
            ) {
            str++;
        }
    }
    *p_token_end = str;

    str = skip_ws(str);
    *p_str = str;
} /* end of function findtok_noparen */



/*-------------------------------------------------------------------------*
 * gettok_noparens was added by SDB on 4.21.2003.
 * It acts like gettok, except that it treats parens and commas like
 * whitespace while looking for the POLY token.  That is, it stops
 * parsing and returns when it finds one of those chars.  It is called from
 * 'translate' (subckt.c).
 *-------------------------------------------------------------------------*/
char *gettok_noparens(char **s)
{
    char *token, *token_e;
    findtok_noparen(s, &token, &token_e);
    if (token == (char *) NULL) {
        return (char *) NULL; /* return NULL if we come to end of line */
    }

    return copy_substring(token, token_e);
} /* end of function gettok_noparens */


/*-------------------------------------------------------------------------*
* gettok_model acts like gettok_noparens, however when it encounters a '{', 
* it searches for the corresponding '}' and adds the string to the output
* token.
*-------------------------------------------------------------------------*/
char *
gettok_model(char **s)
{
    char c;
    const char *token, *token_e;

    *s = skip_ws(*s);

    if (!**s)
        return NULL;  /* return NULL if we come to end of line */

    token = *s;
    while ((c = **s) != '\0' &&
        !isspace_c(c) &&
        (**s != '(') &&
        (**s != ')') &&
        (**s != ',')
        ) {
        (*s)++;
        if (**s == '{') {
            char *tmpstr = gettok_char(s, '}', FALSE, TRUE);
            tfree(tmpstr);
        }
    }
    token_e = *s;

    *s = skip_ws(*s);

    return copy_substring(token, token_e);
}



char *
gettok_instance(char **s)
{
    char c;
    const char *token, *token_e;

    *s = skip_ws(*s);

    if (!**s)
        return NULL;  /* return NULL if we come to end of line */

    token = *s;
    while ((c = **s) != '\0' &&
           !isspace_c(c) &&
           (**s != '(') &&
           (**s != ')')
        ) {
        (*s)++;
    }
    token_e = *s;

    /* Now iterate up to next non-whitespace char */
    *s = skip_ws(*s);

    return copy_substring(token, token_e);
}


/* get the next token starting at next non white spice, stopping
   at p, if inc_p is true, then including p, else excluding p,
   return NULL if p is not found.
   If '}', ']'  or ')' and nested is true, find corresponding p

*/

char *
gettok_char(char **s, char p, bool inc_p, bool nested)
{
    char c;
    const char *token, *token_e;

    *s = skip_ws(*s);

    if (!**s)
        return NULL;  /* return NULL if we come to end of line */

    token = *s;
    if (nested && ((p == '}') || (p == ')') || (p == ']'))) {
        char q;
        int count = 0;
        /* find opening bracket */
        if (p == '}')
            q = '{';
        else if (p == ']')
            q = '[';
        else
            q = '(';
        /* add string in front of q, excluding q */
        while ((c = **s) != '\0' && (**s != q))
            (*s)++;
        /* return if nested bracket found, excluding its character */
        while ((c = **s) != '\0') {
            if (c == q)
                count++;
            else if (c == p)
                count--;
            if (count == 0)
                break;
            (*s)++;
        }
    }
    else
        /* just look for p and return string, excluding p */
        while ((c = **s) != '\0' && (**s != p))
            (*s)++;

    if (c == '\0')
        /* p not found */
        return NULL;

    if (inc_p)
        /* add p */
        (*s)++;

    token_e = *s;

    /* Now iterate up to next non-whitespace char */
    *s = skip_ws(*s);

    return copy_substring(token, token_e);
}


/*-------------------------------------------------------------------------*
 * gettok_node was added by SDB on 12.3.2003
 * It acts like gettok, except that it treats parens and commas like
 * whitespace (i.e. it ignores them).  Use it when parsing through netnames
 * (node names) since they may be grouped using ( , ).
 *-------------------------------------------------------------------------*/

char *
gettok_node(char **s)
{
    char c;
    const char *token, *token_e;

    if (*s == NULL)
        return NULL;

    while (isspace_c(**s) ||
           (**s == '(') ||
           (**s == ')') ||
           (**s == ',')
        )
        (*s)++;   /* iterate over whitespace and ( , ) */

    if (!**s)
        return NULL;  /* return NULL if we come to end of line */

    token = *s;
    while ((c = **s) != '\0' &&
           !isspace_c(c) &&
           (**s != '(') &&
           (**s != ')') &&
           (**s != ',')
        )            /* collect chars until whitespace or ( , ) */
        (*s)++;

    token_e = *s;

    /* Now iterate up to next non-whitespace char */
    while (isspace_c(**s) ||
           (**s == '(') ||
           (**s == ')') ||
           (**s == ',')
        )
        (*s)++;   /* iterate over whitespace and ( , ) */

    return copy_substring(token, token_e);
}


/*-------------------------------------------------------------------------*
 * get_l_paren iterates the pointer forward in a string until it hits
 * the position after the next left paren "(".  It returns 0 if it found a left
 * paren, 1 if no left paren is found, -1 if left paren is the last character.
 * It is called from 'translate' (subckt.c).
 *-------------------------------------------------------------------------*/

int
get_l_paren(char **s)
{
    while (**s && (**s != '('))
        (*s)++;

    if (!**s)
        return 1;

    (*s)++;

    if (**s == '\0')
        return -1;

    return 0;
}


/*-------------------------------------------------------------------------*
 * get_r_paren iterates the pointer forward in a string until it hits
 * the position after the next right paren ")".  It returns 0 if it found a right
 * paren, 1 if no right paren is found, and -1 if right paren is te last
 * character.  It is called from 'translate' (subckt.c).
 *-------------------------------------------------------------------------*/

int
get_r_paren(char **s)
{
    while (**s && (**s != ')'))
        (*s)++;

    if (!**s)
        return 1;

    (*s)++;

    if (**s == '\0')
        return -1;

    return 0;
}

/*-------------------------------------------------------------------------*
 * this function strips all white space inside parens
 * is needed in gettoks (dotcards.c) for correct processing of expressions
 * like "    .plot v(   5  , 4  ) v( 6 )" -> .plot v(5,4) v(6)"
 *-------------------------------------------------------------------------*/
char *
stripWhiteSpacesInsideParens(const char *str)
{
    str = skip_ws(str); /* Skip leading whitespace */
    const size_t n_char_str = strlen(str);

    /* Allocate buffer for string being built */
    char * const str_out = TMALLOC(char, n_char_str + 1);
    char *p_dst = str_out; /* location in str_out */
    char ch; /* current char */

    /* Process input string until its end */
    for ( ; ; ) {
        /* Add char. If at end of input string, return the string
         * that was built */
        if ((*p_dst++ = (ch = *str++)) == '\0') {
            return str_out;
        }

        /* If the char is a ')' add all non-whitespace until ')' or,
         * if the string is malformed, until '\0' */
        if (ch == '(') {
            for ( ; ; ) {
                /* If at end of input string, the closing ') was missing.
                 * The caller will need to resolve this issue. */
                if ((ch = *str++) == '\0') {
                    *p_dst = '\0';
                    return str_out;
                }

                if (isspace((int) ch)) { /* skip whitespace */
                    continue;
                }

                /* Not whitespace, so add next character */
                *p_dst++ = ch;

                /* If the char that was added was ')', done */
                if (ch == ')') {
                    break;
                }
            } /* end of loop processing () */
        } /* end of case of '(' found */
    } /* end of loop over chars in input string */
} /* end of function stripWhiteSpacesInsideParens */



bool
isquote(char ch)
{
    return ch == '\'' || ch == '"';
}


bool
is_arith_char(char c)
{
    return c != '\0' && strchr("+-*/()<>?:|&^!%\\", c);
}


bool
str_has_arith_char(char *s)
{
    for (; *s; s++)
        if (is_arith_char(*s))
            return TRUE;

    return FALSE;
}


int get_comma_separated_values(char *values[], char *str)
{
    int count = 0;
    char *comma_ptr;

    while ((comma_ptr = strchr(str, ',')) != NULL) {
        char *ptr = skip_back_ws(comma_ptr, str);
        values[count++] = copy_substring(str, ptr);
        str = skip_ws(comma_ptr + 1);
    }
    values[count++] = copy(str);
    return count;
}


/*
  check if the given token matches a model name
  either exact
  then return 1
  or
  modulo a trailing model binning extension '\.[0-9]+'
  then return 2
*/
int model_name_match(const char *token, const char *model_name)
{
    const char *p;
    size_t token_len = strlen(token);

    if (strncmp(token, model_name, token_len) != 0)
        return 0;

    p = model_name + token_len;

    // exact match
    if (*p == '\0')
        return 1;

    // check for .
    if (*p++ != '.')
        return 0;

    // minimum one trailing char
    if (*p == '\0')
        return 0;

    // all of them digits
    for (; *p; p++)
        if (!isdigit_c(*p))
            return 0;

    return 2;
} /* end of funtion model_name_match */



/* This function returns 1 if pattern is a substring anywhere in str and
 * 0 otherwise. A null pattern is considered a mismatch.
 *
 * Uses Karp-Rabin substring matching with base=256 and modulus=1009
 */
int substring_n(size_t n_char_pattern, const char *p_pattern,
        size_t n_char_string, const char *p_string)
{
    /* Test for a pattern to match */
    if (n_char_pattern == 0) {
        return 0;
    }

    /* Test for a string of sufficient length */
    if (n_char_pattern > n_char_string) {
        return 0;
    }

    /* Factor for rolling hash computation */
    const size_t msb_factor = get_kr_msb_factor(n_char_pattern);

    const size_t h_pattern = kr_hash(n_char_pattern, p_pattern);
    size_t h_string = kr_hash(n_char_pattern, p_string);

    /* Compare at beginning. If hashes match, do full compare */
    if (h_pattern == h_string &&
            memcmp(p_pattern, p_string, n_char_pattern) == 0) {
        return 1; /* match at start */
    }

    /* Compare at each possible starting point in the string */
    const char *p_last = p_string + (n_char_string - n_char_pattern - 1);

    return next_substr(n_char_pattern, p_pattern, &p_string, p_last,
            msb_factor, h_pattern, &h_string) == (char *) NULL ?
            0 : 1;
} /* end of function substring_n */



/* This function initializes a scan for substring matches */
void substring_match_init(size_t n_char_pattern, const char *p_pattern,
        size_t n_char_string, const char *p_string, bool f_overlap,
        struct substring_match_info *p_scan_state)
{
    /* Save input info into structure. Note that the strings are not
     * copied, so they must remain allocated and unaltered while the
     * search is in progress. */
    p_scan_state->n_char_pattern = n_char_pattern;
    p_scan_state->p_pattern = p_pattern;
    p_scan_state->n_char_string = n_char_string;
    p_scan_state->p_string = p_string;

    /*** Calculate intermediate data ***/

    /* Test for a pattern to match */
    if (n_char_pattern == 0) {
        p_scan_state->f_done = TRUE;
    }
    /* Test for a string of sufficient length */
    else if (n_char_pattern > n_char_string) {
        p_scan_state->f_done = TRUE;
    }
    else {
        p_scan_state->f_done = FALSE;

        /* Look for overlaps only if possible */
        p_scan_state->f_overlap= f_overlap ?
                !can_overlap(n_char_pattern, p_pattern) : FALSE;
        p_scan_state->n_char_pattern_1 = n_char_pattern - 1;
        p_scan_state->msb_factor = get_kr_msb_factor(n_char_pattern);
        p_scan_state->h_pattern = kr_hash(n_char_pattern, p_pattern);
        p_scan_state->h_string = kr_hash(n_char_pattern, p_string);
        p_scan_state->p_last =
                p_string + (n_char_string - n_char_pattern - 1);
    }

    return;
} /* end of function substring_match_init */



/* This function finds the next substring match
 *
 * Parameter
 * p_scan_state: Address of struct substring_match_info initialized by
 *      substring_match_init()
 *
 * Return value
 * NULL if there is no match or the address of the next match otherwise
 */
char *substring_match_next(struct substring_match_info *p_scan_state)
{
    /* First test if there are no more possible matches */
    if (p_scan_state->f_done) {
        return (char *) NULL;
    }

    /* Find next match, if any */
    const char * const p_match = next_substr(
            p_scan_state->n_char_pattern, p_scan_state->p_pattern,
            &p_scan_state->p_string, p_scan_state->p_last,
            p_scan_state->msb_factor,p_scan_state->h_pattern,
            &p_scan_state->h_string);

    /* Update done status if changed */
    if (p_match == (char *) NULL) {
        p_scan_state->f_done = TRUE;
    }
    else {
        if (!p_scan_state->f_overlap) {
            p_scan_state->p_string +=
                    p_scan_state->n_char_pattern_1; /* end of match */
            p_scan_state->h_string = p_scan_state->h_pattern;
        }
    }

    return (char *) p_match; /* Return result */
} /* end of function substring_match_next */



#ifdef COMPILE_UNUSED_FUNCTIONS
/* This funtion returns the locations of optionally non-overlapping substring
 * matches. For example, in the string aaaaa, aa is found in non-overlapping
 * locations at 0-based offsets 0 and 2 ahd with overlapping allowed atr
 * offsets 0, 1, 2, and 3 */
size_t get_substring_matches(size_t n_char_pattern, const char *p_pattern,
        size_t n_char_string, const char *p_string,
        size_t n_elem_buf, char *p_match_buf, bool f_overlap)
{
    /* Test for a pattern to match */
    if (n_char_pattern == 0) {
        return 0;
    }

    /* Test for a string of sufficient length */
    if (n_char_pattern > n_char_string) {
        return 0;
    }

    /* Handle 0-sized buffer */
    if (n_elem_buf == 0) {
        return 0;
    }

    /* Factor for rolling hash computation */
    const size_t msb_factor = get_kr_msb_factor(n_char_pattern);

    const size_t h_pattern = kr_hash(n_char_pattern, p_pattern);
    size_t h_string = kr_hash(n_char_pattern, p_string);

    /* Compare at beginning. If hashes match, do full compare */
    if (h_pattern == h_string &&
            memcmp(p_pattern, p_string, n_char_pattern) == 0) {
        return 1; /* match at start */
    }

    /* Compare at each possible starting point in the string */
    const char *p_last = p_string + (n_char_string - n_char_pattern - 1);
    const size_t n_char_pattern_1 = n_char_pattern - 1;
    char **pp_match_buf_cur = &p_match_buf;
    char * const * const pp_match_buf_end = pp_match_buf_cur + n_elem_buf;

    /* Look for overlaps only if possible */
    f_overlap = f_overlap ? !can_overlap(n_char_pattern, p_pattern) : FALSE;

    for ( ; pp_match_buf_cur < pp_match_buf_end; pp_match_buf_cur++) {
        const char *p_match = next_substr(n_char_pattern, p_pattern,
                &p_string, p_last, msb_factor, h_pattern, &h_string);
        if (p_match == (char *) NULL) { /* if no match, done */
            return (int) (pp_match_buf_cur - &p_match_buf);
        }

        /* Save result */
        *pp_match_buf_cur = (char *) p_match;

        /* If overlapping is not allowed, contniue search after the match.
         * Note that in this case, the string hash is the pattern hash. */
        if (!f_overlap) {
            p_string += n_char_pattern_1; /* end of match */
            h_string = h_pattern;
        }
    } /* end of loop over string */

    return n_elem_buf; /* full buffer */
} /* end of funtion get_substring_matches */
#endif /* COMPILE_UNUSED_FUNCTIONS */



/* This function determines if a pattern can allow overlapping matches.
 * For example, the pattern "starts" would have overlapped matches in the
 * string "startstarts".
 *
 * Remarks
 * While not directly related to this function, there is only a binary yes/no
 * interest regarding overlap rather than an offset into the the string where
 * such overlap may occur. That is because the hash value is being computed
 * incremetally, so the only time when there is substantial computational
 * savings in this approach is when the hash value is known, as it would be
 * at the end of a match (since the hash of the pattern is knonw.)
 */
static bool can_overlap(size_t n_char_pattern, const char * const p_pattern)
{
    if (n_char_pattern < 2) { /* does not matter */
        return TRUE;
    }

    /* Find the last occurrance of the first character */
    const char * const p_end = p_pattern + n_char_pattern;
    const char *p_cur = p_end - 1;
    const char ch_first = *p_pattern;
    for ( ; p_cur > p_pattern; --p_cur) {
        if (*p_cur == ch_first) {
            break;
        }
    } /* end of loop finding the first char */

    /* Test for no duplicate */
    if (p_cur == p_pattern) { /* not found */
        return FALSE; /* no duplicate so cannot overlap */
    }

    /* Now must match from this char onward to overlap */
    const char *p_src = p_pattern;
    for ( ; p_cur != p_end; ++p_cur, ++p_src) {
        if (*p_cur != *p_src) { /* comparing 'b' to 'd' in "abcad"
                                 * for example */
            return FALSE; /* Mismatch, so not an overlap */
        }
    } /* end of loop finding the first char */

    return TRUE; /* Matched to end of word */
} /* end of function can_overlap */



/* Prime number of Karp-Rabin hashing. Tradeoff between number of hash
 * collisions and number of times modulus must be taken. */
#define KR_MODULUS 1009
/* Compute (256^(n-1))%KR_MODULUS */
static size_t get_kr_msb_factor(size_t n)
{
    size_t i;
    size_t factor = 1;
    const size_t n_itr = n - 1;
    for (i = 0; i < n_itr; ++i) {
        size_t factor_new = (factor << 8);
        if (factor_new < factor) { /* overflow */
            factor %= KR_MODULUS; /* take modulus */
            factor <<= 8; /* and recompute */
        }
    } /* end of loop building factor */

    /* Return the factor after final modulus if necessary */
    if (factor >= KR_MODULUS) {
        factor %= KR_MODULUS;
    }
    return factor;
} /* end of function get_kr_msb_factor */



/* Compute KR hash assuming n >= 1 */
static size_t kr_hash(size_t n, const char *p)
{
    const char * const p_end = p + n;
    size_t hash = *(unsigned char *) p;
    for (p++; p < p_end; p++) {
        unsigned char ch = *(unsigned char *) p;
        size_t hash_new = (hash << 8) + ch;
        if (hash_new < hash) { /* overflow */
            hash %= KR_MODULUS; /* take modulus */
            hash = (hash << 8) + ch; /* and recompute */
        }
        else { /* no overflow, so no need for modulus yet */
            hash = hash_new;
        }
    } /* end of loop hasing chars */

    /* Do final modulus if necessary */
    if (hash >= KR_MODULUS) {
        hash %= KR_MODULUS;
    }

    return hash;
} /* end of function kr_hash */



/* This function locates the next substring match. It is intended to be called
 * as part of the scanning of a string for a substring
 *
 * Parameters
 * n_char_pattern: Length of pattern to find
 * p_pattern: Pattern to find. Need not be null-terminated
 * pp_string: Address containing the current location in the string. Updated
 *      if a match is found.
 * p_last: Address of last possible location of a match
 * msb_factor: Constant related to hash update
 * h_pattern: Computed hash of pattern
 * p_h_string: Address containing the current hash value of the location
 *      in the string being considered. It is updated in the function.
 *
 * Return value
 * NULL if no substring, or the address of the substring if one exists.
 */
static inline const char *next_substr(
        size_t n_char_pattern, const char *p_pattern,
        const char **pp_string, const char * const p_last,
        const size_t msb_factor, const size_t h_pattern, size_t *p_h_string)
{
    const char *p_string = *pp_string;
    size_t h_string = *p_h_string;

    for ( ; ; ) {
        /* Update hash for next starting point at p_string + 1 */
        if ((h_string = (((h_string - (unsigned char) p_string[0] *
                msb_factor) << 8) + p_string[n_char_pattern]) %
                KR_MODULUS) > KR_MODULUS) { /* negative value when signed */
            h_string += KR_MODULUS;
        }
        ++p_string; /* step to next starting point */

        /* Compare at current starting point. If hashes match,
         * do full compare */
        if (h_pattern == h_string &&
                memcmp(p_pattern, p_string, n_char_pattern) == 0) {
            *pp_string = p_string; /* Update string location */
            *p_h_string = h_string; /* and hash for another call */
            return p_string; /* match here */
        }

        /* Exit with no match if at last starting point */
        if (p_string == p_last) {
            return (char *) NULL; /* no match found */
        }
    } /* end of loop over starting points in string */
} /* end of function next_substr */



/* This function returns TRUE if '\0' is among the n characters at p and
 * FALSE otherwise. */
static inline bool have_null(size_t n, const char *p)
{
    /* Scan backwards to make the common case of using a null termination
     * of a string for the null char be faster */
    const char *p_cur = p + n - 1;
    for ( ; p_cur >= p; --p_cur) { /* Locate '\0' among the chars */
        if (*p_cur == '\0') { /* found */
            return TRUE;
        }
    }
    return FALSE;
} /* end of function have_null */



/* This function "finds a needle in a haystack" aka the first occurrence of
 * any character of needle in haystack. NULL is returned if none is found.
 * haystack must be terminated with '\0'.
 *
 * Remarks
 * p_needle does not need to be null terminated. In fact, a null can be
 * included among the characters to be located so that this funtion will
 * locate the end of haystack if none of the other characters is found and
 * would guarantee that the returned value is not NULL.
 *
 * The case of a '\0' included among the chars to locate is treated as a
 * special case for improved efficiency.
 *
 * For a sufficiently large haystack, further gains in performance can be
 * achieved by analyzing the characteristics of the needle values and
 * developing comparisons based on bit values or range values. As a
 * trivial example, for the needle string "01234567", instead of 8
 * comparisons for the 8 values, 2 comparisons can be used by comparing
 * against >= 0 and against <= 7. Without a large enough haystack, the
 * computational time required for the analysis would not be recovered.
 */
char *find_first_of(const char *haystack,
        unsigned int n_needle, const char *p_needle)
{
    /* Hanldle case of nothing to find */
    if (n_needle == 0) {
        return (char *) NULL;
    }

    const char * const p_needle_end = p_needle + n_needle;
    if (have_null(n_needle, p_needle)) { /* searching for '\0' */
        for ( ; ; ++haystack) { /* iterate over straws in haystack */
            const char straw = *haystack;
            const char *p_needle_cur = p_needle;
            for ( ; p_needle_cur != p_needle_end; ++p_needle_cur) {
                const char needle = *p_needle_cur;
                if (straw == needle) { /* found needle */
                    return (char *) haystack;
                }
            } /* end of loop over needles */
        } /* end of loop over straws in haystack */
    } /* end of case that '\0' among items being located */

    /* Else '\0' is not among the items being located */
    for ( ; ; ++haystack) { /* iterate over straws in haystack */
        const char straw = *haystack;
        const char *p_needle_cur = p_needle;
        for ( ; p_needle_cur != p_needle_end; ++p_needle_cur) {
            const char needle = *p_needle_cur;
            if (straw == needle) { /* found needle */
                return (char *) haystack;
            }
        } /* end of loop over needles */
        if (straw == '\0') { /* entire haystack searched */
            return (char *) NULL;
        }
    } /* end of loop over straws in haystack */
} /* end of function find_first_of */



/* This function returns TRUE if the string has any of the characters
 * '"', '\'' or '\\' */
bool has_escape_or_quote(size_t n, const char *str)
{
    const char *str_end = str + n;
    for ( ; str != str_end; ++str) {
        const char ch_cur = *str;
        if (ch_cur == '"' || ch_cur == '\'' || ch_cur == '\\') {
            return TRUE;
        }
    } /* end of loop over chars in string */

    return FALSE;
} /* end of function may_have_eq */
<|MERGE_RESOLUTION|>--- conflicted
+++ resolved
@@ -14,11 +14,7 @@
 #include "ngspice/dstring.h"
 
 
-<<<<<<< HEAD
 /* Instantiations of string functions in case inlining is not performed */
-=======
-/* Instantiations of string functions */
->>>>>>> 55c4f161
 extern inline char *copy(const char *str);
 extern inline char *copy_substring(const char *str, const char *end);
 extern inline int scannum(const char *str);
@@ -110,7 +106,6 @@
          * usage, but both return negative values (possibly -1) on an
          * encoding error, which would lead to an infinte loop (until
          * memory was exhausted) with the old behavior */
-
         if (nchars < 0) {
             controlled_exit(-1);
         }
@@ -225,9 +220,10 @@
         if (!isdigit(ch_cur)) { /* Test for exit due to non-numeric char */
             break;
         }
-        
+
         /* Compute new value and check for overflow. */
-        const unsigned int value_new = 10 * value + (ch_cur - '0');
+        const unsigned int value_new =
+                10 * value + (unsigned int) (ch_cur - '0');
         if (value_new < value) {
             return -2;
         }
@@ -241,7 +237,7 @@
 
     /* Test for overflow.
      * If negative, can be 1 greater (-2**n vs 2**n -1) */
-    if (value - f_neg > (unsigned int) INT_MAX) {
+    if (value - (unsigned int) f_neg > (unsigned int) INT_MAX) {
         return -2;
     }
 
@@ -759,8 +755,8 @@
 /*-------------------------------------------------------------------------*
  * get_l_paren iterates the pointer forward in a string until it hits
  * the position after the next left paren "(".  It returns 0 if it found a left
- * paren, 1 if no left paren is found, -1 if left paren is the last character.
- * It is called from 'translate' (subckt.c).
+ * paren, and 1 if no left paren is found.  It is called from 'translate'
+ * (subckt.c).
  *-------------------------------------------------------------------------*/
 
 int
@@ -1257,7 +1253,7 @@
     for ( ; ; ) {
         /* Update hash for next starting point at p_string + 1 */
         if ((h_string = (((h_string - (unsigned char) p_string[0] *
-                msb_factor) << 8) + p_string[n_char_pattern]) %
+                msb_factor) << 8) + (size_t) p_string[n_char_pattern]) %
                 KR_MODULUS) > KR_MODULUS) { /* negative value when signed */
             h_string += KR_MODULUS;
         }
