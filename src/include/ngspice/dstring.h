--- conflicted
+++ resolved
@@ -8,11 +8,8 @@
 #include <stddef.h>
 #include <stdlib.h>
 #include <string.h>
-<<<<<<< HEAD
-=======
+
 #include "ngspice/memory.h"
-
->>>>>>> 12bc3a55
 
 /* Error codes */
 #define DS_E_OK         0
@@ -197,11 +194,7 @@
         if (opt & DS_FREE_MOVE_OPT_FORCE_ALLOC) {
             /* Allocate to minimum size */
             size_t n_byte_alloc = p_ds->length + 1;
-<<<<<<< HEAD
-            char * const p_ret = (char *) malloc(n_byte_alloc);
-=======
-            char * const p_ret = TMALLOC(char, n_byte_alloc);
->>>>>>> 12bc3a55
+            char * const p_ret = (char *) tmalloc_raw(n_byte_alloc);
             if (p_ret == (char *) NULL) {
                 return (char *) NULL;
             }
@@ -213,11 +206,7 @@
     if (opt & DS_FREE_MOVE_OPT_COMPACT) {
         /* Allocate to minimum size */
         size_t n_byte_alloc = p_ds->length + 1;
-<<<<<<< HEAD
-        char * const p_ret = (char *) realloc(p_buf_active, n_byte_alloc);
-=======
-        char * const p_ret = TREALLOC(char, p_buf_active, n_byte_alloc);
->>>>>>> 12bc3a55
+        char * const p_ret = (char *) trealloc_raw(p_buf_active, n_byte_alloc);
         if (p_ret == (char *) NULL) {
             /* Realloc to smaller size somehow failed! */
             return (char *) NULL;
